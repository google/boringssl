--- conflicted
+++ resolved
@@ -66,23 +66,12 @@
 #include "../bytestring/internal.h"
 #include "internal.h"
 
-<<<<<<< HEAD
-/*
- * These functions take a string in UTF8, ASCII or multibyte form and a mask
- * of permissible ASN1 string types. It then works out the minimal type
- * (using the order Printable < IA5 < T61 < BMP < Universal < UTF8) and
- * creates a string of the correct type with the supplied data. Yes this is
- * horrible: it has to be :-( The 'ncopy' form checks minimum and maximum
- * size limits too.
- */
-=======
 // These functions take a string in UTF8, ASCII or multibyte form and a mask
 // of permissible ASN1 string types. It then works out the minimal type
 // (using the order Printable < IA5 < T61 < BMP < Universal < UTF8) and
 // creates a string of the correct type with the supplied data. Yes this is
 // horrible: it has to be :-( The 'ncopy' form checks minimum and maximum
 // size limits too.
->>>>>>> 5511fa83
 
 int ASN1_mbstring_copy(ASN1_STRING **out, const unsigned char *in, int len,
                        int inform, unsigned long mask) {
@@ -132,56 +121,9 @@
       break;
 
     default:
-<<<<<<< HEAD
-        OPENSSL_PUT_ERROR(ASN1, ASN1_R_UNKNOWN_FORMAT);
-        return -1;
-    }
-
-    /* Check |minsize| and |maxsize| and work out the minimal type, if any. */
-    CBS cbs;
-    CBS_init(&cbs, in, len);
-    size_t utf8_len = 0;
-    while (CBS_len(&cbs) != 0) {
-        uint32_t c;
-        if (!decode_func(&cbs, &c)) {
-            OPENSSL_PUT_ERROR(ASN1, error);
-            return -1;
-        }
-        if (nchar == 0 &&
-            (inform == MBSTRING_BMP || inform == MBSTRING_UNIV) &&
-            c == 0xfeff) {
-            /* Reject byte-order mark. We could drop it but that would mean
-             * adding ambiguity around whether a BOM was included or not when
-             * matching strings.
-             *
-             * For a little-endian UCS-2 string, the BOM will appear as 0xfffe
-             * and will be rejected as noncharacter, below. */
-            OPENSSL_PUT_ERROR(ASN1, ASN1_R_ILLEGAL_CHARACTERS);
-            return -1;
-        }
-
-        /* Update which output formats are still possible. */
-        if ((mask & B_ASN1_PRINTABLESTRING) && !asn1_is_printable(c)) {
-            mask &= ~B_ASN1_PRINTABLESTRING;
-        }
-        if ((mask & B_ASN1_IA5STRING) && (c > 127)) {
-            mask &= ~B_ASN1_IA5STRING;
-        }
-        if ((mask & B_ASN1_T61STRING) && (c > 0xff)) {
-            mask &= ~B_ASN1_T61STRING;
-        }
-        if ((mask & B_ASN1_BMPSTRING) && (c > 0xffff)) {
-            mask &= ~B_ASN1_BMPSTRING;
-        }
-        if (!mask) {
-            OPENSSL_PUT_ERROR(ASN1, ASN1_R_ILLEGAL_CHARACTERS);
-            return -1;
-        }
-=======
       OPENSSL_PUT_ERROR(ASN1, ASN1_R_UNKNOWN_FORMAT);
       return -1;
   }
->>>>>>> 5511fa83
 
   // Check |minsize| and |maxsize| and work out the minimal type, if any.
   CBS cbs;
@@ -209,40 +151,8 @@
     if ((mask & B_ASN1_PRINTABLESTRING) && !asn1_is_printable(c)) {
       mask &= ~B_ASN1_PRINTABLESTRING;
     }
-<<<<<<< HEAD
-
-    /* Now work out output format and string type */
-    int (*encode_func)(CBB *, uint32_t) = cbb_add_latin1;
-    size_t size_estimate = nchar;
-    int outform = MBSTRING_ASC;
-    if (mask & B_ASN1_PRINTABLESTRING) {
-        str_type = V_ASN1_PRINTABLESTRING;
-    } else if (mask & B_ASN1_IA5STRING) {
-        str_type = V_ASN1_IA5STRING;
-    } else if (mask & B_ASN1_T61STRING) {
-        str_type = V_ASN1_T61STRING;
-    } else if (mask & B_ASN1_BMPSTRING) {
-        str_type = V_ASN1_BMPSTRING;
-        outform = MBSTRING_BMP;
-        encode_func = cbb_add_ucs2_be;
-        size_estimate = 2 * nchar;
-    } else if (mask & B_ASN1_UNIVERSALSTRING) {
-        str_type = V_ASN1_UNIVERSALSTRING;
-        encode_func = cbb_add_utf32_be;
-        size_estimate = 4 * nchar;
-        outform = MBSTRING_UNIV;
-    } else if (mask & B_ASN1_UTF8STRING) {
-        str_type = V_ASN1_UTF8STRING;
-        outform = MBSTRING_UTF8;
-        encode_func = cbb_add_utf8;
-        size_estimate = utf8_len;
-    } else {
-        OPENSSL_PUT_ERROR(ASN1, ASN1_R_ILLEGAL_CHARACTERS);
-        return -1;
-=======
     if ((mask & B_ASN1_IA5STRING) && (c > 127)) {
       mask &= ~B_ASN1_IA5STRING;
->>>>>>> 5511fa83
     }
     if ((mask & B_ASN1_T61STRING) && (c > 0xff)) {
       mask &= ~B_ASN1_T61STRING;
@@ -369,20 +279,6 @@
   return -1;
 }
 
-<<<<<<< HEAD
-int asn1_is_printable(uint32_t value)
-{
-    if (value > 0x7f) {
-        return 0;
-    }
-    /* Note we cannot use |isalnum| because it is locale-dependent. */
-    return ('a' <= value && value <= 'z') ||  //
-           ('A' <= value && value <= 'Z') ||  //
-           ('0' <= value && value <= '9') ||  //
-           value == ' ' || value == '\'' || value == '(' || value == ')' ||
-           value == '+' || value == ',' || value == '-' || value == '.' ||
-           value == '/' || value == ':' || value == '=' || value == '?';
-=======
 int asn1_is_printable(uint32_t value) {
   if (value > 0x7f) {
     return 0;
@@ -394,5 +290,4 @@
          value == ' ' || value == '\'' || value == '(' || value == ')' ||
          value == '+' || value == ',' || value == '-' || value == '.' ||
          value == '/' || value == ':' || value == '=' || value == '?';
->>>>>>> 5511fa83
 }