/*
 * Written by Dr Stephen N Henson (steve@openssl.org) for the OpenSSL project
 * 2006.
 */
/* ====================================================================
 * Copyright (c) 2006 The OpenSSL Project.  All rights reserved.
 *
 * Redistribution and use in source and binary forms, with or without
 * modification, are permitted provided that the following conditions
 * are met:
 *
 * 1. Redistributions of source code must retain the above copyright
 *    notice, this list of conditions and the following disclaimer.
 *
 * 2. Redistributions in binary form must reproduce the above copyright
 *    notice, this list of conditions and the following disclaimer in
 *    the documentation and/or other materials provided with the
 *    distribution.
 *
 * 3. All advertising materials mentioning features or use of this
 *    software must display the following acknowledgment:
 *    "This product includes software developed by the OpenSSL Project
 *    for use in the OpenSSL Toolkit. (http://www.OpenSSL.org/)"
 *
 * 4. The names "OpenSSL Toolkit" and "OpenSSL Project" must not be used to
 *    endorse or promote products derived from this software without
 *    prior written permission. For written permission, please contact
 *    licensing@OpenSSL.org.
 *
 * 5. Products derived from this software may not be called "OpenSSL"
 *    nor may "OpenSSL" appear in their names without prior written
 *    permission of the OpenSSL Project.
 *
 * 6. Redistributions of any form whatsoever must retain the following
 *    acknowledgment:
 *    "This product includes software developed by the OpenSSL Project
 *    for use in the OpenSSL Toolkit (http://www.OpenSSL.org/)"
 *
 * THIS SOFTWARE IS PROVIDED BY THE OpenSSL PROJECT ``AS IS'' AND ANY
 * EXPRESSED OR IMPLIED WARRANTIES, INCLUDING, BUT NOT LIMITED TO, THE
 * IMPLIED WARRANTIES OF MERCHANTABILITY AND FITNESS FOR A PARTICULAR
 * PURPOSE ARE DISCLAIMED.  IN NO EVENT SHALL THE OpenSSL PROJECT OR
 * ITS CONTRIBUTORS BE LIABLE FOR ANY DIRECT, INDIRECT, INCIDENTAL,
 * SPECIAL, EXEMPLARY, OR CONSEQUENTIAL DAMAGES (INCLUDING, BUT
 * NOT LIMITED TO, PROCUREMENT OF SUBSTITUTE GOODS OR SERVICES;
 * LOSS OF USE, DATA, OR PROFITS; OR BUSINESS INTERRUPTION)
 * HOWEVER CAUSED AND ON ANY THEORY OF LIABILITY, WHETHER IN CONTRACT,
 * STRICT LIABILITY, OR TORT (INCLUDING NEGLIGENCE OR OTHERWISE)
 * ARISING IN ANY WAY OUT OF THE USE OF THIS SOFTWARE, EVEN IF ADVISED
 * OF THE POSSIBILITY OF SUCH DAMAGE.
 * ====================================================================
 *
 * This product includes cryptographic software written by Eric Young
 * (eay@cryptsoft.com).  This product includes software written by Tim
 * Hudson (tjh@cryptsoft.com).
 *
 */

#ifndef OPENSSL_HEADER_ASN1_ASN1_LOCL_H
#define OPENSSL_HEADER_ASN1_ASN1_LOCL_H

#include <time.h>

#include <openssl/asn1.h>
#include <openssl/asn1t.h>

#if defined(__cplusplus)
extern "C" {
#endif


// Wrapper functions for time functions.

// OPENSSL_posix_to_tm converts a int64_t POSIX time value in |time| whuch must
// be in the range of year 0000 to 9999 to a broken out time value in |tm|. It
// returns one on success and zero on error.
OPENSSL_EXPORT int OPENSSL_posix_to_tm(int64_t time, struct tm *out_tm);

// OPENSSL_tm_to_posix converts a time value between the years 0 and 9999 in
// |tm| to a POSIX time value in |out|. One is returned on success, zero is
// returned on failure. It is a failure if the tm contains out of range values.
OPENSSL_EXPORT int OPENSSL_tm_to_posix(const struct tm *tm, int64_t *out);

// OPENSSL_gmtime converts a time_t value in |time| which must be in the range
// of year 0000 to 9999 to a broken out time value in |tm|. On success |tm| is
// returned. On failure NULL is returned.
OPENSSL_EXPORT struct tm *OPENSSL_gmtime(const time_t *time, struct tm *result);

// OPENSSL_timegm converts a time value between the years 0 and 9999 in |tm| to
// a time_t value in |out|. One is returned on success, zero is returned on
// failure. It is a failure if the converted time can not be represented in a
// time_t, or if the tm contains out of range values.
OPENSSL_EXPORT int OPENSSL_timegm(const struct tm *tm, time_t *out);

// OPENSSL_gmtime_adj returns one on success, and updates |tm| by adding
// |offset_day| days and |offset_sec| seconds. It returns zero on failure. |tm|
// must be in the range of year 0000 to 9999 both before and after the update or
// a failure will be returned.
OPENSSL_EXPORT int OPENSSL_gmtime_adj(struct tm *tm, int offset_day,
                                      long offset_sec);

// OPENSSL_gmtime_diff calculates the difference between |from| and |to|. It
// returns one, and outputs the difference as a number of days and seconds in
// |*out_days| and |*out_secs| on success. It returns zero on failure.  Both
// |from| and |to| must be in the range of year 0000 to 9999 or a failure will
// be returned.
OPENSSL_EXPORT int OPENSSL_gmtime_diff(int *out_days, int *out_secs,
                                       const struct tm *from,
                                       const struct tm *to);

// Internal ASN1 structures and functions: not for application use

// These are used internally in the ASN1_OBJECT to keep track of
// whether the names and data need to be free()ed
#define ASN1_OBJECT_FLAG_DYNAMIC 0x01          // internal use
#define ASN1_OBJECT_FLAG_DYNAMIC_STRINGS 0x04  // internal use
#define ASN1_OBJECT_FLAG_DYNAMIC_DATA 0x08     // internal use

// An asn1_object_st (aka |ASN1_OBJECT|) represents an ASN.1 OBJECT IDENTIFIER.
// Note: Mutating an |ASN1_OBJECT| is only permitted when initializing it. The
// library maintains a table of static |ASN1_OBJECT|s, which may be referenced
// by non-const |ASN1_OBJECT| pointers. Code which receives an |ASN1_OBJECT|
// pointer externally must assume it is immutable, even if the pointer is not
// const.
struct asn1_object_st {
  const char *sn, *ln;
  int nid;
  int length;
  const unsigned char *data;  // data remains const after init
  int flags;                  // Should we free this one
};

ASN1_OBJECT *ASN1_OBJECT_new(void);

// ASN1_ENCODING structure: this is used to save the received
// encoding of an ASN1 type. This is useful to get round
// problems with invalid encodings which can break signatures.
typedef struct ASN1_ENCODING_st {
  unsigned char *enc;  // DER encoding
<<<<<<< HEAD
  long len;            // Length of encoding
  int modified;        // set to 1 if 'enc' is invalid
=======
  long len;            // Length of encoding, or zero if not present.
>>>>>>> 5511fa83
  // alias_only is zero if |enc| owns the buffer that it points to
  // (although |enc| may still be NULL). If one, |enc| points into a
  // buffer that is owned elsewhere.
  unsigned alias_only : 1;
  // alias_only_on_next_parse is one iff the next parsing operation
  // should avoid taking a copy of the input and rather set
  // |alias_only|.
  unsigned alias_only_on_next_parse : 1;
} ASN1_ENCODING;

<<<<<<< HEAD
int asn1_utctime_to_tm(struct tm *tm, const ASN1_UTCTIME *d);
int asn1_generalizedtime_to_tm(struct tm *tm, const ASN1_GENERALIZEDTIME *d);
=======
OPENSSL_EXPORT int asn1_utctime_to_tm(struct tm *tm, const ASN1_UTCTIME *d,
                                      int allow_timezone_offset);
OPENSSL_EXPORT int asn1_generalizedtime_to_tm(struct tm *tm,
                                              const ASN1_GENERALIZEDTIME *d);
>>>>>>> 5511fa83

void asn1_item_combine_free(ASN1_VALUE **pval, const ASN1_ITEM *it,
                            int combine);

int ASN1_item_ex_new(ASN1_VALUE **pval, const ASN1_ITEM *it);
void ASN1_item_ex_free(ASN1_VALUE **pval, const ASN1_ITEM *it);

void ASN1_template_free(ASN1_VALUE **pval, const ASN1_TEMPLATE *tt);
int ASN1_item_ex_d2i(ASN1_VALUE **pval, const unsigned char **in, long len,
                     const ASN1_ITEM *it, int tag, int aclass, char opt,
                     ASN1_TLC *ctx);

<<<<<<< HEAD
/* ASN1_item_ex_i2d encodes |*pval| as a value of type |it| to |out| under the
 * i2d output convention. It returns a non-zero length on success and -1 on
 * error. If |tag| is -1. the tag and class come from |it|. Otherwise, the tag
 * number is |tag| and the class is |aclass|. This is used for implicit tagging.
 * This function treats a missing value as an error, not an optional field. */
=======
// ASN1_item_ex_i2d encodes |*pval| as a value of type |it| to |out| under the
// i2d output convention. It returns a non-zero length on success and -1 on
// error. If |tag| is -1. the tag and class come from |it|. Otherwise, the tag
// number is |tag| and the class is |aclass|. This is used for implicit tagging.
// This function treats a missing value as an error, not an optional field.
>>>>>>> 5511fa83
int ASN1_item_ex_i2d(ASN1_VALUE **pval, unsigned char **out,
                     const ASN1_ITEM *it, int tag, int aclass);

void ASN1_primitive_free(ASN1_VALUE **pval, const ASN1_ITEM *it);

<<<<<<< HEAD
/* asn1_get_choice_selector returns the CHOICE selector value for |*pval|, which
 * must of type |it|. */
=======
// asn1_get_choice_selector returns the CHOICE selector value for |*pval|, which
// must of type |it|.
>>>>>>> 5511fa83
int asn1_get_choice_selector(ASN1_VALUE **pval, const ASN1_ITEM *it);

int asn1_set_choice_selector(ASN1_VALUE **pval, int value, const ASN1_ITEM *it);

<<<<<<< HEAD
/* asn1_get_field_ptr returns a pointer to the field in |*pval| corresponding to
 * |tt|. */
ASN1_VALUE **asn1_get_field_ptr(ASN1_VALUE **pval, const ASN1_TEMPLATE *tt);

/* asn1_do_adb returns the |ASN1_TEMPLATE| for the ANY DEFINED BY field |tt|,
 * based on the selector INTEGER or OID in |*pval|. If |tt| is not an ADB field,
 * it returns |tt|. If the selector does not match any value, it returns NULL.
 * If |nullerr| is non-zero, it will additionally push an error to the error
 * queue when there is no match. */
=======
// asn1_get_field_ptr returns a pointer to the field in |*pval| corresponding to
// |tt|.
ASN1_VALUE **asn1_get_field_ptr(ASN1_VALUE **pval, const ASN1_TEMPLATE *tt);

// asn1_do_adb returns the |ASN1_TEMPLATE| for the ANY DEFINED BY field |tt|,
// based on the selector INTEGER or OID in |*pval|. If |tt| is not an ADB field,
// it returns |tt|. If the selector does not match any value, it returns NULL.
// If |nullerr| is non-zero, it will additionally push an error to the error
// queue when there is no match.
>>>>>>> 5511fa83
const ASN1_TEMPLATE *asn1_do_adb(ASN1_VALUE **pval, const ASN1_TEMPLATE *tt,
                                 int nullerr);

void asn1_refcount_set_one(ASN1_VALUE **pval, const ASN1_ITEM *it);
int asn1_refcount_dec_and_test_zero(ASN1_VALUE **pval, const ASN1_ITEM *it);

void asn1_enc_init(ASN1_VALUE **pval, const ASN1_ITEM *it);
void asn1_enc_free(ASN1_VALUE **pval, const ASN1_ITEM *it);

<<<<<<< HEAD
/* asn1_enc_restore, if |*pval| has a saved encoding, writes it to |out| under
 * the i2d output convention, sets |*len| to the length, and returns one. If it
 * has no saved encoding, it returns zero. */
=======
// asn1_enc_restore, if |*pval| has a saved encoding, writes it to |out| under
// the i2d output convention, sets |*len| to the length, and returns one. If it
// has no saved encoding, it returns zero.
>>>>>>> 5511fa83
int asn1_enc_restore(int *len, unsigned char **out, ASN1_VALUE **pval,
                     const ASN1_ITEM *it);

int asn1_enc_save(ASN1_VALUE **pval, const unsigned char *in, int inlen,
                  const ASN1_ITEM *it);

// asn1_encoding_clear clears the cached encoding in |enc|.
void asn1_encoding_clear(ASN1_ENCODING *enc);

// asn1_type_value_as_pointer returns |a|'s value in pointer form. This is
// usually the value object but, for BOOLEAN values, is 0 or 0xff cast to
// a pointer.
const void *asn1_type_value_as_pointer(const ASN1_TYPE *a);

<<<<<<< HEAD
/* asn1_is_printable returns one if |value| is a valid Unicode codepoint for an
 * ASN.1 PrintableString, and zero otherwise. */
int asn1_is_printable(uint32_t value);

/* asn1_bit_string_length returns the number of bytes in |str| and sets
 * |*out_padding_bits| to the number of padding bits.
 *
 * This function should be used instead of |ASN1_STRING_length| to correctly
 * handle the non-|ASN1_STRING_FLAG_BITS_LEFT| case. */
=======
// asn1_is_printable returns one if |value| is a valid Unicode codepoint for an
// ASN.1 PrintableString, and zero otherwise.
int asn1_is_printable(uint32_t value);

// asn1_bit_string_length returns the number of bytes in |str| and sets
// |*out_padding_bits| to the number of padding bits.
//
// This function should be used instead of |ASN1_STRING_length| to correctly
// handle the non-|ASN1_STRING_FLAG_BITS_LEFT| case.
>>>>>>> 5511fa83
int asn1_bit_string_length(const ASN1_BIT_STRING *str,
                           uint8_t *out_padding_bits);

typedef struct {
  int nid;
  long minsize;
  long maxsize;
  unsigned long mask;
  unsigned long flags;
} ASN1_STRING_TABLE;

<<<<<<< HEAD
/* asn1_get_string_table_for_testing sets |*out_ptr| and |*out_len| to the table
 * of built-in |ASN1_STRING_TABLE| values. It is exported for testing. */
=======
// asn1_get_string_table_for_testing sets |*out_ptr| and |*out_len| to the table
// of built-in |ASN1_STRING_TABLE| values. It is exported for testing.
>>>>>>> 5511fa83
OPENSSL_EXPORT void asn1_get_string_table_for_testing(
    const ASN1_STRING_TABLE **out_ptr, size_t *out_len);


#if defined(__cplusplus)
}  // extern C
#endif

#endif  // OPENSSL_HEADER_ASN1_ASN1_LOCL_H<|MERGE_RESOLUTION|>--- conflicted
+++ resolved
@@ -137,12 +137,7 @@
 // problems with invalid encodings which can break signatures.
 typedef struct ASN1_ENCODING_st {
   unsigned char *enc;  // DER encoding
-<<<<<<< HEAD
-  long len;            // Length of encoding
-  int modified;        // set to 1 if 'enc' is invalid
-=======
   long len;            // Length of encoding, or zero if not present.
->>>>>>> 5511fa83
   // alias_only is zero if |enc| owns the buffer that it points to
   // (although |enc| may still be NULL). If one, |enc| points into a
   // buffer that is owned elsewhere.
@@ -153,15 +148,10 @@
   unsigned alias_only_on_next_parse : 1;
 } ASN1_ENCODING;
 
-<<<<<<< HEAD
-int asn1_utctime_to_tm(struct tm *tm, const ASN1_UTCTIME *d);
-int asn1_generalizedtime_to_tm(struct tm *tm, const ASN1_GENERALIZEDTIME *d);
-=======
 OPENSSL_EXPORT int asn1_utctime_to_tm(struct tm *tm, const ASN1_UTCTIME *d,
                                       int allow_timezone_offset);
 OPENSSL_EXPORT int asn1_generalizedtime_to_tm(struct tm *tm,
                                               const ASN1_GENERALIZEDTIME *d);
->>>>>>> 5511fa83
 
 void asn1_item_combine_free(ASN1_VALUE **pval, const ASN1_ITEM *it,
                             int combine);
@@ -174,46 +164,22 @@
                      const ASN1_ITEM *it, int tag, int aclass, char opt,
                      ASN1_TLC *ctx);
 
-<<<<<<< HEAD
-/* ASN1_item_ex_i2d encodes |*pval| as a value of type |it| to |out| under the
- * i2d output convention. It returns a non-zero length on success and -1 on
- * error. If |tag| is -1. the tag and class come from |it|. Otherwise, the tag
- * number is |tag| and the class is |aclass|. This is used for implicit tagging.
- * This function treats a missing value as an error, not an optional field. */
-=======
 // ASN1_item_ex_i2d encodes |*pval| as a value of type |it| to |out| under the
 // i2d output convention. It returns a non-zero length on success and -1 on
 // error. If |tag| is -1. the tag and class come from |it|. Otherwise, the tag
 // number is |tag| and the class is |aclass|. This is used for implicit tagging.
 // This function treats a missing value as an error, not an optional field.
->>>>>>> 5511fa83
 int ASN1_item_ex_i2d(ASN1_VALUE **pval, unsigned char **out,
                      const ASN1_ITEM *it, int tag, int aclass);
 
 void ASN1_primitive_free(ASN1_VALUE **pval, const ASN1_ITEM *it);
 
-<<<<<<< HEAD
-/* asn1_get_choice_selector returns the CHOICE selector value for |*pval|, which
- * must of type |it|. */
-=======
 // asn1_get_choice_selector returns the CHOICE selector value for |*pval|, which
 // must of type |it|.
->>>>>>> 5511fa83
 int asn1_get_choice_selector(ASN1_VALUE **pval, const ASN1_ITEM *it);
 
 int asn1_set_choice_selector(ASN1_VALUE **pval, int value, const ASN1_ITEM *it);
 
-<<<<<<< HEAD
-/* asn1_get_field_ptr returns a pointer to the field in |*pval| corresponding to
- * |tt|. */
-ASN1_VALUE **asn1_get_field_ptr(ASN1_VALUE **pval, const ASN1_TEMPLATE *tt);
-
-/* asn1_do_adb returns the |ASN1_TEMPLATE| for the ANY DEFINED BY field |tt|,
- * based on the selector INTEGER or OID in |*pval|. If |tt| is not an ADB field,
- * it returns |tt|. If the selector does not match any value, it returns NULL.
- * If |nullerr| is non-zero, it will additionally push an error to the error
- * queue when there is no match. */
-=======
 // asn1_get_field_ptr returns a pointer to the field in |*pval| corresponding to
 // |tt|.
 ASN1_VALUE **asn1_get_field_ptr(ASN1_VALUE **pval, const ASN1_TEMPLATE *tt);
@@ -223,7 +189,6 @@
 // it returns |tt|. If the selector does not match any value, it returns NULL.
 // If |nullerr| is non-zero, it will additionally push an error to the error
 // queue when there is no match.
->>>>>>> 5511fa83
 const ASN1_TEMPLATE *asn1_do_adb(ASN1_VALUE **pval, const ASN1_TEMPLATE *tt,
                                  int nullerr);
 
@@ -233,15 +198,9 @@
 void asn1_enc_init(ASN1_VALUE **pval, const ASN1_ITEM *it);
 void asn1_enc_free(ASN1_VALUE **pval, const ASN1_ITEM *it);
 
-<<<<<<< HEAD
-/* asn1_enc_restore, if |*pval| has a saved encoding, writes it to |out| under
- * the i2d output convention, sets |*len| to the length, and returns one. If it
- * has no saved encoding, it returns zero. */
-=======
 // asn1_enc_restore, if |*pval| has a saved encoding, writes it to |out| under
 // the i2d output convention, sets |*len| to the length, and returns one. If it
 // has no saved encoding, it returns zero.
->>>>>>> 5511fa83
 int asn1_enc_restore(int *len, unsigned char **out, ASN1_VALUE **pval,
                      const ASN1_ITEM *it);
 
@@ -256,17 +215,6 @@
 // a pointer.
 const void *asn1_type_value_as_pointer(const ASN1_TYPE *a);
 
-<<<<<<< HEAD
-/* asn1_is_printable returns one if |value| is a valid Unicode codepoint for an
- * ASN.1 PrintableString, and zero otherwise. */
-int asn1_is_printable(uint32_t value);
-
-/* asn1_bit_string_length returns the number of bytes in |str| and sets
- * |*out_padding_bits| to the number of padding bits.
- *
- * This function should be used instead of |ASN1_STRING_length| to correctly
- * handle the non-|ASN1_STRING_FLAG_BITS_LEFT| case. */
-=======
 // asn1_is_printable returns one if |value| is a valid Unicode codepoint for an
 // ASN.1 PrintableString, and zero otherwise.
 int asn1_is_printable(uint32_t value);
@@ -276,7 +224,6 @@
 //
 // This function should be used instead of |ASN1_STRING_length| to correctly
 // handle the non-|ASN1_STRING_FLAG_BITS_LEFT| case.
->>>>>>> 5511fa83
 int asn1_bit_string_length(const ASN1_BIT_STRING *str,
                            uint8_t *out_padding_bits);
 
@@ -288,13 +235,8 @@
   unsigned long flags;
 } ASN1_STRING_TABLE;
 
-<<<<<<< HEAD
-/* asn1_get_string_table_for_testing sets |*out_ptr| and |*out_len| to the table
- * of built-in |ASN1_STRING_TABLE| values. It is exported for testing. */
-=======
 // asn1_get_string_table_for_testing sets |*out_ptr| and |*out_len| to the table
 // of built-in |ASN1_STRING_TABLE| values. It is exported for testing.
->>>>>>> 5511fa83
 OPENSSL_EXPORT void asn1_get_string_table_for_testing(
     const ASN1_STRING_TABLE **out_ptr, size_t *out_len);
 
