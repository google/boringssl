/* Copyright (C) 1995-1998 Eric Young (eay@cryptsoft.com)
 * All rights reserved.
 *
 * This package is an SSL implementation written
 * by Eric Young (eay@cryptsoft.com).
 * The implementation was written so as to conform with Netscapes SSL.
 *
 * This library is free for commercial and non-commercial use as long as
 * the following conditions are aheared to.  The following conditions
 * apply to all code found in this distribution, be it the RC4, RSA,
 * lhash, DES, etc., code; not just the SSL code.  The SSL documentation
 * included with this distribution is covered by the same copyright terms
 * except that the holder is Tim Hudson (tjh@cryptsoft.com).
 *
 * Copyright remains Eric Young's, and as such any Copyright notices in
 * the code are not to be removed.
 * If this package is used in a product, Eric Young should be given attribution
 * as the author of the parts of the library used.
 * This can be in the form of a textual message at program startup or
 * in documentation (online or textual) provided with the package.
 *
 * Redistribution and use in source and binary forms, with or without
 * modification, are permitted provided that the following conditions
 * are met:
 * 1. Redistributions of source code must retain the copyright
 *    notice, this list of conditions and the following disclaimer.
 * 2. Redistributions in binary form must reproduce the above copyright
 *    notice, this list of conditions and the following disclaimer in the
 *    documentation and/or other materials provided with the distribution.
 * 3. All advertising materials mentioning features or use of this software
 *    must display the following acknowledgement:
 *    "This product includes cryptographic software written by
 *     Eric Young (eay@cryptsoft.com)"
 *    The word 'cryptographic' can be left out if the rouines from the library
 *    being used are not cryptographic related :-).
 * 4. If you include any Windows specific code (or a derivative thereof) from
 *    the apps directory (application code) you must include an acknowledgement:
 *    "This product includes software written by Tim Hudson (tjh@cryptsoft.com)"
 *
 * THIS SOFTWARE IS PROVIDED BY ERIC YOUNG ``AS IS'' AND
 * ANY EXPRESS OR IMPLIED WARRANTIES, INCLUDING, BUT NOT LIMITED TO, THE
 * IMPLIED WARRANTIES OF MERCHANTABILITY AND FITNESS FOR A PARTICULAR PURPOSE
 * ARE DISCLAIMED.  IN NO EVENT SHALL THE AUTHOR OR CONTRIBUTORS BE LIABLE
 * FOR ANY DIRECT, INDIRECT, INCIDENTAL, SPECIAL, EXEMPLARY, OR CONSEQUENTIAL
 * DAMAGES (INCLUDING, BUT NOT LIMITED TO, PROCUREMENT OF SUBSTITUTE GOODS
 * OR SERVICES; LOSS OF USE, DATA, OR PROFITS; OR BUSINESS INTERRUPTION)
 * HOWEVER CAUSED AND ON ANY THEORY OF LIABILITY, WHETHER IN CONTRACT, STRICT
 * LIABILITY, OR TORT (INCLUDING NEGLIGENCE OR OTHERWISE) ARISING IN ANY WAY
 * OUT OF THE USE OF THIS SOFTWARE, EVEN IF ADVISED OF THE POSSIBILITY OF
 * SUCH DAMAGE.
 *
 * The licence and distribution terms for any publically available version or
 * derivative of this code cannot be changed.  i.e. this code cannot simply be
 * copied and put under another distribution licence
 * [including the GNU Public Licence.] */

#include <openssl/asn1.h>

#include <openssl/bio.h>

int i2a_ASN1_INTEGER(BIO *bp, const ASN1_INTEGER *a) {
  int i, n = 0;
  static const char *h = "0123456789ABCDEF";
  char buf[2];

  if (a == NULL) {
    return 0;
  }

  if (a->type & V_ASN1_NEG) {
    if (BIO_write(bp, "-", 1) != 1) {
      goto err;
    }
    n = 1;
  }

  if (a->length == 0) {
    if (BIO_write(bp, "00", 2) != 2) {
      goto err;
    }
    n += 2;
  } else {
    for (i = 0; i < a->length; i++) {
      if ((i != 0) && (i % 35 == 0)) {
        if (BIO_write(bp, "\\\n", 2) != 2) {
          goto err;
        }
        n += 2;
      }
      buf[0] = h[((unsigned char)a->data[i] >> 4) & 0x0f];
      buf[1] = h[((unsigned char)a->data[i]) & 0x0f];
      if (BIO_write(bp, buf, 2) != 2) {
        goto err;
      }
      n += 2;
    }
<<<<<<< HEAD
    return (n);
 err:
    return (-1);
}

int i2a_ASN1_ENUMERATED(BIO *bp, const ASN1_ENUMERATED *a)
{
    return i2a_ASN1_INTEGER(bp, a);
=======
  }
  return n;
err:
  return -1;
}

int i2a_ASN1_ENUMERATED(BIO *bp, const ASN1_ENUMERATED *a) {
  return i2a_ASN1_INTEGER(bp, a);
>>>>>>> 5511fa83
}<|MERGE_RESOLUTION|>--- conflicted
+++ resolved
@@ -94,16 +94,6 @@
       }
       n += 2;
     }
-<<<<<<< HEAD
-    return (n);
- err:
-    return (-1);
-}
-
-int i2a_ASN1_ENUMERATED(BIO *bp, const ASN1_ENUMERATED *a)
-{
-    return i2a_ASN1_INTEGER(bp, a);
-=======
   }
   return n;
 err:
@@ -112,5 +102,4 @@
 
 int i2a_ASN1_ENUMERATED(BIO *bp, const ASN1_ENUMERATED *a) {
   return i2a_ASN1_INTEGER(bp, a);
->>>>>>> 5511fa83
 }