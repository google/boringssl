--- conflicted
+++ resolved
@@ -15,10 +15,7 @@
 #include <limits.h>
 #include <stdio.h>
 
-<<<<<<< HEAD
-=======
 #include <map>
->>>>>>> 5511fa83
 #include <string>
 #include <vector>
 
@@ -81,36 +78,6 @@
                                     obj->value.asn1_string->length));
 }
 
-<<<<<<< HEAD
-TEST(ASN1Test, IntegerSetting) {
-  bssl::UniquePtr<ASN1_INTEGER> by_bn(ASN1_INTEGER_new());
-  bssl::UniquePtr<ASN1_INTEGER> by_long(ASN1_INTEGER_new());
-  bssl::UniquePtr<ASN1_INTEGER> by_uint64(ASN1_INTEGER_new());
-  bssl::UniquePtr<BIGNUM> bn(BN_new());
-
-  const std::vector<int64_t> kValues = {
-      LONG_MIN, -2, -1, 0, 1, 2, 0xff, 0x100, 0xffff, 0x10000, LONG_MAX,
-  };
-  for (const auto &i : kValues) {
-    SCOPED_TRACE(i);
-
-    ASSERT_EQ(1, ASN1_INTEGER_set(by_long.get(), i));
-    const uint64_t abs = i < 0 ? (0 - (uint64_t) i) : i;
-    ASSERT_TRUE(BN_set_u64(bn.get(), abs));
-    BN_set_negative(bn.get(), i < 0);
-    ASSERT_TRUE(BN_to_ASN1_INTEGER(bn.get(), by_bn.get()));
-
-    EXPECT_EQ(0, ASN1_INTEGER_cmp(by_bn.get(), by_long.get()));
-
-    if (i >= 0) {
-      ASSERT_EQ(1, ASN1_INTEGER_set_uint64(by_uint64.get(), i));
-      EXPECT_EQ(0, ASN1_INTEGER_cmp(by_bn.get(), by_uint64.get()));
-    }
-  }
-}
-
-=======
->>>>>>> 5511fa83
 // |obj| and |i2d_func| require different template parameters because C++ may
 // deduce, say, |ASN1_STRING*| via |obj| and |const ASN1_STRING*| via
 // |i2d_func|. Template argument deduction then fails. The language is not able
@@ -954,8 +921,6 @@
                      ASN1_STRING_get0_data(str) + ASN1_STRING_length(str));
 }
 
-<<<<<<< HEAD
-=======
 static bool ASN1Time_check_time_t(const ASN1_TIME *s, time_t t) {
   struct tm stm, ttm;
   int day, sec;
@@ -996,19 +961,11 @@
   return std::string(data, data + len);
 }
 
->>>>>>> 5511fa83
 TEST(ASN1Test, SetTime) {
   static const struct {
     time_t time;
     const char *generalized;
     const char *utc;
-<<<<<<< HEAD
-  } kTests[] = {
-    {-631152001, "19491231235959Z", nullptr},
-    {-631152000, "19500101000000Z", "500101000000Z"},
-    {0, "19700101000000Z", "700101000000Z"},
-    {981173106, "20010203040506Z", "010203040506Z"},
-=======
     const char *printed;
   } kTests[] = {
     {-631152001, "19491231235959Z", nullptr, "Dec 31 23:59:59 1949 GMT"},
@@ -1021,31 +978,10 @@
     {-16751025, "19690621025615Z", "690621025615Z", "Jun 21 02:56:15 1969 GMT"},
     // -1 is sometimes used as an error value. Ensure we correctly handle it.
     {-1, "19691231235959Z", "691231235959Z", "Dec 31 23:59:59 1969 GMT"},
->>>>>>> 5511fa83
 #if defined(OPENSSL_64_BIT)
     // TODO(https://crbug.com/boringssl/416): These cases overflow 32-bit
     // |time_t| and do not consistently work on 32-bit platforms. For now,
     // disable the tests on 32-bit. Re-enable them once the bug is fixed.
-<<<<<<< HEAD
-    {2524607999, "20491231235959Z", "491231235959Z"},
-    {2524608000, "20500101000000Z", nullptr},
-    // Test boundary conditions.
-    {-62167219200, "00000101000000Z", nullptr},
-    {-62167219201, nullptr, nullptr},
-    {253402300799, "99991231235959Z", nullptr},
-    {253402300800, nullptr, nullptr},
-#endif
-  };
-  for (const auto &t : kTests) {
-    SCOPED_TRACE(t.time);
-#if defined(OPENSSL_WINDOWS)
-    // Windows |time_t| functions can only handle 1970 through 3000. See
-    // https://docs.microsoft.com/en-us/cpp/c-runtime-library/reference/gmtime-s-gmtime32-s-gmtime64-s?view=msvc-160
-    if (t.time < 0 || int64_t{t.time} > 32535215999) {
-      continue;
-    }
-#endif
-=======
     {2524607999, "20491231235959Z", "491231235959Z",
      "Dec 31 23:59:59 2049 GMT"},
     {2524608000, "20500101000000Z", nullptr, "Jan  1 00:00:00 2050 GMT"},
@@ -1059,21 +995,17 @@
   for (const auto &t : kTests) {
     time_t tt;
     SCOPED_TRACE(t.time);
->>>>>>> 5511fa83
 
     bssl::UniquePtr<ASN1_UTCTIME> utc(ASN1_UTCTIME_set(nullptr, t.time));
     if (t.utc) {
       ASSERT_TRUE(utc);
       EXPECT_EQ(V_ASN1_UTCTIME, ASN1_STRING_type(utc.get()));
       EXPECT_EQ(t.utc, ASN1StringToStdString(utc.get()));
-<<<<<<< HEAD
-=======
       EXPECT_TRUE(ASN1Time_check_time_t(utc.get(), t.time));
       EXPECT_EQ(ASN1_TIME_to_time_t(utc.get(), &tt), 1);
       EXPECT_EQ(tt, t.time);
       EXPECT_EQ(PrintStringToBIO(utc.get(), &ASN1_UTCTIME_print), t.printed);
       EXPECT_EQ(PrintStringToBIO(utc.get(), &ASN1_TIME_print), t.printed);
->>>>>>> 5511fa83
     } else {
       EXPECT_FALSE(utc);
     }
@@ -1084,8 +1016,6 @@
       ASSERT_TRUE(generalized);
       EXPECT_EQ(V_ASN1_GENERALIZEDTIME, ASN1_STRING_type(generalized.get()));
       EXPECT_EQ(t.generalized, ASN1StringToStdString(generalized.get()));
-<<<<<<< HEAD
-=======
       EXPECT_TRUE(ASN1Time_check_time_t(generalized.get(), t.time));
       EXPECT_EQ(ASN1_TIME_to_time_t(generalized.get(), &tt), 1);
       EXPECT_EQ(tt, t.time);
@@ -1094,7 +1024,6 @@
           t.printed);
       EXPECT_EQ(PrintStringToBIO(generalized.get(), &ASN1_TIME_print),
                 t.printed);
->>>>>>> 5511fa83
     } else {
       EXPECT_FALSE(generalized);
     }
@@ -1109,20 +1038,15 @@
         EXPECT_EQ(V_ASN1_GENERALIZEDTIME, ASN1_STRING_type(choice.get()));
         EXPECT_EQ(t.generalized, ASN1StringToStdString(choice.get()));
       }
-<<<<<<< HEAD
-=======
       EXPECT_TRUE(ASN1Time_check_time_t(choice.get(), t.time));
       EXPECT_EQ(ASN1_TIME_to_time_t(choice.get(), &tt), 1);
       EXPECT_EQ(tt, t.time);
->>>>>>> 5511fa83
     } else {
       EXPECT_FALSE(choice);
     }
   }
 }
 
-<<<<<<< HEAD
-=======
 TEST(ASN1Test, AdjTime) {
   struct tm tm1, tm2;
   int days, secs;
@@ -1149,7 +1073,6 @@
   EXPECT_EQ(days, -2932801);
   EXPECT_EQ(secs, -1);
 }
->>>>>>> 5511fa83
 static std::vector<uint8_t> StringToVector(const std::string &str) {
   return std::vector<uint8_t>(str.begin(), str.end());
 }
@@ -1224,11 +1147,8 @@
       {V_ASN1_T61STRING, StringToVector("   "), 0, ASN1_STRFLGS_ESC_2253,
        "\\  \\ "},
       {V_ASN1_T61STRING, StringToVector("   "), 0,
-<<<<<<< HEAD
-=======
        ASN1_STRFLGS_ESC_2253 | ASN1_STRFLGS_UTF8_CONVERT, "\\  \\ "},
       {V_ASN1_T61STRING, StringToVector("   "), 0,
->>>>>>> 5511fa83
        ASN1_STRFLGS_ESC_2253 | ASN1_STRFLGS_ESC_QUOTE, "\"   \""},
 
       // RFC 2253 only escapes # at the start of a string.
@@ -1407,17 +1327,11 @@
     int str_flags;
     unsigned long flags;
   } kUnprintableTests[] = {
-<<<<<<< HEAD
-      // When decoding strings, invalid codepoints are errors.
-=======
       // It is an error if the string cannot be decoded.
->>>>>>> 5511fa83
       {V_ASN1_UTF8STRING, {0xff}, 0, ASN1_STRFLGS_ESC_MSB},
       {V_ASN1_BMPSTRING, {0xff}, 0, ASN1_STRFLGS_ESC_MSB},
       {V_ASN1_BMPSTRING, {0xff}, 0, ASN1_STRFLGS_ESC_MSB},
       {V_ASN1_UNIVERSALSTRING, {0xff}, 0, ASN1_STRFLGS_ESC_MSB},
-<<<<<<< HEAD
-=======
       // Invalid codepoints are errors.
       {V_ASN1_UTF8STRING, {0xed, 0xa0, 0x80}, 0, ASN1_STRFLGS_ESC_MSB},
       {V_ASN1_BMPSTRING, {0xd8, 0x00}, 0, ASN1_STRFLGS_ESC_MSB},
@@ -1430,7 +1344,6 @@
        {0xff},
        0,
        ASN1_STRFLGS_ESC_MSB | ASN1_STRFLGS_UTF8_CONVERT},
->>>>>>> 5511fa83
   };
   for (const auto &t : kUnprintableTests) {
     SCOPED_TRACE(t.type);
@@ -1900,30 +1813,6 @@
   TestSerialize(str.get(), i2d_ASN1_PRINTABLE, kMinusOne);
 }
 
-<<<<<<< HEAD
-TEST(ASN1Test, PrintableType) {
-  const struct {
-    std::vector<uint8_t> in;
-    int result;
-  } kTests[] = {
-      {{}, V_ASN1_PRINTABLESTRING},
-      {{'a', 'A', '0', '\'', '(', ')', '+', ',', '-', '.', '/', ':', '=', '?'},
-       V_ASN1_PRINTABLESTRING},
-      {{'*'}, V_ASN1_IA5STRING},
-      {{'\0'}, V_ASN1_IA5STRING},
-      {{'\0', 'a'}, V_ASN1_IA5STRING},
-      {{0, 1, 2, 3, 125, 126, 127}, V_ASN1_IA5STRING},
-      {{0, 1, 2, 3, 125, 126, 127, 128}, V_ASN1_T61STRING},
-      {{128, 0, 1, 2, 3, 125, 126, 127}, V_ASN1_T61STRING},
-  };
-  for (const auto &t : kTests) {
-    SCOPED_TRACE(Bytes(t.in));
-    EXPECT_EQ(t.result, ASN1_PRINTABLE_type(t.in.data(), t.in.size()));
-  }
-}
-
-=======
->>>>>>> 5511fa83
 // Encoding a CHOICE type with an invalid selector should fail.
 TEST(ASN1Test, InvalidChoice) {
   bssl::UniquePtr<GENERAL_NAME> name(GENERAL_NAME_new());
@@ -2269,11 +2158,7 @@
             std::string(reinterpret_cast<const char *>(bio_data), bio_len));
 }
 
-<<<<<<< HEAD
-TEST(ASN1, GetObject) {
-=======
 TEST(ASN1Test, GetObject) {
->>>>>>> 5511fa83
   // The header is valid, but there are not enough bytes for the length.
   static const uint8_t kTruncated[] = {0x30, 0x01};
   const uint8_t *ptr = kTruncated;
@@ -2289,8 +2174,6 @@
                                   sizeof(kIndefinite)));
 }
 
-<<<<<<< HEAD
-=======
 template <typename T>
 void ExpectNoParse(T *(*d2i)(T **, const uint8_t **, long),
                    const std::vector<uint8_t> &in) {
@@ -2448,7 +2331,6 @@
   }
 }
 
->>>>>>> 5511fa83
 // The ASN.1 macros do not work on Windows shared library builds, where usage of
 // |OPENSSL_EXPORT| is a bit stricter.
 #if !defined(OPENSSL_WINDOWS) || !defined(BORINGSSL_SHARED_LIBRARY)
