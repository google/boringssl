/* Copyright (C) 1995-1998 Eric Young (eay@cryptsoft.com)
 * All rights reserved.
 *
 * This package is an SSL implementation written
 * by Eric Young (eay@cryptsoft.com).
 * The implementation was written so as to conform with Netscapes SSL.
 *
 * This library is free for commercial and non-commercial use as long as
 * the following conditions are aheared to.  The following conditions
 * apply to all code found in this distribution, be it the RC4, RSA,
 * lhash, DES, etc., code; not just the SSL code.  The SSL documentation
 * included with this distribution is covered by the same copyright terms
 * except that the holder is Tim Hudson (tjh@cryptsoft.com).
 *
 * Copyright remains Eric Young's, and as such any Copyright notices in
 * the code are not to be removed.
 * If this package is used in a product, Eric Young should be given attribution
 * as the author of the parts of the library used.
 * This can be in the form of a textual message at program startup or
 * in documentation (online or textual) provided with the package.
 *
 * Redistribution and use in source and binary forms, with or without
 * modification, are permitted provided that the following conditions
 * are met:
 * 1. Redistributions of source code must retain the copyright
 *    notice, this list of conditions and the following disclaimer.
 * 2. Redistributions in binary form must reproduce the above copyright
 *    notice, this list of conditions and the following disclaimer in the
 *    documentation and/or other materials provided with the distribution.
 * 3. All advertising materials mentioning features or use of this software
 *    must display the following acknowledgement:
 *    "This product includes cryptographic software written by
 *     Eric Young (eay@cryptsoft.com)"
 *    The word 'cryptographic' can be left out if the rouines from the library
 *    being used are not cryptographic related :-).
 * 4. If you include any Windows specific code (or a derivative thereof) from
 *    the apps directory (application code) you must include an acknowledgement:
 *    "This product includes software written by Tim Hudson (tjh@cryptsoft.com)"
 *
 * THIS SOFTWARE IS PROVIDED BY ERIC YOUNG ``AS IS'' AND
 * ANY EXPRESS OR IMPLIED WARRANTIES, INCLUDING, BUT NOT LIMITED TO, THE
 * IMPLIED WARRANTIES OF MERCHANTABILITY AND FITNESS FOR A PARTICULAR PURPOSE
 * ARE DISCLAIMED.  IN NO EVENT SHALL THE AUTHOR OR CONTRIBUTORS BE LIABLE
 * FOR ANY DIRECT, INDIRECT, INCIDENTAL, SPECIAL, EXEMPLARY, OR CONSEQUENTIAL
 * DAMAGES (INCLUDING, BUT NOT LIMITED TO, PROCUREMENT OF SUBSTITUTE GOODS
 * OR SERVICES; LOSS OF USE, DATA, OR PROFITS; OR BUSINESS INTERRUPTION)
 * HOWEVER CAUSED AND ON ANY THEORY OF LIABILITY, WHETHER IN CONTRACT, STRICT
 * LIABILITY, OR TORT (INCLUDING NEGLIGENCE OR OTHERWISE) ARISING IN ANY WAY
 * OUT OF THE USE OF THIS SOFTWARE, EVEN IF ADVISED OF THE POSSIBILITY OF
 * SUCH DAMAGE.
 *
 * The licence and distribution terms for any publically available version or
 * derivative of this code cannot be changed.  i.e. this code cannot simply be
 * copied and put under another distribution licence
 * [including the GNU Public Licence.] */

#include <openssl/asn1.h>

#include <limits.h>
#include <string.h>

#include <openssl/err.h>
#include <openssl/mem.h>

#include "../internal.h"
#include "internal.h"


int ASN1_BIT_STRING_set(ASN1_BIT_STRING *x, const unsigned char *d,
                        ossl_ssize_t len) {
  return ASN1_STRING_set(x, d, len);
}

int asn1_bit_string_length(const ASN1_BIT_STRING *str,
                           uint8_t *out_padding_bits) {
<<<<<<< HEAD
    int len = str->length;
    if (str->flags & ASN1_STRING_FLAG_BITS_LEFT) {
        // If the string is already empty, it cannot have padding bits.
        *out_padding_bits = len == 0 ? 0 : str->flags & 0x07;
        return len;
    }

    // TODO(https://crbug.com/boringssl/447): If we move this logic to
    // |ASN1_BIT_STRING_set_bit|, can we remove this representation?
    while (len > 0 && str->data[len - 1] == 0) {
        len--;
    }
    uint8_t padding_bits = 0;
    if (len > 0) {
        uint8_t last = str->data[len - 1];
        assert(last != 0);
        for (; padding_bits < 7; padding_bits++) {
            if (last & (1 << padding_bits)) {
                break;
            }
        }
=======
  int len = str->length;
  if (str->flags & ASN1_STRING_FLAG_BITS_LEFT) {
    // If the string is already empty, it cannot have padding bits.
    *out_padding_bits = len == 0 ? 0 : str->flags & 0x07;
    return len;
  }

  // TODO(https://crbug.com/boringssl/447): If we move this logic to
  // |ASN1_BIT_STRING_set_bit|, can we remove this representation?
  while (len > 0 && str->data[len - 1] == 0) {
    len--;
  }
  uint8_t padding_bits = 0;
  if (len > 0) {
    uint8_t last = str->data[len - 1];
    assert(last != 0);
    for (; padding_bits < 7; padding_bits++) {
      if (last & (1 << padding_bits)) {
        break;
      }
>>>>>>> 5511fa83
    }
  }
  *out_padding_bits = padding_bits;
  return len;
}

int ASN1_BIT_STRING_num_bytes(const ASN1_BIT_STRING *str, size_t *out) {
  uint8_t padding_bits;
  int len = asn1_bit_string_length(str, &padding_bits);
  if (padding_bits != 0) {
    return 0;
  }
  *out = len;
  return 1;
}

int i2c_ASN1_BIT_STRING(const ASN1_BIT_STRING *a, unsigned char **pp) {
  if (a == NULL) {
    return 0;
  }

  uint8_t bits;
  int len = asn1_bit_string_length(a, &bits);
  if (len > INT_MAX - 1) {
    OPENSSL_PUT_ERROR(ASN1, ERR_R_OVERFLOW);
    return 0;
  }
  int ret = 1 + len;
  if (pp == NULL) {
    return ret;
  }

  uint8_t *p = *pp;
  *(p++) = bits;
  OPENSSL_memcpy(p, a->data, len);
  if (len > 0) {
    p[len - 1] &= (0xff << bits);
  }
  p += len;
  *pp = p;
  return ret;
}

ASN1_BIT_STRING *c2i_ASN1_BIT_STRING(ASN1_BIT_STRING **a,
                                     const unsigned char **pp, long len) {
  ASN1_BIT_STRING *ret = NULL;
  const unsigned char *p;
  unsigned char *s;
  int padding;

  if (len < 1) {
    OPENSSL_PUT_ERROR(ASN1, ASN1_R_STRING_TOO_SHORT);
    goto err;
  }

  if (len > INT_MAX) {
    OPENSSL_PUT_ERROR(ASN1, ASN1_R_STRING_TOO_LONG);
    goto err;
  }

  if ((a == NULL) || ((*a) == NULL)) {
    if ((ret = ASN1_BIT_STRING_new()) == NULL) {
      return NULL;
    }
  } else {
    ret = (*a);
  }

  p = *pp;
  padding = *(p++);
  len--;
  if (padding > 7) {
    OPENSSL_PUT_ERROR(ASN1, ASN1_R_INVALID_BIT_STRING_BITS_LEFT);
    goto err;
  }

<<<<<<< HEAD
    p = *pp;
    padding = *(p++);
    len--;
    if (padding > 7) {
        OPENSSL_PUT_ERROR(ASN1, ASN1_R_INVALID_BIT_STRING_BITS_LEFT);
        goto err;
    }

    /* Unused bits in a BIT STRING must be zero. */
    uint8_t padding_mask = (1 << padding) - 1;
    if (padding != 0 &&
        (len < 1 || (p[len - 1] & padding_mask) != 0)) {
        OPENSSL_PUT_ERROR(ASN1, ASN1_R_INVALID_BIT_STRING_PADDING);
        goto err;
    }

    /*
     * We do this to preserve the settings.  If we modify the settings, via
     * the _set_bit function, we will recalculate on output
     */
    ret->flags &= ~(ASN1_STRING_FLAG_BITS_LEFT | 0x07); /* clear */
    ret->flags |= (ASN1_STRING_FLAG_BITS_LEFT | padding); /* set */

    if (len > 0) {
        s = OPENSSL_memdup(p, len);
        if (s == NULL) {
            OPENSSL_PUT_ERROR(ASN1, ERR_R_MALLOC_FAILURE);
            goto err;
        }
        p += len;
    } else {
        s = NULL;
    }

    ret->length = (int)len;
    OPENSSL_free(ret->data);
    ret->data = s;
    ret->type = V_ASN1_BIT_STRING;
    if (a != NULL)
        (*a) = ret;
    *pp = p;
    return (ret);
 err:
    if ((ret != NULL) && ((a == NULL) || (*a != ret)))
        ASN1_BIT_STRING_free(ret);
    return (NULL);
=======
  // Unused bits in a BIT STRING must be zero.
  uint8_t padding_mask = (1 << padding) - 1;
  if (padding != 0 && (len < 1 || (p[len - 1] & padding_mask) != 0)) {
    OPENSSL_PUT_ERROR(ASN1, ASN1_R_INVALID_BIT_STRING_PADDING);
    goto err;
  }

  // We do this to preserve the settings.  If we modify the settings, via
  // the _set_bit function, we will recalculate on output
  ret->flags &= ~(ASN1_STRING_FLAG_BITS_LEFT | 0x07);    // clear
  ret->flags |= (ASN1_STRING_FLAG_BITS_LEFT | padding);  // set

  if (len > 0) {
    s = OPENSSL_memdup(p, len);
    if (s == NULL) {
      OPENSSL_PUT_ERROR(ASN1, ERR_R_MALLOC_FAILURE);
      goto err;
    }
    p += len;
  } else {
    s = NULL;
  }

  ret->length = (int)len;
  OPENSSL_free(ret->data);
  ret->data = s;
  ret->type = V_ASN1_BIT_STRING;
  if (a != NULL) {
    (*a) = ret;
  }
  *pp = p;
  return ret;
err:
  if ((ret != NULL) && ((a == NULL) || (*a != ret))) {
    ASN1_BIT_STRING_free(ret);
  }
  return NULL;
>>>>>>> 5511fa83
}

// These next 2 functions from Goetz Babin-Ebell <babinebell@trustcenter.de>
int ASN1_BIT_STRING_set_bit(ASN1_BIT_STRING *a, int n, int value) {
  int w, v, iv;
  unsigned char *c;

  w = n / 8;
  v = 1 << (7 - (n & 0x07));
  iv = ~v;
  if (!value) {
    v = 0;
  }

  if (a == NULL) {
    return 0;
  }

  a->flags &= ~(ASN1_STRING_FLAG_BITS_LEFT | 0x07);  // clear, set on write

  if ((a->length < (w + 1)) || (a->data == NULL)) {
    if (!value) {
      return 1;  // Don't need to set
    }
    if (a->data == NULL) {
      c = (unsigned char *)OPENSSL_malloc(w + 1);
    } else {
      c = (unsigned char *)OPENSSL_realloc(a->data, w + 1);
    }
    if (c == NULL) {
      OPENSSL_PUT_ERROR(ASN1, ERR_R_MALLOC_FAILURE);
      return 0;
    }
    if (w + 1 - a->length > 0) {
      OPENSSL_memset(c + a->length, 0, w + 1 - a->length);
    }
    a->data = c;
    a->length = w + 1;
  }
  a->data[w] = ((a->data[w]) & iv) | v;
  while ((a->length > 0) && (a->data[a->length - 1] == 0)) {
    a->length--;
  }
  return 1;
}

int ASN1_BIT_STRING_get_bit(const ASN1_BIT_STRING *a, int n) {
  int w, v;

  w = n / 8;
  v = 1 << (7 - (n & 0x07));
  if ((a == NULL) || (a->length < (w + 1)) || (a->data == NULL)) {
    return 0;
  }
  return ((a->data[w] & v) != 0);
}

// Checks if the given bit string contains only bits specified by
// the flags vector. Returns 0 if there is at least one bit set in 'a'
// which is not specified in 'flags', 1 otherwise.
// 'len' is the length of 'flags'.
int ASN1_BIT_STRING_check(const ASN1_BIT_STRING *a, const unsigned char *flags,
                          int flags_len) {
  int i, ok;
  // Check if there is one bit set at all.
  if (!a || !a->data) {
    return 1;
  }

  // Check each byte of the internal representation of the bit string.
  ok = 1;
  for (i = 0; i < a->length && ok; ++i) {
    unsigned char mask = i < flags_len ? ~flags[i] : 0xff;
    // We are done if there is an unneeded bit set.
    ok = (a->data[i] & mask) == 0;
  }
  return ok;
}<|MERGE_RESOLUTION|>--- conflicted
+++ resolved
@@ -73,29 +73,6 @@
 
 int asn1_bit_string_length(const ASN1_BIT_STRING *str,
                            uint8_t *out_padding_bits) {
-<<<<<<< HEAD
-    int len = str->length;
-    if (str->flags & ASN1_STRING_FLAG_BITS_LEFT) {
-        // If the string is already empty, it cannot have padding bits.
-        *out_padding_bits = len == 0 ? 0 : str->flags & 0x07;
-        return len;
-    }
-
-    // TODO(https://crbug.com/boringssl/447): If we move this logic to
-    // |ASN1_BIT_STRING_set_bit|, can we remove this representation?
-    while (len > 0 && str->data[len - 1] == 0) {
-        len--;
-    }
-    uint8_t padding_bits = 0;
-    if (len > 0) {
-        uint8_t last = str->data[len - 1];
-        assert(last != 0);
-        for (; padding_bits < 7; padding_bits++) {
-            if (last & (1 << padding_bits)) {
-                break;
-            }
-        }
-=======
   int len = str->length;
   if (str->flags & ASN1_STRING_FLAG_BITS_LEFT) {
     // If the string is already empty, it cannot have padding bits.
@@ -116,7 +93,6 @@
       if (last & (1 << padding_bits)) {
         break;
       }
->>>>>>> 5511fa83
     }
   }
   *out_padding_bits = padding_bits;
@@ -193,54 +169,6 @@
     goto err;
   }
 
-<<<<<<< HEAD
-    p = *pp;
-    padding = *(p++);
-    len--;
-    if (padding > 7) {
-        OPENSSL_PUT_ERROR(ASN1, ASN1_R_INVALID_BIT_STRING_BITS_LEFT);
-        goto err;
-    }
-
-    /* Unused bits in a BIT STRING must be zero. */
-    uint8_t padding_mask = (1 << padding) - 1;
-    if (padding != 0 &&
-        (len < 1 || (p[len - 1] & padding_mask) != 0)) {
-        OPENSSL_PUT_ERROR(ASN1, ASN1_R_INVALID_BIT_STRING_PADDING);
-        goto err;
-    }
-
-    /*
-     * We do this to preserve the settings.  If we modify the settings, via
-     * the _set_bit function, we will recalculate on output
-     */
-    ret->flags &= ~(ASN1_STRING_FLAG_BITS_LEFT | 0x07); /* clear */
-    ret->flags |= (ASN1_STRING_FLAG_BITS_LEFT | padding); /* set */
-
-    if (len > 0) {
-        s = OPENSSL_memdup(p, len);
-        if (s == NULL) {
-            OPENSSL_PUT_ERROR(ASN1, ERR_R_MALLOC_FAILURE);
-            goto err;
-        }
-        p += len;
-    } else {
-        s = NULL;
-    }
-
-    ret->length = (int)len;
-    OPENSSL_free(ret->data);
-    ret->data = s;
-    ret->type = V_ASN1_BIT_STRING;
-    if (a != NULL)
-        (*a) = ret;
-    *pp = p;
-    return (ret);
- err:
-    if ((ret != NULL) && ((a == NULL) || (*a != ret)))
-        ASN1_BIT_STRING_free(ret);
-    return (NULL);
-=======
   // Unused bits in a BIT STRING must be zero.
   uint8_t padding_mask = (1 << padding) - 1;
   if (padding != 0 && (len < 1 || (p[len - 1] & padding_mask) != 0)) {
@@ -278,7 +206,6 @@
     ASN1_BIT_STRING_free(ret);
   }
   return NULL;
->>>>>>> 5511fa83
 }
 
 // These next 2 functions from Goetz Babin-Ebell <babinebell@trustcenter.de>
