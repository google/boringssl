/* Copyright (C) 1995-1998 Eric Young (eay@cryptsoft.com)
 * All rights reserved.
 *
 * This package is an SSL implementation written
 * by Eric Young (eay@cryptsoft.com).
 * The implementation was written so as to conform with Netscapes SSL.
 *
 * This library is free for commercial and non-commercial use as long as
 * the following conditions are aheared to.  The following conditions
 * apply to all code found in this distribution, be it the RC4, RSA,
 * lhash, DES, etc., code; not just the SSL code.  The SSL documentation
 * included with this distribution is covered by the same copyright terms
 * except that the holder is Tim Hudson (tjh@cryptsoft.com).
 *
 * Copyright remains Eric Young's, and as such any Copyright notices in
 * the code are not to be removed.
 * If this package is used in a product, Eric Young should be given attribution
 * as the author of the parts of the library used.
 * This can be in the form of a textual message at program startup or
 * in documentation (online or textual) provided with the package.
 *
 * Redistribution and use in source and binary forms, with or without
 * modification, are permitted provided that the following conditions
 * are met:
 * 1. Redistributions of source code must retain the copyright
 *    notice, this list of conditions and the following disclaimer.
 * 2. Redistributions in binary form must reproduce the above copyright
 *    notice, this list of conditions and the following disclaimer in the
 *    documentation and/or other materials provided with the distribution.
 * 3. All advertising materials mentioning features or use of this software
 *    must display the following acknowledgement:
 *    "This product includes cryptographic software written by
 *     Eric Young (eay@cryptsoft.com)"
 *    The word 'cryptographic' can be left out if the rouines from the library
 *    being used are not cryptographic related :-).
 * 4. If you include any Windows specific code (or a derivative thereof) from
 *    the apps directory (application code) you must include an acknowledgement:
 *    "This product includes software written by Tim Hudson (tjh@cryptsoft.com)"
 *
 * THIS SOFTWARE IS PROVIDED BY ERIC YOUNG ``AS IS'' AND
 * ANY EXPRESS OR IMPLIED WARRANTIES, INCLUDING, BUT NOT LIMITED TO, THE
 * IMPLIED WARRANTIES OF MERCHANTABILITY AND FITNESS FOR A PARTICULAR PURPOSE
 * ARE DISCLAIMED.  IN NO EVENT SHALL THE AUTHOR OR CONTRIBUTORS BE LIABLE
 * FOR ANY DIRECT, INDIRECT, INCIDENTAL, SPECIAL, EXEMPLARY, OR CONSEQUENTIAL
 * DAMAGES (INCLUDING, BUT NOT LIMITED TO, PROCUREMENT OF SUBSTITUTE GOODS
 * OR SERVICES; LOSS OF USE, DATA, OR PROFITS; OR BUSINESS INTERRUPTION)
 * HOWEVER CAUSED AND ON ANY THEORY OF LIABILITY, WHETHER IN CONTRACT, STRICT
 * LIABILITY, OR TORT (INCLUDING NEGLIGENCE OR OTHERWISE) ARISING IN ANY WAY
 * OUT OF THE USE OF THIS SOFTWARE, EVEN IF ADVISED OF THE POSSIBILITY OF
 * SUCH DAMAGE.
 *
 * The licence and distribution terms for any publically available version or
 * derivative of this code cannot be changed.  i.e. this code cannot simply be
 * copied and put under another distribution licence
 * [including the GNU Public Licence.] */

#include <openssl/asn1.h>

#include <assert.h>
#include <stdlib.h>
#include <string.h>

#include <openssl/err.h>
#include <openssl/mem.h>
#include <openssl/obj.h>

#include "../internal.h"
#include "../lhash/internal.h"
#include "internal.h"


DEFINE_LHASH_OF(ASN1_STRING_TABLE)

static LHASH_OF(ASN1_STRING_TABLE) *string_tables = NULL;
static struct CRYPTO_STATIC_MUTEX string_tables_lock = CRYPTO_STATIC_MUTEX_INIT;

<<<<<<< HEAD
void ASN1_STRING_set_default_mask(unsigned long mask)
{
}

unsigned long ASN1_STRING_get_default_mask(void)
{
    return B_ASN1_UTF8STRING;
}

int ASN1_STRING_set_default_mask_asc(const char *p)
{
    return 1;
}

static const ASN1_STRING_TABLE *asn1_string_table_get(int nid);

/*
 * The following function generates an ASN1_STRING based on limits in a
 * table. Frequently the types and length of an ASN1_STRING are restricted by
 * a corresponding OID. For example certificates and certificate requests.
 */

ASN1_STRING *ASN1_STRING_set_by_NID(ASN1_STRING **out, const unsigned char *in,
                                    int len, int inform, int nid)
{
    ASN1_STRING *str = NULL;
    int ret;
    if (!out) {
        out = &str;
    }
    const ASN1_STRING_TABLE *tbl = asn1_string_table_get(nid);
    if (tbl != NULL) {
        unsigned long mask = tbl->mask;
        if (!(tbl->flags & STABLE_NO_MASK)) {
            mask &= B_ASN1_UTF8STRING;
        }
        ret = ASN1_mbstring_ncopy(out, in, len, inform, mask, tbl->minsize,
                                  tbl->maxsize);
    } else {
        ret = ASN1_mbstring_copy(out, in, len, inform, B_ASN1_UTF8STRING);
    }
    if (ret <= 0) {
        return NULL;
    }
    return *out;
=======
void ASN1_STRING_set_default_mask(unsigned long mask) {}

unsigned long ASN1_STRING_get_default_mask(void) { return B_ASN1_UTF8STRING; }

int ASN1_STRING_set_default_mask_asc(const char *p) { return 1; }

static const ASN1_STRING_TABLE *asn1_string_table_get(int nid);

// The following function generates an ASN1_STRING based on limits in a
// table. Frequently the types and length of an ASN1_STRING are restricted by
// a corresponding OID. For example certificates and certificate requests.

ASN1_STRING *ASN1_STRING_set_by_NID(ASN1_STRING **out, const unsigned char *in,
                                    int len, int inform, int nid) {
  ASN1_STRING *str = NULL;
  int ret;
  if (!out) {
    out = &str;
  }
  const ASN1_STRING_TABLE *tbl = asn1_string_table_get(nid);
  if (tbl != NULL) {
    unsigned long mask = tbl->mask;
    if (!(tbl->flags & STABLE_NO_MASK)) {
      mask &= B_ASN1_UTF8STRING;
    }
    ret = ASN1_mbstring_ncopy(out, in, len, inform, mask, tbl->minsize,
                              tbl->maxsize);
  } else {
    ret = ASN1_mbstring_copy(out, in, len, inform, B_ASN1_UTF8STRING);
  }
  if (ret <= 0) {
    return NULL;
  }
  return *out;
>>>>>>> 5511fa83
}

// Now the tables and helper functions for the string table:

<<<<<<< HEAD
/* See RFC 5280. */
#define ub_name                         32768
#define ub_common_name                  64
#define ub_locality_name                128
#define ub_state_name                   128
#define ub_organization_name            64
#define ub_organization_unit_name       64
#define ub_email_address                128
#define ub_serial_number                64

/* This table must be kept in NID order */
=======
// See RFC 5280.
#define ub_name 32768
#define ub_common_name 64
#define ub_locality_name 128
#define ub_state_name 128
#define ub_organization_name 64
#define ub_organization_unit_name 64
#define ub_email_address 128
#define ub_serial_number 64

// This table must be kept in NID order
>>>>>>> 5511fa83

static const ASN1_STRING_TABLE tbl_standard[] = {
    {NID_commonName, 1, ub_common_name, DIRSTRING_TYPE, 0},
    {NID_countryName, 2, 2, B_ASN1_PRINTABLESTRING, STABLE_NO_MASK},
    {NID_localityName, 1, ub_locality_name, DIRSTRING_TYPE, 0},
    {NID_stateOrProvinceName, 1, ub_state_name, DIRSTRING_TYPE, 0},
    {NID_organizationName, 1, ub_organization_name, DIRSTRING_TYPE, 0},
    {NID_organizationalUnitName, 1, ub_organization_unit_name, DIRSTRING_TYPE,
     0},
    {NID_pkcs9_emailAddress, 1, ub_email_address, B_ASN1_IA5STRING,
     STABLE_NO_MASK},
    {NID_pkcs9_unstructuredName, 1, -1, PKCS9STRING_TYPE, 0},
    {NID_pkcs9_challengePassword, 1, -1, PKCS9STRING_TYPE, 0},
    {NID_pkcs9_unstructuredAddress, 1, -1, DIRSTRING_TYPE, 0},
    {NID_givenName, 1, ub_name, DIRSTRING_TYPE, 0},
    {NID_surname, 1, ub_name, DIRSTRING_TYPE, 0},
    {NID_initials, 1, ub_name, DIRSTRING_TYPE, 0},
    {NID_serialNumber, 1, ub_serial_number, B_ASN1_PRINTABLESTRING,
     STABLE_NO_MASK},
    {NID_friendlyName, -1, -1, B_ASN1_BMPSTRING, STABLE_NO_MASK},
    {NID_name, 1, ub_name, DIRSTRING_TYPE, 0},
    {NID_dnQualifier, -1, -1, B_ASN1_PRINTABLESTRING, STABLE_NO_MASK},
    {NID_domainComponent, 1, -1, B_ASN1_IA5STRING, STABLE_NO_MASK},
<<<<<<< HEAD
    {NID_ms_csp_name, -1, -1, B_ASN1_BMPSTRING, STABLE_NO_MASK}
};

static int table_cmp(const ASN1_STRING_TABLE *a, const ASN1_STRING_TABLE *b)
{
    if (a->nid < b->nid) {
        return -1;
    }
    if (a->nid > b->nid) {
        return 1;
    }
    return 0;
}

static int table_cmp_void(const void *a, const void *b)
{
    return table_cmp(a, b);
}

static uint32_t table_hash(const ASN1_STRING_TABLE *tbl)
{
    return OPENSSL_hash32(&tbl->nid, sizeof(tbl->nid));   
}

static const ASN1_STRING_TABLE *asn1_string_table_get(int nid)
{
    ASN1_STRING_TABLE key;
    key.nid = nid;
    const ASN1_STRING_TABLE *tbl =
        bsearch(&key, tbl_standard, OPENSSL_ARRAY_SIZE(tbl_standard),
                sizeof(ASN1_STRING_TABLE), table_cmp_void);
    if (tbl != NULL) {
        return tbl;
    }

    CRYPTO_STATIC_MUTEX_lock_read(&string_tables_lock);
    if (string_tables != NULL) {
        tbl = lh_ASN1_STRING_TABLE_retrieve(string_tables, &key);
    }
    CRYPTO_STATIC_MUTEX_unlock_read(&string_tables_lock);
    /* Note returning |tbl| without the lock is only safe because
     * |ASN1_STRING_TABLE_add| cannot modify or delete existing entries. If we
     * wish to support that, this function must copy the result under a lock. */
    return tbl;
}

int ASN1_STRING_TABLE_add(int nid, long minsize, long maxsize,
                          unsigned long mask, unsigned long flags)
{
    /* Existing entries cannot be overwritten. */
    if (asn1_string_table_get(nid) != NULL) {
        OPENSSL_PUT_ERROR(ASN1, ERR_R_SHOULD_NOT_HAVE_BEEN_CALLED);
        return 0;
    }

    int ret = 0;
    CRYPTO_STATIC_MUTEX_lock_write(&string_tables_lock);

    if (string_tables == NULL) {
        string_tables = lh_ASN1_STRING_TABLE_new(table_hash, table_cmp);
        if (string_tables == NULL) {
            goto err;
        }
    } else {
        /* Check again for an existing entry. One may have been added while
         * unlocked. */
        ASN1_STRING_TABLE key;
        key.nid = nid;
        if (lh_ASN1_STRING_TABLE_retrieve(string_tables, &key) != NULL) {
            OPENSSL_PUT_ERROR(ASN1, ERR_R_SHOULD_NOT_HAVE_BEEN_CALLED);
            goto err;
        }
    }

    ASN1_STRING_TABLE *tbl = OPENSSL_malloc(sizeof(ASN1_STRING_TABLE));
    if (tbl == NULL) {
        goto err;
    }
    tbl->nid = nid;
    tbl->flags = flags;
    tbl->minsize = minsize;
    tbl->maxsize = maxsize;
    tbl->mask = mask;
    ASN1_STRING_TABLE *old_tbl;
    if (!lh_ASN1_STRING_TABLE_insert(string_tables, &old_tbl, tbl)) {
        OPENSSL_free(tbl);
        goto err;
    }
    assert(old_tbl == NULL);
    ret = 1;

err:
    CRYPTO_STATIC_MUTEX_unlock_write(&string_tables_lock);
    return ret;
}

void ASN1_STRING_TABLE_cleanup(void)
{
}

void asn1_get_string_table_for_testing(const ASN1_STRING_TABLE **out_ptr,
                                       size_t *out_len) {
    *out_ptr = tbl_standard;
    *out_len = OPENSSL_ARRAY_SIZE(tbl_standard);
=======
    {NID_ms_csp_name, -1, -1, B_ASN1_BMPSTRING, STABLE_NO_MASK}};

static int table_cmp(const ASN1_STRING_TABLE *a, const ASN1_STRING_TABLE *b) {
  if (a->nid < b->nid) {
    return -1;
  }
  if (a->nid > b->nid) {
    return 1;
  }
  return 0;
}

static int table_cmp_void(const void *a, const void *b) {
  return table_cmp(a, b);
}

static uint32_t table_hash(const ASN1_STRING_TABLE *tbl) {
  return OPENSSL_hash32(&tbl->nid, sizeof(tbl->nid));
}

static const ASN1_STRING_TABLE *asn1_string_table_get(int nid) {
  ASN1_STRING_TABLE key;
  key.nid = nid;
  const ASN1_STRING_TABLE *tbl =
      bsearch(&key, tbl_standard, OPENSSL_ARRAY_SIZE(tbl_standard),
              sizeof(ASN1_STRING_TABLE), table_cmp_void);
  if (tbl != NULL) {
    return tbl;
  }

  CRYPTO_STATIC_MUTEX_lock_read(&string_tables_lock);
  if (string_tables != NULL) {
    tbl = lh_ASN1_STRING_TABLE_retrieve(string_tables, &key);
  }
  CRYPTO_STATIC_MUTEX_unlock_read(&string_tables_lock);
  // Note returning |tbl| without the lock is only safe because
  // |ASN1_STRING_TABLE_add| cannot modify or delete existing entries. If we
  // wish to support that, this function must copy the result under a lock.
  return tbl;
}

int ASN1_STRING_TABLE_add(int nid, long minsize, long maxsize,
                          unsigned long mask, unsigned long flags) {
  // Existing entries cannot be overwritten.
  if (asn1_string_table_get(nid) != NULL) {
    OPENSSL_PUT_ERROR(ASN1, ERR_R_SHOULD_NOT_HAVE_BEEN_CALLED);
    return 0;
  }

  int ret = 0;
  CRYPTO_STATIC_MUTEX_lock_write(&string_tables_lock);

  if (string_tables == NULL) {
    string_tables = lh_ASN1_STRING_TABLE_new(table_hash, table_cmp);
    if (string_tables == NULL) {
      goto err;
    }
  } else {
    // Check again for an existing entry. One may have been added while
    // unlocked.
    ASN1_STRING_TABLE key;
    key.nid = nid;
    if (lh_ASN1_STRING_TABLE_retrieve(string_tables, &key) != NULL) {
      OPENSSL_PUT_ERROR(ASN1, ERR_R_SHOULD_NOT_HAVE_BEEN_CALLED);
      goto err;
    }
  }

  ASN1_STRING_TABLE *tbl = OPENSSL_malloc(sizeof(ASN1_STRING_TABLE));
  if (tbl == NULL) {
    goto err;
  }
  tbl->nid = nid;
  tbl->flags = flags;
  tbl->minsize = minsize;
  tbl->maxsize = maxsize;
  tbl->mask = mask;
  ASN1_STRING_TABLE *old_tbl;
  if (!lh_ASN1_STRING_TABLE_insert(string_tables, &old_tbl, tbl)) {
    OPENSSL_free(tbl);
    goto err;
  }
  assert(old_tbl == NULL);
  ret = 1;

err:
  CRYPTO_STATIC_MUTEX_unlock_write(&string_tables_lock);
  return ret;
}

void ASN1_STRING_TABLE_cleanup(void) {}

void asn1_get_string_table_for_testing(const ASN1_STRING_TABLE **out_ptr,
                                       size_t *out_len) {
  *out_ptr = tbl_standard;
  *out_len = OPENSSL_ARRAY_SIZE(tbl_standard);
>>>>>>> 5511fa83
}<|MERGE_RESOLUTION|>--- conflicted
+++ resolved
@@ -74,53 +74,6 @@
 static LHASH_OF(ASN1_STRING_TABLE) *string_tables = NULL;
 static struct CRYPTO_STATIC_MUTEX string_tables_lock = CRYPTO_STATIC_MUTEX_INIT;
 
-<<<<<<< HEAD
-void ASN1_STRING_set_default_mask(unsigned long mask)
-{
-}
-
-unsigned long ASN1_STRING_get_default_mask(void)
-{
-    return B_ASN1_UTF8STRING;
-}
-
-int ASN1_STRING_set_default_mask_asc(const char *p)
-{
-    return 1;
-}
-
-static const ASN1_STRING_TABLE *asn1_string_table_get(int nid);
-
-/*
- * The following function generates an ASN1_STRING based on limits in a
- * table. Frequently the types and length of an ASN1_STRING are restricted by
- * a corresponding OID. For example certificates and certificate requests.
- */
-
-ASN1_STRING *ASN1_STRING_set_by_NID(ASN1_STRING **out, const unsigned char *in,
-                                    int len, int inform, int nid)
-{
-    ASN1_STRING *str = NULL;
-    int ret;
-    if (!out) {
-        out = &str;
-    }
-    const ASN1_STRING_TABLE *tbl = asn1_string_table_get(nid);
-    if (tbl != NULL) {
-        unsigned long mask = tbl->mask;
-        if (!(tbl->flags & STABLE_NO_MASK)) {
-            mask &= B_ASN1_UTF8STRING;
-        }
-        ret = ASN1_mbstring_ncopy(out, in, len, inform, mask, tbl->minsize,
-                                  tbl->maxsize);
-    } else {
-        ret = ASN1_mbstring_copy(out, in, len, inform, B_ASN1_UTF8STRING);
-    }
-    if (ret <= 0) {
-        return NULL;
-    }
-    return *out;
-=======
 void ASN1_STRING_set_default_mask(unsigned long mask) {}
 
 unsigned long ASN1_STRING_get_default_mask(void) { return B_ASN1_UTF8STRING; }
@@ -155,24 +108,10 @@
     return NULL;
   }
   return *out;
->>>>>>> 5511fa83
 }
 
 // Now the tables and helper functions for the string table:
 
-<<<<<<< HEAD
-/* See RFC 5280. */
-#define ub_name                         32768
-#define ub_common_name                  64
-#define ub_locality_name                128
-#define ub_state_name                   128
-#define ub_organization_name            64
-#define ub_organization_unit_name       64
-#define ub_email_address                128
-#define ub_serial_number                64
-
-/* This table must be kept in NID order */
-=======
 // See RFC 5280.
 #define ub_name 32768
 #define ub_common_name 64
@@ -184,7 +123,6 @@
 #define ub_serial_number 64
 
 // This table must be kept in NID order
->>>>>>> 5511fa83
 
 static const ASN1_STRING_TABLE tbl_standard[] = {
     {NID_commonName, 1, ub_common_name, DIRSTRING_TYPE, 0},
@@ -208,112 +146,6 @@
     {NID_name, 1, ub_name, DIRSTRING_TYPE, 0},
     {NID_dnQualifier, -1, -1, B_ASN1_PRINTABLESTRING, STABLE_NO_MASK},
     {NID_domainComponent, 1, -1, B_ASN1_IA5STRING, STABLE_NO_MASK},
-<<<<<<< HEAD
-    {NID_ms_csp_name, -1, -1, B_ASN1_BMPSTRING, STABLE_NO_MASK}
-};
-
-static int table_cmp(const ASN1_STRING_TABLE *a, const ASN1_STRING_TABLE *b)
-{
-    if (a->nid < b->nid) {
-        return -1;
-    }
-    if (a->nid > b->nid) {
-        return 1;
-    }
-    return 0;
-}
-
-static int table_cmp_void(const void *a, const void *b)
-{
-    return table_cmp(a, b);
-}
-
-static uint32_t table_hash(const ASN1_STRING_TABLE *tbl)
-{
-    return OPENSSL_hash32(&tbl->nid, sizeof(tbl->nid));   
-}
-
-static const ASN1_STRING_TABLE *asn1_string_table_get(int nid)
-{
-    ASN1_STRING_TABLE key;
-    key.nid = nid;
-    const ASN1_STRING_TABLE *tbl =
-        bsearch(&key, tbl_standard, OPENSSL_ARRAY_SIZE(tbl_standard),
-                sizeof(ASN1_STRING_TABLE), table_cmp_void);
-    if (tbl != NULL) {
-        return tbl;
-    }
-
-    CRYPTO_STATIC_MUTEX_lock_read(&string_tables_lock);
-    if (string_tables != NULL) {
-        tbl = lh_ASN1_STRING_TABLE_retrieve(string_tables, &key);
-    }
-    CRYPTO_STATIC_MUTEX_unlock_read(&string_tables_lock);
-    /* Note returning |tbl| without the lock is only safe because
-     * |ASN1_STRING_TABLE_add| cannot modify or delete existing entries. If we
-     * wish to support that, this function must copy the result under a lock. */
-    return tbl;
-}
-
-int ASN1_STRING_TABLE_add(int nid, long minsize, long maxsize,
-                          unsigned long mask, unsigned long flags)
-{
-    /* Existing entries cannot be overwritten. */
-    if (asn1_string_table_get(nid) != NULL) {
-        OPENSSL_PUT_ERROR(ASN1, ERR_R_SHOULD_NOT_HAVE_BEEN_CALLED);
-        return 0;
-    }
-
-    int ret = 0;
-    CRYPTO_STATIC_MUTEX_lock_write(&string_tables_lock);
-
-    if (string_tables == NULL) {
-        string_tables = lh_ASN1_STRING_TABLE_new(table_hash, table_cmp);
-        if (string_tables == NULL) {
-            goto err;
-        }
-    } else {
-        /* Check again for an existing entry. One may have been added while
-         * unlocked. */
-        ASN1_STRING_TABLE key;
-        key.nid = nid;
-        if (lh_ASN1_STRING_TABLE_retrieve(string_tables, &key) != NULL) {
-            OPENSSL_PUT_ERROR(ASN1, ERR_R_SHOULD_NOT_HAVE_BEEN_CALLED);
-            goto err;
-        }
-    }
-
-    ASN1_STRING_TABLE *tbl = OPENSSL_malloc(sizeof(ASN1_STRING_TABLE));
-    if (tbl == NULL) {
-        goto err;
-    }
-    tbl->nid = nid;
-    tbl->flags = flags;
-    tbl->minsize = minsize;
-    tbl->maxsize = maxsize;
-    tbl->mask = mask;
-    ASN1_STRING_TABLE *old_tbl;
-    if (!lh_ASN1_STRING_TABLE_insert(string_tables, &old_tbl, tbl)) {
-        OPENSSL_free(tbl);
-        goto err;
-    }
-    assert(old_tbl == NULL);
-    ret = 1;
-
-err:
-    CRYPTO_STATIC_MUTEX_unlock_write(&string_tables_lock);
-    return ret;
-}
-
-void ASN1_STRING_TABLE_cleanup(void)
-{
-}
-
-void asn1_get_string_table_for_testing(const ASN1_STRING_TABLE **out_ptr,
-                                       size_t *out_len) {
-    *out_ptr = tbl_standard;
-    *out_len = OPENSSL_ARRAY_SIZE(tbl_standard);
-=======
     {NID_ms_csp_name, -1, -1, B_ASN1_BMPSTRING, STABLE_NO_MASK}};
 
 static int table_cmp(const ASN1_STRING_TABLE *a, const ASN1_STRING_TABLE *b) {
@@ -410,5 +242,4 @@
                                        size_t *out_len) {
   *out_ptr = tbl_standard;
   *out_len = OPENSSL_ARRAY_SIZE(tbl_standard);
->>>>>>> 5511fa83
 }