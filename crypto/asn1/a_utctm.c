--- conflicted
+++ resolved
@@ -145,31 +145,6 @@
   return s;
 }
 
-<<<<<<< HEAD
-int ASN1_UTCTIME_cmp_time_t(const ASN1_UTCTIME *s, time_t t)
-{
-    struct tm stm, ttm;
-    int day, sec;
-
-    if (!asn1_utctime_to_tm(&stm, s))
-        return -2;
-
-    if (!OPENSSL_gmtime(&t, &ttm))
-        return -2;
-
-    if (!OPENSSL_gmtime_diff(&day, &sec, &ttm, &stm))
-        return -2;
-
-    if (day > 0)
-        return 1;
-    if (day < 0)
-        return -1;
-    if (sec > 0)
-        return 1;
-    if (sec < 0)
-        return -1;
-    return 0;
-=======
 int ASN1_UTCTIME_cmp_time_t(const ASN1_UTCTIME *s, time_t t) {
   struct tm stm, ttm;
   int day, sec;
@@ -199,5 +174,4 @@
     return -1;
   }
   return 0;
->>>>>>> 5511fa83
 }