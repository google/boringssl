/* Copyright (C) 1995-1998 Eric Young (eay@cryptsoft.com)
 * All rights reserved.
 *
 * This package is an SSL implementation written
 * by Eric Young (eay@cryptsoft.com).
 * The implementation was written so as to conform with Netscapes SSL.
 *
 * This library is free for commercial and non-commercial use as long as
 * the following conditions are aheared to.  The following conditions
 * apply to all code found in this distribution, be it the RC4, RSA,
 * lhash, DES, etc., code; not just the SSL code.  The SSL documentation
 * included with this distribution is covered by the same copyright terms
 * except that the holder is Tim Hudson (tjh@cryptsoft.com).
 *
 * Copyright remains Eric Young's, and as such any Copyright notices in
 * the code are not to be removed.
 * If this package is used in a product, Eric Young should be given attribution
 * as the author of the parts of the library used.
 * This can be in the form of a textual message at program startup or
 * in documentation (online or textual) provided with the package.
 *
 * Redistribution and use in source and binary forms, with or without
 * modification, are permitted provided that the following conditions
 * are met:
 * 1. Redistributions of source code must retain the copyright
 *    notice, this list of conditions and the following disclaimer.
 * 2. Redistributions in binary form must reproduce the above copyright
 *    notice, this list of conditions and the following disclaimer in the
 *    documentation and/or other materials provided with the distribution.
 * 3. All advertising materials mentioning features or use of this software
 *    must display the following acknowledgement:
 *    "This product includes cryptographic software written by
 *     Eric Young (eay@cryptsoft.com)"
 *    The word 'cryptographic' can be left out if the rouines from the library
 *    being used are not cryptographic related :-).
 * 4. If you include any Windows specific code (or a derivative thereof) from
 *    the apps directory (application code) you must include an acknowledgement:
 *    "This product includes software written by Tim Hudson (tjh@cryptsoft.com)"
 *
 * THIS SOFTWARE IS PROVIDED BY ERIC YOUNG ``AS IS'' AND
 * ANY EXPRESS OR IMPLIED WARRANTIES, INCLUDING, BUT NOT LIMITED TO, THE
 * IMPLIED WARRANTIES OF MERCHANTABILITY AND FITNESS FOR A PARTICULAR PURPOSE
 * ARE DISCLAIMED.  IN NO EVENT SHALL THE AUTHOR OR CONTRIBUTORS BE LIABLE
 * FOR ANY DIRECT, INDIRECT, INCIDENTAL, SPECIAL, EXEMPLARY, OR CONSEQUENTIAL
 * DAMAGES (INCLUDING, BUT NOT LIMITED TO, PROCUREMENT OF SUBSTITUTE GOODS
 * OR SERVICES; LOSS OF USE, DATA, OR PROFITS; OR BUSINESS INTERRUPTION)
 * HOWEVER CAUSED AND ON ANY THEORY OF LIABILITY, WHETHER IN CONTRACT, STRICT
 * LIABILITY, OR TORT (INCLUDING NEGLIGENCE OR OTHERWISE) ARISING IN ANY WAY
 * OUT OF THE USE OF THIS SOFTWARE, EVEN IF ADVISED OF THE POSSIBILITY OF
 * SUCH DAMAGE.
 *
 * The licence and distribution terms for any publically available version or
 * derivative of this code cannot be changed.  i.e. this code cannot simply be
 * copied and put under another distribution licence
 * [including the GNU Public Licence.] */

#include <openssl/asn1.h>

#include <string.h>
#include <time.h>

#include <openssl/asn1t.h>
#include <openssl/err.h>
#include <openssl/mem.h>

#include "internal.h"

// This is an implementation of the ASN1 Time structure which is: Time ::=
// CHOICE { utcTime UTCTime, generalTime GeneralizedTime } written by Steve
// Henson.

IMPLEMENT_ASN1_MSTRING(ASN1_TIME, B_ASN1_TIME)

IMPLEMENT_ASN1_FUNCTIONS_const(ASN1_TIME)

ASN1_TIME *ASN1_TIME_set(ASN1_TIME *s, time_t t) {
  return ASN1_TIME_adj(s, t, 0, 0);
}

ASN1_TIME *ASN1_TIME_adj(ASN1_TIME *s, time_t t, int offset_day,
                         long offset_sec) {
  struct tm *ts;
  struct tm data;

  ts = OPENSSL_gmtime(&t, &data);
  if (ts == NULL) {
    OPENSSL_PUT_ERROR(ASN1, ASN1_R_ERROR_GETTING_TIME);
    return NULL;
  }
  if (offset_day || offset_sec) {
    if (!OPENSSL_gmtime_adj(ts, offset_day, offset_sec)) {
      return NULL;
    }
  }
  if ((ts->tm_year >= 50) && (ts->tm_year < 150)) {
    return ASN1_UTCTIME_adj(s, t, offset_day, offset_sec);
  }
  return ASN1_GENERALIZEDTIME_adj(s, t, offset_day, offset_sec);
}

int ASN1_TIME_check(const ASN1_TIME *t) {
  if (t->type == V_ASN1_GENERALIZEDTIME) {
    return ASN1_GENERALIZEDTIME_check(t);
  } else if (t->type == V_ASN1_UTCTIME) {
    return ASN1_UTCTIME_check(t);
  }
  return 0;
}

// Convert an ASN1_TIME structure to GeneralizedTime
ASN1_GENERALIZEDTIME *ASN1_TIME_to_generalizedtime(const ASN1_TIME *t,
                                                   ASN1_GENERALIZEDTIME **out) {
  ASN1_GENERALIZEDTIME *ret = NULL;
  char *str;
  int newlen;

  if (!ASN1_TIME_check(t)) {
    return NULL;
  }

  if (!out || !*out) {
    if (!(ret = ASN1_GENERALIZEDTIME_new())) {
      goto err;
    }
  } else {
    ret = *out;
  }

  // If already GeneralizedTime just copy across
  if (t->type == V_ASN1_GENERALIZEDTIME) {
    if (!ASN1_STRING_set(ret, t->data, t->length)) {
      goto err;
    }
    goto done;
  }

  // grow the string
  if (!ASN1_STRING_set(ret, NULL, t->length + 2)) {
    goto err;
  }
  // ASN1_STRING_set() allocated 'len + 1' bytes.
  newlen = t->length + 2 + 1;
  str = (char *)ret->data;
  // Work out the century and prepend
  if (t->data[0] >= '5') {
    OPENSSL_strlcpy(str, "19", newlen);
  } else {
    OPENSSL_strlcpy(str, "20", newlen);
  }

  OPENSSL_strlcat(str, (char *)t->data, newlen);

done:
  if (out != NULL && *out == NULL) {
    *out = ret;
  }
  return ret;

err:
  if (out == NULL || *out != ret) {
    ASN1_GENERALIZEDTIME_free(ret);
  }
  return NULL;
}


int ASN1_TIME_set_string(ASN1_TIME *s, const char *str) {
  ASN1_TIME t;

  t.length = strlen(str);
  t.data = (unsigned char *)str;
  t.flags = 0;

  t.type = V_ASN1_UTCTIME;

  if (!ASN1_TIME_check(&t)) {
    t.type = V_ASN1_GENERALIZEDTIME;
    if (!ASN1_TIME_check(&t)) {
      return 0;
    }
  }

  if (s && !ASN1_STRING_copy((ASN1_STRING *)s, (ASN1_STRING *)&t)) {
    return 0;
  }

  return 1;
}

static int asn1_time_to_tm(struct tm *tm, const ASN1_TIME *t,
                           int allow_timezone_offset) {
  if (t == NULL) {
    time_t now_t;
    time(&now_t);
    if (OPENSSL_gmtime(&now_t, tm)) {
      return 1;
    }
    return 0;
  }

  if (t->type == V_ASN1_UTCTIME) {
    return asn1_utctime_to_tm(tm, t, allow_timezone_offset);
  } else if (t->type == V_ASN1_GENERALIZEDTIME) {
    return asn1_generalizedtime_to_tm(tm, t);
  }

  return 0;
}

int ASN1_TIME_diff(int *out_days, int *out_seconds, const ASN1_TIME *from,
                   const ASN1_TIME *to) {
  struct tm tm_from, tm_to;
  if (!asn1_time_to_tm(&tm_from, from, /*allow_timezone_offset=*/1)) {
    return 0;
  }
  if (!asn1_time_to_tm(&tm_to, to, /*allow_timezone_offset=*/1)) {
    return 0;
  }
  return OPENSSL_gmtime_diff(out_days, out_seconds, &tm_from, &tm_to);
}

<<<<<<< HEAD
int ASN1_TIME_diff(int *out_days, int *out_seconds,
                   const ASN1_TIME *from, const ASN1_TIME *to)
{
    struct tm tm_from, tm_to;
    if (!asn1_time_to_tm(&tm_from, from))
        return 0;
    if (!asn1_time_to_tm(&tm_to, to))
        return 0;
    return OPENSSL_gmtime_diff(out_days, out_seconds, &tm_from, &tm_to);
=======
// The functions below do *not* permissively allow the use of four digit
// timezone offsets in UTC times, as is done elsewhere in the code. They are
// both new API, and used internally to X509_cmp_time. This is to discourage the
// use of nonstandard times in new code, and to ensure that this code behaves
// correctly in X509_cmp_time which historically did its own time validations
// slightly different than the many other copies of X.509 time validation
// sprinkled through the codebase. The custom checks in X509_cmp_time meant that
// it did not allow four digit timezone offsets in UTC times.
int ASN1_TIME_to_time_t(const ASN1_TIME *t, time_t *out_time) {
  struct tm tm;
  if (!asn1_time_to_tm(&tm, t, /*allow_timezone_offset=*/0)) {
    return 0;
  }
  return OPENSSL_timegm(&tm, out_time);
}

int ASN1_TIME_to_posix(const ASN1_TIME *t, int64_t *out_time) {
  struct tm tm;
  if (!asn1_time_to_tm(&tm, t, /*allow_timezone_offset=*/0)) {
    return 0;
  }
  return OPENSSL_tm_to_posix(&tm, out_time);
>>>>>>> 5511fa83
}<|MERGE_RESOLUTION|>--- conflicted
+++ resolved
@@ -219,17 +219,6 @@
   return OPENSSL_gmtime_diff(out_days, out_seconds, &tm_from, &tm_to);
 }
 
-<<<<<<< HEAD
-int ASN1_TIME_diff(int *out_days, int *out_seconds,
-                   const ASN1_TIME *from, const ASN1_TIME *to)
-{
-    struct tm tm_from, tm_to;
-    if (!asn1_time_to_tm(&tm_from, from))
-        return 0;
-    if (!asn1_time_to_tm(&tm_to, to))
-        return 0;
-    return OPENSSL_gmtime_diff(out_days, out_seconds, &tm_from, &tm_to);
-=======
 // The functions below do *not* permissively allow the use of four digit
 // timezone offsets in UTC times, as is done elsewhere in the code. They are
 // both new API, and used internally to X509_cmp_time. This is to discourage the
@@ -252,5 +241,4 @@
     return 0;
   }
   return OPENSSL_tm_to_posix(&tm, out_time);
->>>>>>> 5511fa83
 }