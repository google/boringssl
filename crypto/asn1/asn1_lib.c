--- conflicted
+++ resolved
@@ -102,103 +102,6 @@
 OPENSSL_DECLARE_ERROR_REASON(ASN1, UNKNOWN_TAG)
 OPENSSL_DECLARE_ERROR_REASON(ASN1, UNSUPPORTED_TYPE)
 
-<<<<<<< HEAD
-static int asn1_get_length(const unsigned char **pp, long *rl, long max);
-static void asn1_put_length(unsigned char **pp, int length);
-
-int ASN1_get_object(const unsigned char **pp, long *plength, int *ptag,
-                    int *pclass, long omax)
-{
-    int i, ret;
-    long l;
-    const unsigned char *p = *pp;
-    int tag, xclass;
-    long max = omax;
-
-    if (!max)
-        goto err;
-    ret = (*p & V_ASN1_CONSTRUCTED);
-    xclass = (*p & V_ASN1_PRIVATE);
-    i = *p & V_ASN1_PRIMITIVE_TAG;
-    if (i == V_ASN1_PRIMITIVE_TAG) { /* high-tag */
-        p++;
-        if (--max == 0)
-            goto err;
-        l = 0;
-        while (*p & 0x80) {
-            l <<= 7L;
-            l |= *(p++) & 0x7f;
-            if (--max == 0)
-                goto err;
-            if (l > (INT_MAX >> 7L))
-                goto err;
-        }
-        l <<= 7L;
-        l |= *(p++) & 0x7f;
-        tag = (int)l;
-        if (--max == 0)
-            goto err;
-    } else {
-        tag = i;
-        p++;
-        if (--max == 0)
-            goto err;
-    }
-
-    /* To avoid ambiguity with V_ASN1_NEG, impose a limit on universal tags. */
-    if (xclass == V_ASN1_UNIVERSAL && tag > V_ASN1_MAX_UNIVERSAL)
-        goto err;
-
-    *ptag = tag;
-    *pclass = xclass;
-    if (!asn1_get_length(&p, plength, max))
-        goto err;
-
-    if (*plength > (omax - (p - *pp))) {
-        OPENSSL_PUT_ERROR(ASN1, ASN1_R_TOO_LONG);
-        return 0x80;
-    }
-    *pp = p;
-    return ret;
- err:
-    OPENSSL_PUT_ERROR(ASN1, ASN1_R_HEADER_TOO_LONG);
-    return 0x80;
-}
-
-static int asn1_get_length(const unsigned char **pp, long *rl, long max)
-{
-    const unsigned char *p = *pp;
-    unsigned long ret = 0;
-    unsigned long i;
-
-    if (max-- < 1) {
-        return 0;
-    }
-    if (*p == 0x80) {
-        /* We do not support BER indefinite-length encoding. */
-        return 0;
-    }
-    i = *p & 0x7f;
-    if (*(p++) & 0x80) {
-        if (i > sizeof(ret) || max < (long)i)
-            return 0;
-        while (i-- > 0) {
-            ret <<= 8L;
-            ret |= *(p++);
-        }
-    } else {
-        ret = i;
-    }
-    /*
-     * Bound the length to comfortably fit in an int. Lengths in this module
-     * often switch between int and long without overflow checks.
-     */
-    if (ret > INT_MAX / 2)
-        return 0;
-    *pp = p;
-    *rl = (long)ret;
-    return 1;
-=======
 static void asn1_put_length(unsigned char **pp, int length);
 
 int ASN1_get_object(const unsigned char **inp, long *out_len, int *out_tag,
@@ -245,7 +148,6 @@
   *out_tag = tag_number;
   *out_class = tag_class;
   return constructed;
->>>>>>> 5511fa83
 }
 
 // class 0 is constructed constructed == 2 for indefinite length constructed
@@ -447,49 +349,6 @@
   OPENSSL_free(str);
 }
 
-<<<<<<< HEAD
-int ASN1_STRING_cmp(const ASN1_STRING *a, const ASN1_STRING *b)
-{
-    /* Capture padding bits and implicit truncation in BIT STRINGs. */
-    int a_length = a->length, b_length = b->length;
-    uint8_t a_padding = 0, b_padding = 0;
-    if (a->type == V_ASN1_BIT_STRING) {
-        a_length = asn1_bit_string_length(a, &a_padding);
-    }
-    if (b->type == V_ASN1_BIT_STRING) {
-        b_length = asn1_bit_string_length(b, &b_padding);
-    }
-
-    if (a_length < b_length) {
-        return -1;
-    }
-    if (a_length > b_length) {
-        return 1;
-    }
-    /* In a BIT STRING, the number of bits is 8 * length - padding. Invert this
-     * comparison so we compare by lengths. */
-    if (a_padding > b_padding) {
-        return -1;
-    }
-    if (a_padding < b_padding) {
-        return 1;
-    }
-
-    int ret = OPENSSL_memcmp(a->data, b->data, a_length);
-    if (ret != 0) {
-        return ret;
-    }
-
-    /* Comparing the type first is more natural, but this matches OpenSSL. */
-    if (a->type < b->type) {
-        return -1;
-    }
-    if (a->type > b->type) {
-        return 1;
-    }
-    return 0;
-}
-=======
 int ASN1_STRING_cmp(const ASN1_STRING *a, const ASN1_STRING *b) {
   // Capture padding bits and implicit truncation in BIT STRINGs.
   int a_length = a->length, b_length = b->length;
@@ -515,7 +374,6 @@
   if (a_padding < b_padding) {
     return 1;
   }
->>>>>>> 5511fa83
 
   int ret = OPENSSL_memcmp(a->data, b->data, a_length);
   if (ret != 0) {
