--- conflicted
+++ resolved
@@ -1,99 +1,5 @@
-<<<<<<< HEAD
-include_directories(../include)
 include_directories(${LIBOQS_DIR}/include)
 
-if(NOT OPENSSL_NO_ASM)
-  if(UNIX)
-    if(ARCH STREQUAL "aarch64")
-      # The "armx" Perl scripts look for "64" in the style argument
-      # in order to decide whether to generate 32- or 64-bit asm.
-      if(APPLE)
-        set(PERLASM_STYLE ios64)
-      else()
-        set(PERLASM_STYLE linux64)
-      endif()
-    elseif(ARCH STREQUAL "arm")
-      if(APPLE)
-        set(PERLASM_STYLE ios32)
-      else()
-        set(PERLASM_STYLE linux32)
-      endif()
-    elseif(ARCH STREQUAL "ppc64le")
-      set(PERLASM_STYLE linux64le)
-    else()
-      if(ARCH STREQUAL "x86")
-        set(PERLASM_FLAGS "-fPIC -DOPENSSL_IA32_SSE2")
-      endif()
-      if(APPLE)
-        set(PERLASM_STYLE macosx)
-      else()
-        set(PERLASM_STYLE elf)
-      endif()
-    endif()
-    set(ASM_EXT S)
-    enable_language(ASM)
-    set(CMAKE_ASM_FLAGS "${CMAKE_ASM_FLAGS} -Wa,--noexecstack")
-
-    # Clang's integerated assembler does not support debug symbols.
-    if(NOT CMAKE_ASM_COMPILER_ID MATCHES "Clang")
-      set(CMAKE_ASM_FLAGS "${CMAKE_ASM_FLAGS} -Wa,-g")
-    endif()
-
-    # CMake does not add -isysroot and -arch flags to assembly.
-    if(APPLE)
-      if(CMAKE_OSX_SYSROOT)
-        set(CMAKE_ASM_FLAGS "${CMAKE_ASM_FLAGS} -isysroot \"${CMAKE_OSX_SYSROOT}\"")
-      endif()
-      foreach(arch ${CMAKE_OSX_ARCHITECTURES})
-        set(CMAKE_ASM_FLAGS "${CMAKE_ASM_FLAGS} -arch ${arch}")
-      endforeach()
-    endif()
-  else()
-    if(ARCH STREQUAL "aarch64")
-      set(PERLASM_STYLE win64)
-      set(ASM_EXT S)
-      enable_language(ASM)
-    else()
-      if(ARCH STREQUAL "x86_64")
-        set(PERLASM_STYLE nasm)
-      else()
-        set(PERLASM_STYLE win32n)
-        set(PERLASM_FLAGS "-DOPENSSL_IA32_SSE2")
-      endif()
-      set(CMAKE_ASM_NASM_FLAGS "${CMAKE_ASM_NASM_FLAGS} -gcv8")
-
-      # On Windows, we use the NASM output.
-      set(ASM_EXT asm)
-      enable_language(ASM_NASM)
-    endif()
-  endif()
-endif()
-
-function(perlasm dest src)
-  get_filename_component(dir ${dest} DIRECTORY)
-  if(dir STREQUAL "")
-    set(dir ".")
-  endif()
-
-  add_custom_command(
-    OUTPUT ${dest}
-    COMMAND ${CMAKE_COMMAND} -E make_directory ${dir}
-    COMMAND ${PERL_EXECUTABLE} ${CMAKE_CURRENT_SOURCE_DIR}/${src} ${PERLASM_STYLE} ${PERLASM_FLAGS} ${ARGN} ${dest}
-    DEPENDS
-    ${src}
-    ${PROJECT_SOURCE_DIR}/crypto/perlasm/arm-xlate.pl
-    ${PROJECT_SOURCE_DIR}/crypto/perlasm/ppc-xlate.pl
-    ${PROJECT_SOURCE_DIR}/crypto/perlasm/x86_64-xlate.pl
-    ${PROJECT_SOURCE_DIR}/crypto/perlasm/x86asm.pl
-    ${PROJECT_SOURCE_DIR}/crypto/perlasm/x86gas.pl
-    ${PROJECT_SOURCE_DIR}/crypto/perlasm/x86masm.pl
-    ${PROJECT_SOURCE_DIR}/crypto/perlasm/x86nasm.pl
-    WORKING_DIRECTORY .
-  )
-endfunction()
-
-=======
->>>>>>> ae88f198
 add_subdirectory(fipsmodule)
 add_subdirectory(test)
 
