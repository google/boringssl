include_directories(${LIBOQS_DIR}/include)

add_subdirectory(fipsmodule)

if(FIPS_DELOCATE OR FIPS_SHARED)
  SET_SOURCE_FILES_PROPERTIES(fipsmodule/bcm.o PROPERTIES EXTERNAL_OBJECT true)
  SET_SOURCE_FILES_PROPERTIES(fipsmodule/bcm.o PROPERTIES GENERATED true)

  set(
    CRYPTO_FIPS_OBJECTS

    fipsmodule/bcm.o
  )
endif()

set(
  CRYPTO_SOURCES_ASM
  curve25519/asm/x25519-asm-arm.S
  hrss/asm/poly_rq_mul.S
  poly1305/poly1305_arm_asm.S
  ../third_party/fiat/asm/fiat_curve25519_adx_mul.S
  ../third_party/fiat/asm/fiat_curve25519_adx_square.S
  ../third_party/fiat/asm/fiat_p256_adx_mul.S
  ../third_party/fiat/asm/fiat_p256_adx_sqr.S
)
perlasm(CRYPTO_SOURCES aarch64 chacha/chacha-armv8 chacha/asm/chacha-armv8.pl)
perlasm(CRYPTO_SOURCES aarch64 cipher_extra/chacha20_poly1305_armv8 cipher_extra/asm/chacha20_poly1305_armv8.pl)
perlasm(CRYPTO_SOURCES aarch64 test/trampoline-armv8 test/asm/trampoline-armv8.pl)
perlasm(CRYPTO_SOURCES arm chacha/chacha-armv4 chacha/asm/chacha-armv4.pl)
perlasm(CRYPTO_SOURCES arm test/trampoline-armv4 test/asm/trampoline-armv4.pl)
perlasm(CRYPTO_SOURCES x86 chacha/chacha-x86 chacha/asm/chacha-x86.pl)
perlasm(CRYPTO_SOURCES x86 test/trampoline-x86 test/asm/trampoline-x86.pl)
perlasm(CRYPTO_SOURCES x86_64 chacha/chacha-x86_64 chacha/asm/chacha-x86_64.pl)
perlasm(CRYPTO_SOURCES x86_64 cipher_extra/aes128gcmsiv-x86_64 cipher_extra/asm/aes128gcmsiv-x86_64.pl)
perlasm(CRYPTO_SOURCES x86_64 cipher_extra/chacha20_poly1305_x86_64 cipher_extra/asm/chacha20_poly1305_x86_64.pl)
perlasm(CRYPTO_SOURCES x86_64 test/trampoline-x86_64 test/asm/trampoline-x86_64.pl)

add_custom_command(
  OUTPUT err_data.c
  COMMAND ${GO_EXECUTABLE} run err_data_generate.go > ${CMAKE_CURRENT_BINARY_DIR}/err_data.c
  DEPENDS
  err/err_data_generate.go
  err/asn1.errordata
  err/bio.errordata
  err/bn.errordata
  err/cipher.errordata
  err/conf.errordata
  err/dh.errordata
  err/digest.errordata
  err/dsa.errordata
  err/ecdh.errordata
  err/ecdsa.errordata
  err/ec.errordata
  err/engine.errordata
  err/evp.errordata
  err/hkdf.errordata
  err/obj.errordata
  err/pem.errordata
  err/pkcs7.errordata
  err/pkcs8.errordata
  err/rsa.errordata
  err/ssl.errordata
  err/trust_token.errordata
  err/x509.errordata
  err/x509v3.errordata
  WORKING_DIRECTORY ${CMAKE_CURRENT_SOURCE_DIR}/err
)

add_library(
  crypto

  asn1/a_bitstr.c
  asn1/a_bool.c
  asn1/a_d2i_fp.c
  asn1/a_dup.c
  asn1/a_gentm.c
  asn1/a_i2d_fp.c
  asn1/a_int.c
  asn1/a_mbstr.c
  asn1/a_object.c
  asn1/a_octet.c
  asn1/a_strex.c
  asn1/a_strnid.c
  asn1/a_time.c
  asn1/a_type.c
  asn1/a_utctm.c
  asn1/asn1_lib.c
  asn1/asn1_par.c
  asn1/asn_pack.c
  asn1/f_int.c
  asn1/f_string.c
  asn1/tasn_dec.c
  asn1/tasn_enc.c
  asn1/tasn_fre.c
  asn1/tasn_new.c
  asn1/tasn_typ.c
  asn1/tasn_utl.c
  asn1/posix_time.c
  base64/base64.c
  bio/bio.c
  bio/bio_mem.c
  bio/connect.c
  bio/errno.c
  bio/fd.c
  bio/file.c
  bio/hexdump.c
  bio/pair.c
  bio/printf.c
  bio/socket.c
  bio/socket_helper.c
  blake2/blake2.c
  bn_extra/bn_asn1.c
  bn_extra/convert.c
  buf/buf.c
  bytestring/asn1_compat.c
  bytestring/ber.c
  bytestring/cbb.c
  bytestring/cbs.c
  bytestring/unicode.c
  chacha/chacha.c
  cipher_extra/cipher_extra.c
  cipher_extra/derive_key.c
  cipher_extra/e_aesctrhmac.c
  cipher_extra/e_aesgcmsiv.c
  cipher_extra/e_chacha20poly1305.c
  cipher_extra/e_des.c
  cipher_extra/e_null.c
  cipher_extra/e_rc2.c
  cipher_extra/e_rc4.c
  cipher_extra/e_tls.c
  cipher_extra/tls_cbc.c
  conf/conf.c
  cpu_aarch64_apple.c
  cpu_aarch64_openbsd.c
  cpu_aarch64_fuchsia.c
  cpu_aarch64_linux.c
  cpu_aarch64_sysreg.c
  cpu_aarch64_win.c
  cpu_arm_freebsd.c
  cpu_arm_linux.c
  cpu_intel.c
  crypto.c
  curve25519/curve25519.c
  curve25519/curve25519_64_adx.c
  curve25519/spake25519.c
  des/des.c
  dh_extra/params.c
  dh_extra/dh_asn1.c
  digest_extra/digest_extra.c
  dsa/dsa.c
  dsa/dsa_asn1.c
  ecdh_extra/ecdh_extra.c
  ecdsa_extra/ecdsa_asn1.c
  ec_extra/ec_asn1.c
  ec_extra/ec_derive.c
  ec_extra/hash_to_curve.c
  err/err.c
  err_data.c
  engine/engine.c
  evp/evp.c
  evp/evp_asn1.c
  evp/evp_ctx.c
  evp/p_dsa_asn1.c
  evp/p_ec.c
  evp/p_ec_asn1.c
  evp/p_ed25519.c
  evp/p_ed25519_asn1.c
  evp/p_hkdf.c
  evp/p_rsa.c
  evp/p_rsa_asn1.c
  evp/p_x25519.c
  evp/p_x25519_asn1.c
  evp/p_oqs.c
  evp/p_oqs_asn1.c
  evp/pbkdf.c
  evp/print.c
  evp/scrypt.c
  evp/sign.c
  ex_data.c
  hpke/hpke.c
  hrss/hrss.c
  keccak/keccak.c
  kyber/kyber.c
  lhash/lhash.c
  mem.c
  obj/obj.c
  obj/obj_xref.c
  pem/pem_all.c
  pem/pem_info.c
  pem/pem_lib.c
  pem/pem_oth.c
  pem/pem_pk8.c
  pem/pem_pkey.c
  pem/pem_x509.c
  pem/pem_xaux.c
  pkcs7/pkcs7.c
  pkcs7/pkcs7_x509.c
  pkcs8/pkcs8.c
  pkcs8/pkcs8_x509.c
  pkcs8/p5_pbev2.c
  poly1305/poly1305.c
  poly1305/poly1305_arm.c
  poly1305/poly1305_vec.c
  pool/pool.c
  rand_extra/deterministic.c
  rand_extra/forkunsafe.c
  rand_extra/getentropy.c
  rand_extra/ios.c
  rand_extra/passive.c
  rand_extra/rand_extra.c
  rand_extra/trusty.c
  rand_extra/windows.c
  rc4/rc4.c
  refcount.c
  rsa_extra/rsa_asn1.c
  rsa_extra/rsa_crypt.c
  rsa_extra/rsa_print.c
  stack/stack.c
  siphash/siphash.c
  thread.c
  thread_none.c
  thread_pthread.c
  thread_win.c
  trust_token/pmbtoken.c
  trust_token/trust_token.c
  trust_token/voprf.c
  x509/a_digest.c
  x509/a_sign.c
  x509/a_verify.c
  x509/algorithm.c
  x509/asn1_gen.c
  x509/by_dir.c
  x509/by_file.c
  x509/i2d_pr.c
  x509/name_print.c
  x509/policy.c
  x509/rsa_pss.c
  x509/t_crl.c
  x509/t_req.c
  x509/t_x509.c
  x509/t_x509a.c
  x509/x509.c
  x509/x509_att.c
  x509/x509_cmp.c
  x509/x509_d2.c
  x509/x509_def.c
  x509/x509_ext.c
  x509/x509_lu.c
  x509/x509_obj.c
  x509/x509_req.c
  x509/x509_set.c
  x509/x509_trs.c
  x509/x509_txt.c
  x509/x509_v3.c
  x509/x509_vfy.c
  x509/x509_vpm.c
  x509/x509cset.c
  x509/x509name.c
  x509/x509rset.c
  x509/x509spki.c
  x509/x_algor.c
  x509/x_all.c
  x509/x_attrib.c
  x509/x_crl.c
  x509/x_exten.c
  x509/x_info.c
  x509/x_name.c
  x509/x_pkey.c
  x509/x_pubkey.c
  x509/x_req.c
  x509/x_sig.c
  x509/x_spki.c
  x509/x_val.c
  x509/x_x509.c
  x509/x_x509a.c
  x509v3/v3_akey.c
  x509v3/v3_akeya.c
  x509v3/v3_alt.c
  x509v3/v3_bcons.c
  x509v3/v3_bitst.c
  x509v3/v3_conf.c
  x509v3/v3_cpols.c
  x509v3/v3_crld.c
  x509v3/v3_enum.c
  x509v3/v3_extku.c
  x509v3/v3_genn.c
  x509v3/v3_ia5.c
  x509v3/v3_info.c
  x509v3/v3_int.c
  x509v3/v3_lib.c
  x509v3/v3_ncons.c
  x509v3/v3_ocsp.c
  x509v3/v3_pcons.c
  x509v3/v3_pmaps.c
  x509v3/v3_prn.c
  x509v3/v3_purp.c
  x509v3/v3_skey.c
  x509v3/v3_utl.c

  $<TARGET_OBJECTS:fipsmodule>
  ${CRYPTO_FIPS_OBJECTS}
)
if(OPENSSL_ASM)
  target_sources(crypto PRIVATE ${CRYPTO_SOURCES_ASM})
endif()
if(OPENSSL_NASM)
  target_sources(crypto PRIVATE ${CRYPTO_SOURCES_NASM})
endif()
target_include_directories(crypto PUBLIC
  $<BUILD_INTERFACE:${PROJECT_SOURCE_DIR}/include>
  $<INSTALL_INTERFACE:include>
)
install_if_enabled(TARGETS crypto EXPORT OpenSSLTargets ${INSTALL_DESTINATION_DEFAULT})
set_property(TARGET crypto PROPERTY EXPORT_NAME Crypto)

if(FIPS_SHARED)
  # Rewrite libcrypto.so to inject the correct module hash value. This assumes
  # UNIX-style library naming, but we only support FIPS mode on Linux anyway.
  add_custom_command(
    TARGET crypto POST_BUILD
    COMMAND ${GO_EXECUTABLE} run
    ${CMAKE_CURRENT_SOURCE_DIR}/../util/fipstools/inject_hash/inject_hash.go
    -o libcrypto.so -in-object libcrypto.so
    # The DEPENDS argument to a POST_BUILD rule appears to be ignored. Thus
    # go_executable isn't used (as it doesn't get built), but we list this
    # dependency anyway in case it starts working in some CMake version.
    DEPENDS ../util/fipstools/inject_hash/inject_hash.go
    WORKING_DIRECTORY ${CMAKE_CURRENT_BINARY_DIR}
  )
endif()

add_dependencies(crypto boringssl_prefix_symbols)

if(FIPS_DELOCATE OR FIPS_SHARED)
  add_dependencies(crypto bcm_o_target)
endif()

set_target_properties(crypto PROPERTIES LINKER_LANGUAGE C)

if(WIN32)
  target_link_libraries(crypto ws2_32)
endif()

if(NOT ANDROID)
  find_package(Threads REQUIRED)
  target_link_libraries(crypto Threads::Threads)
endif()

# Every target depends on crypto, so we add libcxx as a dependency here to
# simplify injecting it everywhere.
if(USE_CUSTOM_LIBCXX)
  target_link_libraries(crypto libcxx)
<<<<<<< HEAD
endif()
target_link_libraries(crypto ${LIBOQS})

# urandom_test is a separate binary because it needs to be able to observe the
# PRNG initialisation, which means that it can't have other tests running before
# it does.
add_executable(
  urandom_test

  fipsmodule/rand/urandom_test.cc
)
target_link_libraries(urandom_test test_support_lib boringssl_gtest crypto)
add_dependencies(all_tests urandom_test)

add_executable(
  crypto_test

  abi_self_test.cc
  asn1/asn1_test.cc
  base64/base64_test.cc
  bio/bio_test.cc
  blake2/blake2_test.cc
  buf/buf_test.cc
  bytestring/bytestring_test.cc
  chacha/chacha_test.cc
  cipher_extra/aead_test.cc
  cipher_extra/cipher_test.cc
  compiler_test.cc
  conf/conf_test.cc
  constant_time_test.cc
  cpu_arm_linux_test.cc
  crypto_test.cc
  curve25519/ed25519_test.cc
  curve25519/spake25519_test.cc
  curve25519/x25519_test.cc
  ecdh_extra/ecdh_test.cc
  dh_extra/dh_test.cc
  digest_extra/digest_test.cc
  dsa/dsa_test.cc
  err/err_test.cc
  evp/evp_extra_test.cc
  evp/evp_test.cc
  evp/pbkdf_test.cc
  evp/scrypt_test.cc
  fipsmodule/aes/aes_test.cc
  fipsmodule/bn/bn_test.cc
  fipsmodule/cmac/cmac_test.cc
  fipsmodule/ec/ec_test.cc
  fipsmodule/ec/p256-nistz_test.cc
  fipsmodule/ecdsa/ecdsa_test.cc
  fipsmodule/hkdf/hkdf_test.cc
  fipsmodule/md5/md5_test.cc
  fipsmodule/modes/gcm_test.cc
  fipsmodule/rand/ctrdrbg_test.cc
  fipsmodule/rand/fork_detect_test.cc
  fipsmodule/service_indicator/service_indicator_test.cc
  fipsmodule/sha/sha_test.cc
  hpke/hpke_test.cc
  hmac_extra/hmac_test.cc
  hrss/hrss_test.cc
  impl_dispatch_test.cc
  kyber/kyber_test.cc
  lhash/lhash_test.cc
  obj/obj_test.cc
  pem/pem_test.cc
  pkcs7/pkcs7_test.cc
  pkcs8/pkcs8_test.cc
  pkcs8/pkcs12_test.cc
  poly1305/poly1305_test.cc
  pool/pool_test.cc
  rand_extra/rand_test.cc
  refcount_test.cc
  rsa_extra/rsa_test.cc
  self_test.cc
  stack/stack_test.cc
  siphash/siphash_test.cc
  test/file_test_gtest.cc
  thread_test.cc
  trust_token/trust_token_test.cc
  x509/x509_test.cc
  x509/x509_time_test.cc
  x509v3/tab_test.cc

  $<TARGET_OBJECTS:crypto_test_data>
)
target_link_libraries(crypto_test test_support_lib boringssl_gtest_main crypto)
add_dependencies(all_tests crypto_test)
=======
endif()
>>>>>>> 4df6f97c
<|MERGE_RESOLUTION|>--- conflicted
+++ resolved
@@ -350,94 +350,5 @@
 # simplify injecting it everywhere.
 if(USE_CUSTOM_LIBCXX)
   target_link_libraries(crypto libcxx)
-<<<<<<< HEAD
-endif()
-target_link_libraries(crypto ${LIBOQS})
-
-# urandom_test is a separate binary because it needs to be able to observe the
-# PRNG initialisation, which means that it can't have other tests running before
-# it does.
-add_executable(
-  urandom_test
-
-  fipsmodule/rand/urandom_test.cc
-)
-target_link_libraries(urandom_test test_support_lib boringssl_gtest crypto)
-add_dependencies(all_tests urandom_test)
-
-add_executable(
-  crypto_test
-
-  abi_self_test.cc
-  asn1/asn1_test.cc
-  base64/base64_test.cc
-  bio/bio_test.cc
-  blake2/blake2_test.cc
-  buf/buf_test.cc
-  bytestring/bytestring_test.cc
-  chacha/chacha_test.cc
-  cipher_extra/aead_test.cc
-  cipher_extra/cipher_test.cc
-  compiler_test.cc
-  conf/conf_test.cc
-  constant_time_test.cc
-  cpu_arm_linux_test.cc
-  crypto_test.cc
-  curve25519/ed25519_test.cc
-  curve25519/spake25519_test.cc
-  curve25519/x25519_test.cc
-  ecdh_extra/ecdh_test.cc
-  dh_extra/dh_test.cc
-  digest_extra/digest_test.cc
-  dsa/dsa_test.cc
-  err/err_test.cc
-  evp/evp_extra_test.cc
-  evp/evp_test.cc
-  evp/pbkdf_test.cc
-  evp/scrypt_test.cc
-  fipsmodule/aes/aes_test.cc
-  fipsmodule/bn/bn_test.cc
-  fipsmodule/cmac/cmac_test.cc
-  fipsmodule/ec/ec_test.cc
-  fipsmodule/ec/p256-nistz_test.cc
-  fipsmodule/ecdsa/ecdsa_test.cc
-  fipsmodule/hkdf/hkdf_test.cc
-  fipsmodule/md5/md5_test.cc
-  fipsmodule/modes/gcm_test.cc
-  fipsmodule/rand/ctrdrbg_test.cc
-  fipsmodule/rand/fork_detect_test.cc
-  fipsmodule/service_indicator/service_indicator_test.cc
-  fipsmodule/sha/sha_test.cc
-  hpke/hpke_test.cc
-  hmac_extra/hmac_test.cc
-  hrss/hrss_test.cc
-  impl_dispatch_test.cc
-  kyber/kyber_test.cc
-  lhash/lhash_test.cc
-  obj/obj_test.cc
-  pem/pem_test.cc
-  pkcs7/pkcs7_test.cc
-  pkcs8/pkcs8_test.cc
-  pkcs8/pkcs12_test.cc
-  poly1305/poly1305_test.cc
-  pool/pool_test.cc
-  rand_extra/rand_test.cc
-  refcount_test.cc
-  rsa_extra/rsa_test.cc
-  self_test.cc
-  stack/stack_test.cc
-  siphash/siphash_test.cc
-  test/file_test_gtest.cc
-  thread_test.cc
-  trust_token/trust_token_test.cc
-  x509/x509_test.cc
-  x509/x509_time_test.cc
-  x509v3/tab_test.cc
-
-  $<TARGET_OBJECTS:crypto_test_data>
-)
-target_link_libraries(crypto_test test_support_lib boringssl_gtest_main crypto)
-add_dependencies(all_tests crypto_test)
-=======
-endif()
->>>>>>> 4df6f97c
+endif()
+target_link_libraries(crypto ${LIBOQS})