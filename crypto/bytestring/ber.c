/* Copyright (c) 2014, Google Inc.
 *
 * Permission to use, copy, modify, and/or distribute this software for any
 * purpose with or without fee is hereby granted, provided that the above
 * copyright notice and this permission notice appear in all copies.
 *
 * THE SOFTWARE IS PROVIDED "AS IS" AND THE AUTHOR DISCLAIMS ALL WARRANTIES
 * WITH REGARD TO THIS SOFTWARE INCLUDING ALL IMPLIED WARRANTIES OF
 * MERCHANTABILITY AND FITNESS. IN NO EVENT SHALL THE AUTHOR BE LIABLE FOR ANY
 * SPECIAL, DIRECT, INDIRECT, OR CONSEQUENTIAL DAMAGES OR ANY DAMAGES
 * WHATSOEVER RESULTING FROM LOSS OF USE, DATA OR PROFITS, WHETHER IN AN ACTION
 * OF CONTRACT, NEGLIGENCE OR OTHER TORTIOUS ACTION, ARISING OUT OF OR IN
 * CONNECTION WITH THE USE OR PERFORMANCE OF THIS SOFTWARE. */

#include <openssl/bytestring.h>

#include <assert.h>
#include <string.h>

#include "internal.h"
#include "../internal.h"


// kMaxDepth is a just a sanity limit. The code should be such that the length
// of the input being processes always decreases. None the less, a very large
// input could otherwise cause the stack to overflow.
static const uint32_t kMaxDepth = 2048;

// is_string_type returns one if |tag| is a string type and zero otherwise. It
// ignores the constructed bit.
<<<<<<< HEAD
static int is_string_type(unsigned tag) {
=======
static int is_string_type(CBS_ASN1_TAG tag) {
>>>>>>> 5511fa83
  // While BER supports constructed BIT STRINGS, OpenSSL misparses them. To
  // avoid acting on an ambiguous input, we do not support constructed BIT
  // STRINGS. See https://github.com/openssl/openssl/issues/12810.
  switch (tag & ~CBS_ASN1_CONSTRUCTED) {
    case CBS_ASN1_OCTETSTRING:
    case CBS_ASN1_UTF8STRING:
    case CBS_ASN1_NUMERICSTRING:
    case CBS_ASN1_PRINTABLESTRING:
    case CBS_ASN1_T61STRING:
    case CBS_ASN1_VIDEOTEXSTRING:
    case CBS_ASN1_IA5STRING:
    case CBS_ASN1_GRAPHICSTRING:
    case CBS_ASN1_VISIBLESTRING:
    case CBS_ASN1_GENERALSTRING:
    case CBS_ASN1_UNIVERSALSTRING:
    case CBS_ASN1_BMPSTRING:
      return 1;
    default:
      return 0;
  }
}

// cbs_find_ber walks an ASN.1 structure in |orig_in| and sets |*ber_found|
// depending on whether an indefinite length element or constructed string was
// found. The value of |orig_in| is not changed. It returns one on success (i.e.
// |*ber_found| was set) and zero on error.
static int cbs_find_ber(const CBS *orig_in, int *ber_found, uint32_t depth) {
  CBS in;

  if (depth > kMaxDepth) {
    return 0;
  }

  CBS_init(&in, CBS_data(orig_in), CBS_len(orig_in));
  *ber_found = 0;

  while (CBS_len(&in) > 0) {
    CBS contents;
    CBS_ASN1_TAG tag;
    size_t header_len;
    int indefinite;
    if (!CBS_get_any_ber_asn1_element(&in, &contents, &tag, &header_len,
                                      ber_found, &indefinite)) {
      return 0;
    }
    if (*ber_found) {
      return 1;
    }
    if (tag & CBS_ASN1_CONSTRUCTED) {
      if (is_string_type(tag)) {
        // Constructed strings are only legal in BER and require conversion.
        *ber_found = 1;
        return 1;
      }
      if (!CBS_skip(&contents, header_len) ||
          !cbs_find_ber(&contents, ber_found, depth + 1)) {
        return 0;
      }
    }
  }

  return 1;
}

// cbs_get_eoc returns one if |cbs| begins with an "end of contents" (EOC) value
// and zero otherwise. If an EOC was found, it advances |cbs| past it.
static int cbs_get_eoc(CBS *cbs) {
  if (CBS_len(cbs) >= 2 &&
      CBS_data(cbs)[0] == 0 && CBS_data(cbs)[1] == 0) {
    return CBS_skip(cbs, 2);
  }
  return 0;
}

// cbs_convert_ber reads BER data from |in| and writes DER data to |out|. If
// |string_tag| is non-zero, then all elements must match |string_tag| up to the
// constructed bit and primitive element bodies are written to |out| without
// element headers. This is used when concatenating the fragments of a
// constructed string. If |looking_for_eoc| is set then any EOC elements found
// will cause the function to return after consuming it. It returns one on
// success and zero on error.
static int cbs_convert_ber(CBS *in, CBB *out, CBS_ASN1_TAG string_tag,
                           int looking_for_eoc, uint32_t depth) {
  assert(!(string_tag & CBS_ASN1_CONSTRUCTED));

  if (depth > kMaxDepth) {
    return 0;
  }

  while (CBS_len(in) > 0) {
    if (looking_for_eoc && cbs_get_eoc(in)) {
      return 1;
    }

    CBS contents;
    CBS_ASN1_TAG tag, child_string_tag = string_tag;
    size_t header_len;
    int indefinite;
    CBB *out_contents, out_contents_storage;
    if (!CBS_get_any_ber_asn1_element(in, &contents, &tag, &header_len,
                                      /*out_ber_found=*/NULL, &indefinite)) {
      return 0;
    }

    if (string_tag != 0) {
      // This is part of a constructed string. All elements must match
      // |string_tag| up to the constructed bit and get appended to |out|
      // without a child element.
      if ((tag & ~CBS_ASN1_CONSTRUCTED) != string_tag) {
        return 0;
      }
      out_contents = out;
    } else {
      CBS_ASN1_TAG out_tag = tag;
      if ((tag & CBS_ASN1_CONSTRUCTED) && is_string_type(tag)) {
        // If a constructed string, clear the constructed bit and inform
        // children to concatenate bodies.
        out_tag &= ~CBS_ASN1_CONSTRUCTED;
        child_string_tag = out_tag;
      }
      if (!CBB_add_asn1(out, &out_contents_storage, out_tag)) {
        return 0;
      }
      out_contents = &out_contents_storage;
    }

    if (indefinite) {
      if (!cbs_convert_ber(in, out_contents, child_string_tag,
                           /*looking_for_eoc=*/1, depth + 1) ||
          !CBB_flush(out)) {
        return 0;
      }
      continue;
    }

    if (!CBS_skip(&contents, header_len)) {
      return 0;
    }

    if (tag & CBS_ASN1_CONSTRUCTED) {
      // Recurse into children.
      if (!cbs_convert_ber(&contents, out_contents, child_string_tag,
                           /*looking_for_eoc=*/0, depth + 1)) {
        return 0;
      }
    } else {
      // Copy primitive contents as-is.
      if (!CBB_add_bytes(out_contents, CBS_data(&contents),
                         CBS_len(&contents))) {
        return 0;
      }
    }

    if (!CBB_flush(out)) {
      return 0;
    }
  }

  return looking_for_eoc == 0;
}

int CBS_asn1_ber_to_der(CBS *in, CBS *out, uint8_t **out_storage) {
  CBB cbb;

  // First, do a quick walk to find any indefinite-length elements. Most of the
  // time we hope that there aren't any and thus we can quickly return.
  int conversion_needed;
  if (!cbs_find_ber(in, &conversion_needed, 0)) {
    return 0;
  }

  if (!conversion_needed) {
    if (!CBS_get_any_asn1_element(in, out, NULL, NULL)) {
      return 0;
    }
    *out_storage = NULL;
    return 1;
  }

  size_t len;
  if (!CBB_init(&cbb, CBS_len(in)) ||
      !cbs_convert_ber(in, &cbb, 0, 0, 0) ||
      !CBB_finish(&cbb, out_storage, &len)) {
    CBB_cleanup(&cbb);
    return 0;
  }

  CBS_init(out, *out_storage, len);
  return 1;
}

int CBS_get_asn1_implicit_string(CBS *in, CBS *out, uint8_t **out_storage,
                                 CBS_ASN1_TAG outer_tag,
                                 CBS_ASN1_TAG inner_tag) {
  assert(!(outer_tag & CBS_ASN1_CONSTRUCTED));
  assert(!(inner_tag & CBS_ASN1_CONSTRUCTED));
  assert(is_string_type(inner_tag));

  if (CBS_peek_asn1_tag(in, outer_tag)) {
    // Normal implicitly-tagged string.
    *out_storage = NULL;
    return CBS_get_asn1(in, out, outer_tag);
  }

  // Otherwise, try to parse an implicitly-tagged constructed string.
  // |CBS_asn1_ber_to_der| is assumed to have run, so only allow one level deep
  // of nesting.
  CBB result;
  CBS child;
  if (!CBB_init(&result, CBS_len(in)) ||
      !CBS_get_asn1(in, &child, outer_tag | CBS_ASN1_CONSTRUCTED)) {
    goto err;
  }

  while (CBS_len(&child) > 0) {
    CBS chunk;
    if (!CBS_get_asn1(&child, &chunk, inner_tag) ||
        !CBB_add_bytes(&result, CBS_data(&chunk), CBS_len(&chunk))) {
      goto err;
    }
  }

  uint8_t *data;
  size_t len;
  if (!CBB_finish(&result, &data, &len)) {
    goto err;
  }

  CBS_init(out, data, len);
  *out_storage = data;
  return 1;

err:
  CBB_cleanup(&result);
  return 0;
}<|MERGE_RESOLUTION|>--- conflicted
+++ resolved
@@ -28,11 +28,7 @@
 
 // is_string_type returns one if |tag| is a string type and zero otherwise. It
 // ignores the constructed bit.
-<<<<<<< HEAD
-static int is_string_type(unsigned tag) {
-=======
 static int is_string_type(CBS_ASN1_TAG tag) {
->>>>>>> 5511fa83
   // While BER supports constructed BIT STRINGS, OpenSSL misparses them. To
   // avoid acting on an ambiguous input, we do not support constructed BIT
   // STRINGS. See https://github.com/openssl/openssl/issues/12810.
