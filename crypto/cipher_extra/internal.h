/* Copyright (C) 1995-1998 Eric Young (eay@cryptsoft.com)
 * All rights reserved.
 *
 * This package is an SSL implementation written
 * by Eric Young (eay@cryptsoft.com).
 * The implementation was written so as to conform with Netscapes SSL.
 *
 * This library is free for commercial and non-commercial use as long as
 * the following conditions are aheared to.  The following conditions
 * apply to all code found in this distribution, be it the RC4, RSA,
 * lhash, DES, etc., code; not just the SSL code.  The SSL documentation
 * included with this distribution is covered by the same copyright terms
 * except that the holder is Tim Hudson (tjh@cryptsoft.com).
 *
 * Copyright remains Eric Young's, and as such any Copyright notices in
 * the code are not to be removed.
 * If this package is used in a product, Eric Young should be given attribution
 * as the author of the parts of the library used.
 * This can be in the form of a textual message at program startup or
 * in documentation (online or textual) provided with the package.
 *
 * Redistribution and use in source and binary forms, with or without
 * modification, are permitted provided that the following conditions
 * are met:
 * 1. Redistributions of source code must retain the copyright
 *    notice, this list of conditions and the following disclaimer.
 * 2. Redistributions in binary form must reproduce the above copyright
 *    notice, this list of conditions and the following disclaimer in the
 *    documentation and/or other materials provided with the distribution.
 * 3. All advertising materials mentioning features or use of this software
 *    must display the following acknowledgement:
 *    "This product includes cryptographic software written by
 *     Eric Young (eay@cryptsoft.com)"
 *    The word 'cryptographic' can be left out if the rouines from the library
 *    being used are not cryptographic related :-).
 * 4. If you include any Windows specific code (or a derivative thereof) from
 *    the apps directory (application code) you must include an acknowledgement:
 *    "This product includes software written by Tim Hudson (tjh@cryptsoft.com)"
 *
 * THIS SOFTWARE IS PROVIDED BY ERIC YOUNG ``AS IS'' AND
 * ANY EXPRESS OR IMPLIED WARRANTIES, INCLUDING, BUT NOT LIMITED TO, THE
 * IMPLIED WARRANTIES OF MERCHANTABILITY AND FITNESS FOR A PARTICULAR PURPOSE
 * ARE DISCLAIMED.  IN NO EVENT SHALL THE AUTHOR OR CONTRIBUTORS BE LIABLE
 * FOR ANY DIRECT, INDIRECT, INCIDENTAL, SPECIAL, EXEMPLARY, OR CONSEQUENTIAL
 * DAMAGES (INCLUDING, BUT NOT LIMITED TO, PROCUREMENT OF SUBSTITUTE GOODS
 * OR SERVICES; LOSS OF USE, DATA, OR PROFITS; OR BUSINESS INTERRUPTION)
 * HOWEVER CAUSED AND ON ANY THEORY OF LIABILITY, WHETHER IN CONTRACT, STRICT
 * LIABILITY, OR TORT (INCLUDING NEGLIGENCE OR OTHERWISE) ARISING IN ANY WAY
 * OUT OF THE USE OF THIS SOFTWARE, EVEN IF ADVISED OF THE POSSIBILITY OF
 * SUCH DAMAGE.
 *
 * The licence and distribution terms for any publically available version or
 * derivative of this code cannot be changed.  i.e. this code cannot simply be
 * copied and put under another distribution licence
 * [including the GNU Public Licence.] */

#ifndef OPENSSL_HEADER_CIPHER_EXTRA_INTERNAL_H
#define OPENSSL_HEADER_CIPHER_EXTRA_INTERNAL_H

#include <assert.h>
#include <stdlib.h>

#include <openssl/base.h>
<<<<<<< HEAD
#include <openssl/type_check.h>
=======
>>>>>>> 5511fa83

#include "../internal.h"

#if defined(__cplusplus)
extern "C" {
#endif


// EVP_tls_cbc_get_padding determines the padding from the decrypted, TLS, CBC
// record in |in|. This decrypted record should not include any "decrypted"
// explicit IV. If the record is publicly invalid, it returns zero. Otherwise,
// it returns one and sets |*out_padding_ok| to all ones (0xfff..f) if the
// padding is valid and zero otherwise. It then sets |*out_len| to the length
// with the padding removed or |in_len| if invalid.
//
// If the function returns one, it runs in time independent of the contents of
// |in|. It is also guaranteed that |*out_len| >= |mac_size|, satisfying
// |EVP_tls_cbc_copy_mac|'s precondition.
int EVP_tls_cbc_remove_padding(crypto_word_t *out_padding_ok, size_t *out_len,
                               const uint8_t *in, size_t in_len,
                               size_t block_size, size_t mac_size);

// EVP_tls_cbc_copy_mac copies |md_size| bytes from the end of the first
// |in_len| bytes of |in| to |out| in constant time (independent of the concrete
// value of |in_len|, which may vary within a 256-byte window). |in| must point
// to a buffer of |orig_len| bytes.
//
// On entry:
//   orig_len >= in_len >= md_size
//   md_size <= EVP_MAX_MD_SIZE
void EVP_tls_cbc_copy_mac(uint8_t *out, size_t md_size, const uint8_t *in,
                          size_t in_len, size_t orig_len);

// EVP_tls_cbc_record_digest_supported returns 1 iff |md| is a hash function
// which EVP_tls_cbc_digest_record supports.
int EVP_tls_cbc_record_digest_supported(const EVP_MD *md);

// EVP_sha1_final_with_secret_suffix computes the result of hashing |len| bytes
// from |in| to |ctx| and writes the resulting hash to |out|. |len| is treated
// as secret and must be at most |max_len|, which is treated as public. |in|
// must point to a buffer of at least |max_len| bytes. It returns one on success
// and zero if inputs are too long.
//
// This function is exported for unit tests.
OPENSSL_EXPORT int EVP_sha1_final_with_secret_suffix(
    SHA_CTX *ctx, uint8_t out[SHA_DIGEST_LENGTH], const uint8_t *in, size_t len,
    size_t max_len);

// EVP_tls_cbc_digest_record computes the MAC of a decrypted, padded TLS
// record.
//
//   md: the hash function used in the HMAC.
//     EVP_tls_cbc_record_digest_supported must return true for this hash.
//   md_out: the digest output. At most EVP_MAX_MD_SIZE bytes will be written.
//   md_out_size: the number of output bytes is written here.
//   header: the 13-byte, TLS record header.
//   data: the record data itself
//   data_size: the secret, reported length of the data once the padding and MAC
//     have been removed.
//   data_plus_mac_plus_padding_size: the public length of the whole
//     record, including padding.
//
// On entry: by virtue of having been through one of the remove_padding
// functions, above, we know that data_plus_mac_size is large enough to contain
// a padding byte and MAC. (If the padding was invalid, it might contain the
// padding too. )
int EVP_tls_cbc_digest_record(const EVP_MD *md, uint8_t *md_out,
                              size_t *md_out_size, const uint8_t header[13],
                              const uint8_t *data, size_t data_size,
                              size_t data_plus_mac_plus_padding_size,
                              const uint8_t *mac_secret,
                              unsigned mac_secret_length);

#define POLY1305_TAG_LEN 16

// For convenience (the x86_64 calling convention allows only six parameters in
// registers), the final parameter for the assembly functions is both an input
// and output parameter.
union chacha20_poly1305_open_data {
  struct {
    alignas(16) uint8_t key[32];
    uint32_t counter;
    uint8_t nonce[12];
  } in;
  struct {
    uint8_t tag[POLY1305_TAG_LEN];
  } out;
};

union chacha20_poly1305_seal_data {
  struct {
    alignas(16) uint8_t key[32];
    uint32_t counter;
    uint8_t nonce[12];
    const uint8_t *extra_ciphertext;
    size_t extra_ciphertext_len;
  } in;
  struct {
    uint8_t tag[POLY1305_TAG_LEN];
  } out;
};

#if (defined(OPENSSL_X86_64) || defined(OPENSSL_AARCH64)) &&  \
    !defined(OPENSSL_NO_ASM)

static_assert(sizeof(union chacha20_poly1305_open_data) == 48,
              "wrong chacha20_poly1305_open_data size");
static_assert(sizeof(union chacha20_poly1305_seal_data) == 48 + 8 + 8,
              "wrong chacha20_poly1305_seal_data size");

OPENSSL_INLINE int chacha20_poly1305_asm_capable(void) {
#if defined(OPENSSL_X86_64)
  return CRYPTO_is_SSE4_1_capable();
#elif defined(OPENSSL_AARCH64)
  return CRYPTO_is_NEON_capable();
#endif
}

// chacha20_poly1305_open is defined in chacha20_poly1305_*.pl. It decrypts
// |plaintext_len| bytes from |ciphertext| and writes them to |out_plaintext|.
// Additional input parameters are passed in |aead_data->in|. On exit, it will
// write calculated tag value to |aead_data->out.tag|, which the caller must
// check.
extern void chacha20_poly1305_open(uint8_t *out_plaintext,
                                   const uint8_t *ciphertext,
                                   size_t plaintext_len, const uint8_t *ad,
                                   size_t ad_len,
                                   union chacha20_poly1305_open_data *data);

// chacha20_poly1305_open is defined in chacha20_poly1305_*.pl. It encrypts
// |plaintext_len| bytes from |plaintext| and writes them to |out_ciphertext|.
// Additional input parameters are passed in |aead_data->in|. The calculated tag
// value is over the computed ciphertext concatenated with |extra_ciphertext|
// and written to |aead_data->out.tag|.
extern void chacha20_poly1305_seal(uint8_t *out_ciphertext,
                                   const uint8_t *plaintext,
                                   size_t plaintext_len, const uint8_t *ad,
                                   size_t ad_len,
                                   union chacha20_poly1305_seal_data *data);
#else

OPENSSL_INLINE int chacha20_poly1305_asm_capable(void) { return 0; }

OPENSSL_INLINE void chacha20_poly1305_open(uint8_t *out_plaintext,
                                   const uint8_t *ciphertext,
                                   size_t plaintext_len, const uint8_t *ad,
                                   size_t ad_len,
                                   union chacha20_poly1305_open_data *data) {
  abort();
}

OPENSSL_INLINE void chacha20_poly1305_seal(uint8_t *out_ciphertext,
                                   const uint8_t *plaintext,
                                   size_t plaintext_len, const uint8_t *ad,
                                   size_t ad_len,
                                   union chacha20_poly1305_seal_data *data) {
  abort();
}
#endif


#if defined(__cplusplus)
}  // extern C
#endif

#endif  // OPENSSL_HEADER_CIPHER_EXTRA_INTERNAL_H<|MERGE_RESOLUTION|>--- conflicted
+++ resolved
@@ -61,10 +61,6 @@
 #include <stdlib.h>
 
 #include <openssl/base.h>
-<<<<<<< HEAD
-#include <openssl/type_check.h>
-=======
->>>>>>> 5511fa83
 
 #include "../internal.h"
 
