--- conflicted
+++ resolved
@@ -137,9 +137,6 @@
   }
 }
 
-<<<<<<< HEAD
-#endif  // BORINGSSL_FIPS_COUNTERS
-=======
 #endif  // BORINGSSL_FIPS_COUNTERS
 
 TEST(Crypto, QueryAlgorithmStatus) {
@@ -160,5 +157,4 @@
 TEST(Crypto, OnDemandIntegrityTest) {
   BORINGSSL_integrity_test();
 }
-#endif
->>>>>>> 5511fa83
+#endif