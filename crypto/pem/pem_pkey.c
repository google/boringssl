--- conflicted
+++ resolved
@@ -169,55 +169,6 @@
 }
 
 int PEM_write_PrivateKey(FILE *fp, EVP_PKEY *x, const EVP_CIPHER *enc,
-<<<<<<< HEAD
-                         unsigned char *kstr, int klen,
-                         pem_password_cb *cb, void *u)
-{
-    BIO *b = BIO_new_fp(fp, BIO_NOCLOSE);
-    if (b == NULL) {
-        OPENSSL_PUT_ERROR(PEM, ERR_R_BUF_LIB);
-        return 0;
-    }
-    int ret = PEM_write_bio_PrivateKey(b, x, enc, kstr, klen, cb, u);
-    BIO_free(b);
-    return ret;
-}
-
-
-/* Transparently read in PKCS#3 or X9.42 DH parameters */
-
-DH *PEM_read_bio_DHparams(BIO *bp, DH **x, pem_password_cb *cb, void *u)
-{
-    char *nm = NULL;
-    const unsigned char *p = NULL;
-    unsigned char *data = NULL;
-    long len;
-    DH *ret = NULL;
-
-    if (!PEM_bytes_read_bio(&data, &len, &nm, PEM_STRING_DHPARAMS, bp, cb, u))
-        return NULL;
-    p = data;
-
-    ret = d2i_DHparams(x, &p, len);
-
-    if (ret == NULL)
-        OPENSSL_PUT_ERROR(PEM, ERR_R_ASN1_LIB);
-    OPENSSL_free(nm);
-    OPENSSL_free(data);
-    return ret;
-}
-
-DH *PEM_read_DHparams(FILE *fp, DH **x, pem_password_cb *cb, void *u)
-{
-    BIO *b = BIO_new_fp(fp, BIO_NOCLOSE);
-    if (b == NULL) {
-        OPENSSL_PUT_ERROR(PEM, ERR_R_BUF_LIB);
-        return NULL;
-    }
-    DH *ret = PEM_read_bio_DHparams(b, x, cb, u);
-    BIO_free(b);
-    return ret;
-=======
                          unsigned char *kstr, int klen, pem_password_cb *cb,
                          void *u) {
   BIO *b = BIO_new_fp(fp, BIO_NOCLOSE);
@@ -228,5 +179,4 @@
   int ret = PEM_write_bio_PrivateKey(b, x, enc, kstr, klen, cb, u);
   BIO_free(b);
   return ret;
->>>>>>> 5511fa83
 }