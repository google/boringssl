/* Copyright (C) 1995-1998 Eric Young (eay@cryptsoft.com)
 * All rights reserved.
 *
 * This package is an SSL implementation written
 * by Eric Young (eay@cryptsoft.com).
 * The implementation was written so as to conform with Netscapes SSL.
 *
 * This library is free for commercial and non-commercial use as long as
 * the following conditions are aheared to.  The following conditions
 * apply to all code found in this distribution, be it the RC4, RSA,
 * lhash, DES, etc., code; not just the SSL code.  The SSL documentation
 * included with this distribution is covered by the same copyright terms
 * except that the holder is Tim Hudson (tjh@cryptsoft.com).
 *
 * Copyright remains Eric Young's, and as such any Copyright notices in
 * the code are not to be removed.
 * If this package is used in a product, Eric Young should be given attribution
 * as the author of the parts of the library used.
 * This can be in the form of a textual message at program startup or
 * in documentation (online or textual) provided with the package.
 *
 * Redistribution and use in source and binary forms, with or without
 * modification, are permitted provided that the following conditions
 * are met:
 * 1. Redistributions of source code must retain the copyright
 *    notice, this list of conditions and the following disclaimer.
 * 2. Redistributions in binary form must reproduce the above copyright
 *    notice, this list of conditions and the following disclaimer in the
 *    documentation and/or other materials provided with the distribution.
 * 3. All advertising materials mentioning features or use of this software
 *    must display the following acknowledgement:
 *    "This product includes cryptographic software written by
 *     Eric Young (eay@cryptsoft.com)"
 *    The word 'cryptographic' can be left out if the rouines from the library
 *    being used are not cryptographic related :-).
 * 4. If you include any Windows specific code (or a derivative thereof) from
 *    the apps directory (application code) you must include an acknowledgement:
 *    "This product includes software written by Tim Hudson (tjh@cryptsoft.com)"
 *
 * THIS SOFTWARE IS PROVIDED BY ERIC YOUNG ``AS IS'' AND
 * ANY EXPRESS OR IMPLIED WARRANTIES, INCLUDING, BUT NOT LIMITED TO, THE
 * IMPLIED WARRANTIES OF MERCHANTABILITY AND FITNESS FOR A PARTICULAR PURPOSE
 * ARE DISCLAIMED.  IN NO EVENT SHALL THE AUTHOR OR CONTRIBUTORS BE LIABLE
 * FOR ANY DIRECT, INDIRECT, INCIDENTAL, SPECIAL, EXEMPLARY, OR CONSEQUENTIAL
 * DAMAGES (INCLUDING, BUT NOT LIMITED TO, PROCUREMENT OF SUBSTITUTE GOODS
 * OR SERVICES; LOSS OF USE, DATA, OR PROFITS; OR BUSINESS INTERRUPTION)
 * HOWEVER CAUSED AND ON ANY THEORY OF LIABILITY, WHETHER IN CONTRACT, STRICT
 * LIABILITY, OR TORT (INCLUDING NEGLIGENCE OR OTHERWISE) ARISING IN ANY WAY
 * OUT OF THE USE OF THIS SOFTWARE, EVEN IF ADVISED OF THE POSSIBILITY OF
 * SUCH DAMAGE.
 *
 * The licence and distribution terms for any publically available version or
 * derivative of this code cannot be changed.  i.e. this code cannot simply be
 * copied and put under another distribution licence
 * [including the GNU Public Licence.]
 */
/* ====================================================================
 * Copyright (c) 1998-2002 The OpenSSL Project.  All rights reserved.
 *
 * Redistribution and use in source and binary forms, with or without
 * modification, are permitted provided that the following conditions
 * are met:
 *
 * 1. Redistributions of source code must retain the above copyright
 *    notice, this list of conditions and the following disclaimer.
 *
 * 2. Redistributions in binary form must reproduce the above copyright
 *    notice, this list of conditions and the following disclaimer in
 *    the documentation and/or other materials provided with the
 *    distribution.
 *
 * 3. All advertising materials mentioning features or use of this
 *    software must display the following acknowledgment:
 *    "This product includes software developed by the OpenSSL Project
 *    for use in the OpenSSL Toolkit. (http://www.openssl.org/)"
 *
 * 4. The names "OpenSSL Toolkit" and "OpenSSL Project" must not be used to
 *    endorse or promote products derived from this software without
 *    prior written permission. For written permission, please contact
 *    openssl-core@openssl.org.
 *
 * 5. Products derived from this software may not be called "OpenSSL"
 *    nor may "OpenSSL" appear in their names without prior written
 *    permission of the OpenSSL Project.
 *
 * 6. Redistributions of any form whatsoever must retain the following
 *    acknowledgment:
 *    "This product includes software developed by the OpenSSL Project
 *    for use in the OpenSSL Toolkit (http://www.openssl.org/)"
 *
 * THIS SOFTWARE IS PROVIDED BY THE OpenSSL PROJECT ``AS IS'' AND ANY
 * EXPRESSED OR IMPLIED WARRANTIES, INCLUDING, BUT NOT LIMITED TO, THE
 * IMPLIED WARRANTIES OF MERCHANTABILITY AND FITNESS FOR A PARTICULAR
 * PURPOSE ARE DISCLAIMED.  IN NO EVENT SHALL THE OpenSSL PROJECT OR
 * ITS CONTRIBUTORS BE LIABLE FOR ANY DIRECT, INDIRECT, INCIDENTAL,
 * SPECIAL, EXEMPLARY, OR CONSEQUENTIAL DAMAGES (INCLUDING, BUT
 * NOT LIMITED TO, PROCUREMENT OF SUBSTITUTE GOODS OR SERVICES;
 * LOSS OF USE, DATA, OR PROFITS; OR BUSINESS INTERRUPTION)
 * HOWEVER CAUSED AND ON ANY THEORY OF LIABILITY, WHETHER IN CONTRACT,
 * STRICT LIABILITY, OR TORT (INCLUDING NEGLIGENCE OR OTHERWISE)
 * ARISING IN ANY WAY OUT OF THE USE OF THIS SOFTWARE, EVEN IF ADVISED
 * OF THE POSSIBILITY OF SUCH DAMAGE.
 * ====================================================================
 *
 * This product includes cryptographic software written by Eric Young
 * (eay@cryptsoft.com).  This product includes software written by Tim
 * Hudson (tjh@cryptsoft.com). */

#include <stdio.h>

#include <openssl/bio.h>
#include <openssl/dh.h>
#include <openssl/dsa.h>
#include <openssl/evp.h>
#include <openssl/pem.h>
#include <openssl/pkcs7.h>
#include <openssl/rsa.h>
#include <openssl/x509.h>

static RSA *pkey_get_rsa(EVP_PKEY *key, RSA **rsa);
static DSA *pkey_get_dsa(EVP_PKEY *key, DSA **dsa);
static EC_KEY *pkey_get_eckey(EVP_PKEY *key, EC_KEY **eckey);

IMPLEMENT_PEM_rw(X509_REQ, X509_REQ, PEM_STRING_X509_REQ, X509_REQ)

IMPLEMENT_PEM_write(X509_REQ_NEW, X509_REQ, PEM_STRING_X509_REQ_OLD, X509_REQ)
IMPLEMENT_PEM_rw(X509_CRL, X509_CRL, PEM_STRING_X509_CRL, X509_CRL)
IMPLEMENT_PEM_rw(PKCS7, PKCS7, PEM_STRING_PKCS7, PKCS7)

// We treat RSA or DSA private keys as a special case. For private keys we
// read in an EVP_PKEY structure with PEM_read_bio_PrivateKey() and extract
// the relevant private key: this means can handle "traditional" and PKCS#8
// formats transparently.
static RSA *pkey_get_rsa(EVP_PKEY *key, RSA **rsa) {
  RSA *rtmp;
  if (!key) {
    return NULL;
  }
  rtmp = EVP_PKEY_get1_RSA(key);
  EVP_PKEY_free(key);
  if (!rtmp) {
    return NULL;
  }
  if (rsa) {
    RSA_free(*rsa);
    *rsa = rtmp;
  }
  return rtmp;
}

RSA *PEM_read_bio_RSAPrivateKey(BIO *bp, RSA **rsa, pem_password_cb *cb,
                                void *u) {
  EVP_PKEY *pktmp;
  pktmp = PEM_read_bio_PrivateKey(bp, NULL, cb, u);
  return pkey_get_rsa(pktmp, rsa);
}

<<<<<<< HEAD
RSA *PEM_read_RSAPrivateKey(FILE *fp, RSA **rsa, pem_password_cb *cb, void *u)
{
    EVP_PKEY *pktmp;
    pktmp = PEM_read_PrivateKey(fp, NULL, cb, u);
    return pkey_get_rsa(pktmp, rsa);
}

IMPLEMENT_PEM_write_cb_const(RSAPrivateKey, RSA, PEM_STRING_RSA,
                             RSAPrivateKey)
=======
RSA *PEM_read_RSAPrivateKey(FILE *fp, RSA **rsa, pem_password_cb *cb, void *u) {
  EVP_PKEY *pktmp;
  pktmp = PEM_read_PrivateKey(fp, NULL, cb, u);
  return pkey_get_rsa(pktmp, rsa);
}

IMPLEMENT_PEM_write_cb_const(RSAPrivateKey, RSA, PEM_STRING_RSA, RSAPrivateKey)
>>>>>>> 5511fa83


IMPLEMENT_PEM_rw_const(RSAPublicKey, RSA, PEM_STRING_RSA_PUBLIC, RSAPublicKey)
IMPLEMENT_PEM_rw(RSA_PUBKEY, RSA, PEM_STRING_PUBLIC, RSA_PUBKEY)
#ifndef OPENSSL_NO_DSA
static DSA *pkey_get_dsa(EVP_PKEY *key, DSA **dsa) {
  DSA *dtmp;
  if (!key) {
    return NULL;
  }
  dtmp = EVP_PKEY_get1_DSA(key);
  EVP_PKEY_free(key);
  if (!dtmp) {
    return NULL;
  }
  if (dsa) {
    DSA_free(*dsa);
    *dsa = dtmp;
  }
  return dtmp;
}

DSA *PEM_read_bio_DSAPrivateKey(BIO *bp, DSA **dsa, pem_password_cb *cb,
                                void *u) {
  EVP_PKEY *pktmp;
  pktmp = PEM_read_bio_PrivateKey(bp, NULL, cb, u);
  return pkey_get_dsa(pktmp, dsa);  // will free pktmp
}

IMPLEMENT_PEM_write_cb_const(DSAPrivateKey, DSA, PEM_STRING_DSA, DSAPrivateKey)

<<<<<<< HEAD
    IMPLEMENT_PEM_rw(DSA_PUBKEY, DSA, PEM_STRING_PUBLIC, DSA_PUBKEY)
DSA *PEM_read_DSAPrivateKey(FILE *fp, DSA **dsa, pem_password_cb *cb, void *u)
{
    EVP_PKEY *pktmp;
    pktmp = PEM_read_PrivateKey(fp, NULL, cb, u);
    return pkey_get_dsa(pktmp, dsa); /* will free pktmp */
=======
IMPLEMENT_PEM_rw(DSA_PUBKEY, DSA, PEM_STRING_PUBLIC, DSA_PUBKEY)
DSA *PEM_read_DSAPrivateKey(FILE *fp, DSA **dsa, pem_password_cb *cb, void *u) {
  EVP_PKEY *pktmp;
  pktmp = PEM_read_PrivateKey(fp, NULL, cb, u);
  return pkey_get_dsa(pktmp, dsa);  // will free pktmp
>>>>>>> 5511fa83
}

IMPLEMENT_PEM_rw_const(DSAparams, DSA, PEM_STRING_DSAPARAMS, DSAparams)
#endif
static EC_KEY *pkey_get_eckey(EVP_PKEY *key, EC_KEY **eckey) {
  EC_KEY *dtmp;
  if (!key) {
    return NULL;
  }
  dtmp = EVP_PKEY_get1_EC_KEY(key);
  EVP_PKEY_free(key);
  if (!dtmp) {
    return NULL;
  }
  if (eckey) {
    EC_KEY_free(*eckey);
    *eckey = dtmp;
  }
  return dtmp;
}

EC_KEY *PEM_read_bio_ECPrivateKey(BIO *bp, EC_KEY **key, pem_password_cb *cb,
                                  void *u) {
  EVP_PKEY *pktmp;
  pktmp = PEM_read_bio_PrivateKey(bp, NULL, cb, u);
  return pkey_get_eckey(pktmp, key);  // will free pktmp
}

IMPLEMENT_PEM_write_cb(ECPrivateKey, EC_KEY, PEM_STRING_ECPRIVATEKEY,
                       ECPrivateKey)

<<<<<<< HEAD
    IMPLEMENT_PEM_rw(EC_PUBKEY, EC_KEY, PEM_STRING_PUBLIC, EC_PUBKEY)
=======
IMPLEMENT_PEM_rw(EC_PUBKEY, EC_KEY, PEM_STRING_PUBLIC, EC_PUBKEY)
>>>>>>> 5511fa83
EC_KEY *PEM_read_ECPrivateKey(FILE *fp, EC_KEY **eckey, pem_password_cb *cb,
                              void *u) {
  EVP_PKEY *pktmp;
  pktmp = PEM_read_PrivateKey(fp, NULL, cb, u);
  return pkey_get_eckey(pktmp, eckey);  // will free pktmp
}


IMPLEMENT_PEM_rw_const(DHparams, DH, PEM_STRING_DHPARAMS, DHparams)

IMPLEMENT_PEM_rw(PUBKEY, EVP_PKEY, PEM_STRING_PUBLIC, PUBKEY)<|MERGE_RESOLUTION|>--- conflicted
+++ resolved
@@ -155,17 +155,6 @@
   return pkey_get_rsa(pktmp, rsa);
 }
 
-<<<<<<< HEAD
-RSA *PEM_read_RSAPrivateKey(FILE *fp, RSA **rsa, pem_password_cb *cb, void *u)
-{
-    EVP_PKEY *pktmp;
-    pktmp = PEM_read_PrivateKey(fp, NULL, cb, u);
-    return pkey_get_rsa(pktmp, rsa);
-}
-
-IMPLEMENT_PEM_write_cb_const(RSAPrivateKey, RSA, PEM_STRING_RSA,
-                             RSAPrivateKey)
-=======
 RSA *PEM_read_RSAPrivateKey(FILE *fp, RSA **rsa, pem_password_cb *cb, void *u) {
   EVP_PKEY *pktmp;
   pktmp = PEM_read_PrivateKey(fp, NULL, cb, u);
@@ -173,7 +162,6 @@
 }
 
 IMPLEMENT_PEM_write_cb_const(RSAPrivateKey, RSA, PEM_STRING_RSA, RSAPrivateKey)
->>>>>>> 5511fa83
 
 
 IMPLEMENT_PEM_rw_const(RSAPublicKey, RSA, PEM_STRING_RSA_PUBLIC, RSAPublicKey)
@@ -205,20 +193,11 @@
 
 IMPLEMENT_PEM_write_cb_const(DSAPrivateKey, DSA, PEM_STRING_DSA, DSAPrivateKey)
 
-<<<<<<< HEAD
-    IMPLEMENT_PEM_rw(DSA_PUBKEY, DSA, PEM_STRING_PUBLIC, DSA_PUBKEY)
-DSA *PEM_read_DSAPrivateKey(FILE *fp, DSA **dsa, pem_password_cb *cb, void *u)
-{
-    EVP_PKEY *pktmp;
-    pktmp = PEM_read_PrivateKey(fp, NULL, cb, u);
-    return pkey_get_dsa(pktmp, dsa); /* will free pktmp */
-=======
 IMPLEMENT_PEM_rw(DSA_PUBKEY, DSA, PEM_STRING_PUBLIC, DSA_PUBKEY)
 DSA *PEM_read_DSAPrivateKey(FILE *fp, DSA **dsa, pem_password_cb *cb, void *u) {
   EVP_PKEY *pktmp;
   pktmp = PEM_read_PrivateKey(fp, NULL, cb, u);
   return pkey_get_dsa(pktmp, dsa);  // will free pktmp
->>>>>>> 5511fa83
 }
 
 IMPLEMENT_PEM_rw_const(DSAparams, DSA, PEM_STRING_DSAPARAMS, DSAparams)
@@ -250,11 +229,7 @@
 IMPLEMENT_PEM_write_cb(ECPrivateKey, EC_KEY, PEM_STRING_ECPRIVATEKEY,
                        ECPrivateKey)
 
-<<<<<<< HEAD
-    IMPLEMENT_PEM_rw(EC_PUBKEY, EC_KEY, PEM_STRING_PUBLIC, EC_PUBKEY)
-=======
 IMPLEMENT_PEM_rw(EC_PUBKEY, EC_KEY, PEM_STRING_PUBLIC, EC_PUBKEY)
->>>>>>> 5511fa83
 EC_KEY *PEM_read_ECPrivateKey(FILE *fp, EC_KEY **eckey, pem_password_cb *cb,
                               void *u) {
   EVP_PKEY *pktmp;
