/* Copyright (c) 2020, Google Inc.
 *
 * Permission to use, copy, modify, and/or distribute this software for any
 * purpose with or without fee is hereby granted, provided that the above
 * copyright notice and this permission notice appear in all copies.
 *
 * THE SOFTWARE IS PROVIDED "AS IS" AND THE AUTHOR DISCLAIMS ALL WARRANTIES
 * WITH REGARD TO THIS SOFTWARE INCLUDING ALL IMPLIED WARRANTIES OF
 * MERCHANTABILITY AND FITNESS. IN NO EVENT SHALL THE AUTHOR BE LIABLE FOR ANY
 * SPECIAL, DIRECT, INDIRECT, OR CONSEQUENTIAL DAMAGES OR ANY DAMAGES
 * WHATSOEVER RESULTING FROM LOSS OF USE, DATA OR PROFITS, WHETHER IN AN ACTION
 * OF CONTRACT, NEGLIGENCE OR OTHER TORTIOUS ACTION, ARISING OUT OF OR IN
 * CONNECTION WITH THE USE OR PERFORMANCE OF THIS SOFTWARE. */

#include <openssl/hpke.h>

#include <assert.h>
#include <string.h>

#include <openssl/aead.h>
#include <openssl/bytestring.h>
#include <openssl/curve25519.h>
#include <openssl/digest.h>
#include <openssl/err.h>
#include <openssl/evp_errors.h>
#include <openssl/hkdf.h>
#include <openssl/rand.h>
#include <openssl/sha.h>

#include "../internal.h"


<<<<<<< HEAD
// This file implements draft-irtf-cfrg-hpke-12.
=======
// This file implements RFC 9180.
>>>>>>> 5511fa83

#define MAX_SEED_LEN X25519_PRIVATE_KEY_LEN
#define MAX_SHARED_SECRET_LEN SHA256_DIGEST_LENGTH

struct evp_hpke_kem_st {
  uint16_t id;
  size_t public_key_len;
  size_t private_key_len;
  size_t seed_len;
  size_t enc_len;
  int (*init_key)(EVP_HPKE_KEY *key, const uint8_t *priv_key,
                  size_t priv_key_len);
  int (*generate_key)(EVP_HPKE_KEY *key);
  int (*encap_with_seed)(const EVP_HPKE_KEM *kem, uint8_t *out_shared_secret,
                         size_t *out_shared_secret_len, uint8_t *out_enc,
                         size_t *out_enc_len, size_t max_enc,
                         const uint8_t *peer_public_key,
                         size_t peer_public_key_len, const uint8_t *seed,
                         size_t seed_len);
  int (*decap)(const EVP_HPKE_KEY *key, uint8_t *out_shared_secret,
               size_t *out_shared_secret_len, const uint8_t *enc,
               size_t enc_len);
};

struct evp_hpke_kdf_st {
  uint16_t id;
  // We only support HKDF-based KDFs.
  const EVP_MD *(*hkdf_md_func)(void);
};

struct evp_hpke_aead_st {
  uint16_t id;
  const EVP_AEAD *(*aead_func)(void);
};


// Low-level labeled KDF functions.

static const char kHpkeVersionId[] = "HPKE-v1";

static int add_label_string(CBB *cbb, const char *label) {
  return CBB_add_bytes(cbb, (const uint8_t *)label, strlen(label));
}

static int hpke_labeled_extract(const EVP_MD *hkdf_md, uint8_t *out_key,
                                size_t *out_len, const uint8_t *salt,
                                size_t salt_len, const uint8_t *suite_id,
                                size_t suite_id_len, const char *label,
                                const uint8_t *ikm, size_t ikm_len) {
  // labeledIKM = concat("HPKE-v1", suite_id, label, IKM)
  CBB labeled_ikm;
  int ok = CBB_init(&labeled_ikm, 0) &&
           add_label_string(&labeled_ikm, kHpkeVersionId) &&
           CBB_add_bytes(&labeled_ikm, suite_id, suite_id_len) &&
           add_label_string(&labeled_ikm, label) &&
           CBB_add_bytes(&labeled_ikm, ikm, ikm_len) &&
           HKDF_extract(out_key, out_len, hkdf_md, CBB_data(&labeled_ikm),
                        CBB_len(&labeled_ikm), salt, salt_len);
  CBB_cleanup(&labeled_ikm);
  return ok;
}

static int hpke_labeled_expand(const EVP_MD *hkdf_md, uint8_t *out_key,
                               size_t out_len, const uint8_t *prk,
                               size_t prk_len, const uint8_t *suite_id,
                               size_t suite_id_len, const char *label,
                               const uint8_t *info, size_t info_len) {
  // labeledInfo = concat(I2OSP(L, 2), "HPKE-v1", suite_id, label, info)
  CBB labeled_info;
  int ok = CBB_init(&labeled_info, 0) &&
           CBB_add_u16(&labeled_info, out_len) &&
           add_label_string(&labeled_info, kHpkeVersionId) &&
           CBB_add_bytes(&labeled_info, suite_id, suite_id_len) &&
           add_label_string(&labeled_info, label) &&
           CBB_add_bytes(&labeled_info, info, info_len) &&
           HKDF_expand(out_key, out_len, hkdf_md, prk, prk_len,
                       CBB_data(&labeled_info), CBB_len(&labeled_info));
  CBB_cleanup(&labeled_info);
  return ok;
}


// KEM implementations.

// dhkem_extract_and_expand implements the ExtractAndExpand operation in the
<<<<<<< HEAD
// DHKEM construction. See section 4.1 of draft-irtf-cfrg-hpke-12.
=======
// DHKEM construction. See section 4.1 of RFC 9180.
>>>>>>> 5511fa83
static int dhkem_extract_and_expand(uint16_t kem_id, const EVP_MD *hkdf_md,
                                    uint8_t *out_key, size_t out_len,
                                    const uint8_t *dh, size_t dh_len,
                                    const uint8_t *kem_context,
                                    size_t kem_context_len) {
  // concat("KEM", I2OSP(kem_id, 2))
  uint8_t suite_id[5] = {'K', 'E', 'M', kem_id >> 8, kem_id & 0xff};
  uint8_t prk[EVP_MAX_MD_SIZE];
  size_t prk_len;
  return hpke_labeled_extract(hkdf_md, prk, &prk_len, NULL, 0, suite_id,
                              sizeof(suite_id), "eae_prk", dh, dh_len) &&
         hpke_labeled_expand(hkdf_md, out_key, out_len, prk, prk_len, suite_id,
                             sizeof(suite_id), "shared_secret", kem_context,
                             kem_context_len);
}

static int x25519_init_key(EVP_HPKE_KEY *key, const uint8_t *priv_key,
                           size_t priv_key_len) {
  if (priv_key_len != X25519_PRIVATE_KEY_LEN) {
    OPENSSL_PUT_ERROR(EVP, EVP_R_DECODE_ERROR);
    return 0;
  }

  OPENSSL_memcpy(key->private_key, priv_key, priv_key_len);
  X25519_public_from_private(key->public_key, priv_key);
  return 1;
}

static int x25519_generate_key(EVP_HPKE_KEY *key) {
  X25519_keypair(key->public_key, key->private_key);
  return 1;
}

static int x25519_encap_with_seed(
    const EVP_HPKE_KEM *kem, uint8_t *out_shared_secret,
    size_t *out_shared_secret_len, uint8_t *out_enc, size_t *out_enc_len,
    size_t max_enc, const uint8_t *peer_public_key, size_t peer_public_key_len,
    const uint8_t *seed, size_t seed_len) {
  if (max_enc < X25519_PUBLIC_VALUE_LEN) {
    OPENSSL_PUT_ERROR(EVP, EVP_R_INVALID_BUFFER_SIZE);
    return 0;
  }
  if (seed_len != X25519_PRIVATE_KEY_LEN) {
    OPENSSL_PUT_ERROR(EVP, EVP_R_DECODE_ERROR);
    return 0;
  }
  X25519_public_from_private(out_enc, seed);

  uint8_t dh[X25519_SHARED_KEY_LEN];
  if (peer_public_key_len != X25519_PUBLIC_VALUE_LEN ||
      !X25519(dh, seed, peer_public_key)) {
    OPENSSL_PUT_ERROR(EVP, EVP_R_INVALID_PEER_KEY);
    return 0;
  }

  uint8_t kem_context[2 * X25519_PUBLIC_VALUE_LEN];
  OPENSSL_memcpy(kem_context, out_enc, X25519_PUBLIC_VALUE_LEN);
  OPENSSL_memcpy(kem_context + X25519_PUBLIC_VALUE_LEN, peer_public_key,
                 X25519_PUBLIC_VALUE_LEN);
  if (!dhkem_extract_and_expand(kem->id, EVP_sha256(), out_shared_secret,
                                SHA256_DIGEST_LENGTH, dh, sizeof(dh),
                                kem_context, sizeof(kem_context))) {
    return 0;
  }

  *out_enc_len = X25519_PUBLIC_VALUE_LEN;
  *out_shared_secret_len = SHA256_DIGEST_LENGTH;
  return 1;
}

static int x25519_decap(const EVP_HPKE_KEY *key, uint8_t *out_shared_secret,
                        size_t *out_shared_secret_len, const uint8_t *enc,
                        size_t enc_len) {
  uint8_t dh[X25519_SHARED_KEY_LEN];
  if (enc_len != X25519_PUBLIC_VALUE_LEN ||
      !X25519(dh, key->private_key, enc)) {
    OPENSSL_PUT_ERROR(EVP, EVP_R_INVALID_PEER_KEY);
    return 0;
  }

  uint8_t kem_context[2 * X25519_PUBLIC_VALUE_LEN];
  OPENSSL_memcpy(kem_context, enc, X25519_PUBLIC_VALUE_LEN);
  OPENSSL_memcpy(kem_context + X25519_PUBLIC_VALUE_LEN, key->public_key,
                 X25519_PUBLIC_VALUE_LEN);
  if (!dhkem_extract_and_expand(key->kem->id, EVP_sha256(), out_shared_secret,
                                SHA256_DIGEST_LENGTH, dh, sizeof(dh),
                                kem_context, sizeof(kem_context))) {
    return 0;
  }

  *out_shared_secret_len = SHA256_DIGEST_LENGTH;
  return 1;
}

const EVP_HPKE_KEM *EVP_hpke_x25519_hkdf_sha256(void) {
  static const EVP_HPKE_KEM kKEM = {
      /*id=*/EVP_HPKE_DHKEM_X25519_HKDF_SHA256,
      /*public_key_len=*/X25519_PUBLIC_VALUE_LEN,
      /*private_key_len=*/X25519_PRIVATE_KEY_LEN,
      /*seed_len=*/X25519_PRIVATE_KEY_LEN,
      /*enc_len=*/X25519_PUBLIC_VALUE_LEN,
      x25519_init_key,
      x25519_generate_key,
      x25519_encap_with_seed,
      x25519_decap,
  };
  return &kKEM;
}

uint16_t EVP_HPKE_KEM_id(const EVP_HPKE_KEM *kem) { return kem->id; }

size_t EVP_HPKE_KEM_public_key_len(const EVP_HPKE_KEM *kem) {
  return kem->public_key_len;
}

size_t EVP_HPKE_KEM_private_key_len(const EVP_HPKE_KEM *kem) {
  return kem->private_key_len;
}

size_t EVP_HPKE_KEM_enc_len(const EVP_HPKE_KEM *kem) { return kem->enc_len; }

void EVP_HPKE_KEY_zero(EVP_HPKE_KEY *key) {
  OPENSSL_memset(key, 0, sizeof(EVP_HPKE_KEY));
}

void EVP_HPKE_KEY_cleanup(EVP_HPKE_KEY *key) {
  // Nothing to clean up for now, but we may introduce a cleanup process in the
  // future.
}

EVP_HPKE_KEY *EVP_HPKE_KEY_new(void) {
  EVP_HPKE_KEY *key = OPENSSL_malloc(sizeof(EVP_HPKE_KEY));
  if (key == NULL) {
    OPENSSL_PUT_ERROR(EVP, ERR_R_MALLOC_FAILURE);
    return NULL;
  }
  EVP_HPKE_KEY_zero(key);
  return key;
}

void EVP_HPKE_KEY_free(EVP_HPKE_KEY *key) {
  if (key != NULL) {
    EVP_HPKE_KEY_cleanup(key);
    OPENSSL_free(key);
  }
}

int EVP_HPKE_KEY_copy(EVP_HPKE_KEY *dst, const EVP_HPKE_KEY *src) {
  // For now, |EVP_HPKE_KEY| is trivially copyable.
  OPENSSL_memcpy(dst, src, sizeof(EVP_HPKE_KEY));
  return 1;
}

int EVP_HPKE_KEY_init(EVP_HPKE_KEY *key, const EVP_HPKE_KEM *kem,
                      const uint8_t *priv_key, size_t priv_key_len) {
  EVP_HPKE_KEY_zero(key);
  key->kem = kem;
  if (!kem->init_key(key, priv_key, priv_key_len)) {
    key->kem = NULL;
    return 0;
  }
  return 1;
}

int EVP_HPKE_KEY_generate(EVP_HPKE_KEY *key, const EVP_HPKE_KEM *kem) {
  EVP_HPKE_KEY_zero(key);
  key->kem = kem;
  if (!kem->generate_key(key)) {
    key->kem = NULL;
    return 0;
  }
  return 1;
}

const EVP_HPKE_KEM *EVP_HPKE_KEY_kem(const EVP_HPKE_KEY *key) {
  return key->kem;
}

int EVP_HPKE_KEY_public_key(const EVP_HPKE_KEY *key, uint8_t *out,
                            size_t *out_len, size_t max_out) {
  if (max_out < key->kem->public_key_len) {
    OPENSSL_PUT_ERROR(EVP, EVP_R_INVALID_BUFFER_SIZE);
    return 0;
  }
  OPENSSL_memcpy(out, key->public_key, key->kem->public_key_len);
  *out_len = key->kem->public_key_len;
  return 1;
}

int EVP_HPKE_KEY_private_key(const EVP_HPKE_KEY *key, uint8_t *out,
                            size_t *out_len, size_t max_out) {
  if (max_out < key->kem->private_key_len) {
    OPENSSL_PUT_ERROR(EVP, EVP_R_INVALID_BUFFER_SIZE);
    return 0;
  }
  OPENSSL_memcpy(out, key->private_key, key->kem->private_key_len);
  *out_len = key->kem->private_key_len;
  return 1;
}


// Supported KDFs and AEADs.

const EVP_HPKE_KDF *EVP_hpke_hkdf_sha256(void) {
  static const EVP_HPKE_KDF kKDF = {EVP_HPKE_HKDF_SHA256, &EVP_sha256};
  return &kKDF;
}

uint16_t EVP_HPKE_KDF_id(const EVP_HPKE_KDF *kdf) { return kdf->id; }

const EVP_MD *EVP_HPKE_KDF_hkdf_md(const EVP_HPKE_KDF *kdf) {
  return kdf->hkdf_md_func();
}

const EVP_HPKE_AEAD *EVP_hpke_aes_128_gcm(void) {
  static const EVP_HPKE_AEAD kAEAD = {EVP_HPKE_AES_128_GCM,
                                      &EVP_aead_aes_128_gcm};
  return &kAEAD;
}

const EVP_HPKE_AEAD *EVP_hpke_aes_256_gcm(void) {
  static const EVP_HPKE_AEAD kAEAD = {EVP_HPKE_AES_256_GCM,
                                      &EVP_aead_aes_256_gcm};
  return &kAEAD;
}

const EVP_HPKE_AEAD *EVP_hpke_chacha20_poly1305(void) {
  static const EVP_HPKE_AEAD kAEAD = {EVP_HPKE_CHACHA20_POLY1305,
                                      &EVP_aead_chacha20_poly1305};
  return &kAEAD;
}

uint16_t EVP_HPKE_AEAD_id(const EVP_HPKE_AEAD *aead) { return aead->id; }

const EVP_AEAD *EVP_HPKE_AEAD_aead(const EVP_HPKE_AEAD *aead) {
  return aead->aead_func();
}


// HPKE implementation.

// This is strlen("HPKE") + 3 * sizeof(uint16_t).
#define HPKE_SUITE_ID_LEN 10

// The suite_id for non-KEM pieces of HPKE is defined as concat("HPKE",
// I2OSP(kem_id, 2), I2OSP(kdf_id, 2), I2OSP(aead_id, 2)).
static int hpke_build_suite_id(const EVP_HPKE_CTX *ctx,
                               uint8_t out[HPKE_SUITE_ID_LEN]) {
  CBB cbb;
  CBB_init_fixed(&cbb, out, HPKE_SUITE_ID_LEN);
  return add_label_string(&cbb, "HPKE") &&   //
         CBB_add_u16(&cbb, ctx->kem->id) &&  //
         CBB_add_u16(&cbb, ctx->kdf->id) &&  //
         CBB_add_u16(&cbb, ctx->aead->id);
}

#define HPKE_MODE_BASE 0

static int hpke_key_schedule(EVP_HPKE_CTX *ctx, const uint8_t *shared_secret,
                             size_t shared_secret_len, const uint8_t *info,
                             size_t info_len) {
  uint8_t suite_id[HPKE_SUITE_ID_LEN];
  if (!hpke_build_suite_id(ctx, suite_id)) {
    return 0;
  }

  // psk_id_hash = LabeledExtract("", "psk_id_hash", psk_id)
  // TODO(davidben): Precompute this value and store it with the EVP_HPKE_KDF.
  const EVP_MD *hkdf_md = ctx->kdf->hkdf_md_func();
  uint8_t psk_id_hash[EVP_MAX_MD_SIZE];
  size_t psk_id_hash_len;
  if (!hpke_labeled_extract(hkdf_md, psk_id_hash, &psk_id_hash_len, NULL, 0,
                            suite_id, sizeof(suite_id), "psk_id_hash", NULL,
                            0)) {
    return 0;
  }

  // info_hash = LabeledExtract("", "info_hash", info)
  uint8_t info_hash[EVP_MAX_MD_SIZE];
  size_t info_hash_len;
  if (!hpke_labeled_extract(hkdf_md, info_hash, &info_hash_len, NULL, 0,
                            suite_id, sizeof(suite_id), "info_hash", info,
                            info_len)) {
    return 0;
  }

  // key_schedule_context = concat(mode, psk_id_hash, info_hash)
  uint8_t context[sizeof(uint8_t) + 2 * EVP_MAX_MD_SIZE];
  size_t context_len;
  CBB context_cbb;
  CBB_init_fixed(&context_cbb, context, sizeof(context));
  if (!CBB_add_u8(&context_cbb, HPKE_MODE_BASE) ||
      !CBB_add_bytes(&context_cbb, psk_id_hash, psk_id_hash_len) ||
      !CBB_add_bytes(&context_cbb, info_hash, info_hash_len) ||
      !CBB_finish(&context_cbb, NULL, &context_len)) {
    return 0;
  }

  // secret = LabeledExtract(shared_secret, "secret", psk)
  uint8_t secret[EVP_MAX_MD_SIZE];
  size_t secret_len;
  if (!hpke_labeled_extract(hkdf_md, secret, &secret_len, shared_secret,
                            shared_secret_len, suite_id, sizeof(suite_id),
                            "secret", NULL, 0)) {
    return 0;
  }

  // key = LabeledExpand(secret, "key", key_schedule_context, Nk)
  const EVP_AEAD *aead = EVP_HPKE_AEAD_aead(ctx->aead);
  uint8_t key[EVP_AEAD_MAX_KEY_LENGTH];
  const size_t kKeyLen = EVP_AEAD_key_length(aead);
  if (!hpke_labeled_expand(hkdf_md, key, kKeyLen, secret, secret_len, suite_id,
                           sizeof(suite_id), "key", context, context_len) ||
      !EVP_AEAD_CTX_init(&ctx->aead_ctx, aead, key, kKeyLen,
                         EVP_AEAD_DEFAULT_TAG_LENGTH, NULL)) {
    return 0;
  }

  // base_nonce = LabeledExpand(secret, "base_nonce", key_schedule_context, Nn)
  if (!hpke_labeled_expand(hkdf_md, ctx->base_nonce,
                           EVP_AEAD_nonce_length(aead), secret, secret_len,
                           suite_id, sizeof(suite_id), "base_nonce", context,
                           context_len)) {
    return 0;
  }

  // exporter_secret = LabeledExpand(secret, "exp", key_schedule_context, Nh)
  if (!hpke_labeled_expand(hkdf_md, ctx->exporter_secret, EVP_MD_size(hkdf_md),
                           secret, secret_len, suite_id, sizeof(suite_id),
                           "exp", context, context_len)) {
    return 0;
  }

  return 1;
}

void EVP_HPKE_CTX_zero(EVP_HPKE_CTX *ctx) {
  OPENSSL_memset(ctx, 0, sizeof(EVP_HPKE_CTX));
  EVP_AEAD_CTX_zero(&ctx->aead_ctx);
}

void EVP_HPKE_CTX_cleanup(EVP_HPKE_CTX *ctx) {
  EVP_AEAD_CTX_cleanup(&ctx->aead_ctx);
}

EVP_HPKE_CTX *EVP_HPKE_CTX_new(void) {
  EVP_HPKE_CTX *ctx = OPENSSL_malloc(sizeof(EVP_HPKE_CTX));
  if (ctx == NULL) {
    OPENSSL_PUT_ERROR(EVP, ERR_R_MALLOC_FAILURE);
    return NULL;
  }
  EVP_HPKE_CTX_zero(ctx);
  return ctx;
}

void EVP_HPKE_CTX_free(EVP_HPKE_CTX *ctx) {
  if (ctx != NULL) {
    EVP_HPKE_CTX_cleanup(ctx);
    OPENSSL_free(ctx);
  }
}

int EVP_HPKE_CTX_setup_sender(EVP_HPKE_CTX *ctx, uint8_t *out_enc,
                              size_t *out_enc_len, size_t max_enc,
                              const EVP_HPKE_KEM *kem, const EVP_HPKE_KDF *kdf,
                              const EVP_HPKE_AEAD *aead,
                              const uint8_t *peer_public_key,
                              size_t peer_public_key_len, const uint8_t *info,
                              size_t info_len) {
  uint8_t seed[MAX_SEED_LEN];
  RAND_bytes(seed, kem->seed_len);
  return EVP_HPKE_CTX_setup_sender_with_seed_for_testing(
      ctx, out_enc, out_enc_len, max_enc, kem, kdf, aead, peer_public_key,
      peer_public_key_len, info, info_len, seed, kem->seed_len);
}

int EVP_HPKE_CTX_setup_sender_with_seed_for_testing(
    EVP_HPKE_CTX *ctx, uint8_t *out_enc, size_t *out_enc_len, size_t max_enc,
    const EVP_HPKE_KEM *kem, const EVP_HPKE_KDF *kdf, const EVP_HPKE_AEAD *aead,
    const uint8_t *peer_public_key, size_t peer_public_key_len,
    const uint8_t *info, size_t info_len, const uint8_t *seed,
    size_t seed_len) {
  EVP_HPKE_CTX_zero(ctx);
  ctx->is_sender = 1;
  ctx->kem = kem;
  ctx->kdf = kdf;
  ctx->aead = aead;
  uint8_t shared_secret[MAX_SHARED_SECRET_LEN];
  size_t shared_secret_len;
  if (!kem->encap_with_seed(kem, shared_secret, &shared_secret_len, out_enc,
                            out_enc_len, max_enc, peer_public_key,
                            peer_public_key_len, seed, seed_len) ||
      !hpke_key_schedule(ctx, shared_secret, shared_secret_len, info,
                         info_len)) {
    EVP_HPKE_CTX_cleanup(ctx);
    return 0;
  }
  return 1;
}

int EVP_HPKE_CTX_setup_recipient(EVP_HPKE_CTX *ctx, const EVP_HPKE_KEY *key,
                                 const EVP_HPKE_KDF *kdf,
                                 const EVP_HPKE_AEAD *aead, const uint8_t *enc,
                                 size_t enc_len, const uint8_t *info,
                                 size_t info_len) {
  EVP_HPKE_CTX_zero(ctx);
  ctx->is_sender = 0;
  ctx->kem = key->kem;
  ctx->kdf = kdf;
  ctx->aead = aead;
  uint8_t shared_secret[MAX_SHARED_SECRET_LEN];
  size_t shared_secret_len;
  if (!key->kem->decap(key, shared_secret, &shared_secret_len, enc, enc_len) ||
      !hpke_key_schedule(ctx, shared_secret, shared_secret_len, info,
                         info_len)) {
    EVP_HPKE_CTX_cleanup(ctx);
    return 0;
  }
  return 1;
}

static void hpke_nonce(const EVP_HPKE_CTX *ctx, uint8_t *out_nonce,
                       size_t nonce_len) {
  assert(nonce_len >= 8);

  // Write padded big-endian bytes of |ctx->seq| to |out_nonce|.
  OPENSSL_memset(out_nonce, 0, nonce_len);
  uint64_t seq_copy = ctx->seq;
  for (size_t i = 0; i < 8; i++) {
    out_nonce[nonce_len - i - 1] = seq_copy & 0xff;
    seq_copy >>= 8;
  }

  // XOR the encoded sequence with the |ctx->base_nonce|.
  for (size_t i = 0; i < nonce_len; i++) {
    out_nonce[i] ^= ctx->base_nonce[i];
  }
}

int EVP_HPKE_CTX_open(EVP_HPKE_CTX *ctx, uint8_t *out, size_t *out_len,
                      size_t max_out_len, const uint8_t *in, size_t in_len,
                      const uint8_t *ad, size_t ad_len) {
  if (ctx->is_sender) {
    OPENSSL_PUT_ERROR(EVP, ERR_R_SHOULD_NOT_HAVE_BEEN_CALLED);
    return 0;
  }
  if (ctx->seq == UINT64_MAX) {
    OPENSSL_PUT_ERROR(EVP, ERR_R_OVERFLOW);
    return 0;
  }

  uint8_t nonce[EVP_AEAD_MAX_NONCE_LENGTH];
  const size_t nonce_len = EVP_AEAD_nonce_length(ctx->aead_ctx.aead);
  hpke_nonce(ctx, nonce, nonce_len);

  if (!EVP_AEAD_CTX_open(&ctx->aead_ctx, out, out_len, max_out_len, nonce,
                         nonce_len, in, in_len, ad, ad_len)) {
    return 0;
  }
  ctx->seq++;
  return 1;
}

int EVP_HPKE_CTX_seal(EVP_HPKE_CTX *ctx, uint8_t *out, size_t *out_len,
                      size_t max_out_len, const uint8_t *in, size_t in_len,
                      const uint8_t *ad, size_t ad_len) {
  if (!ctx->is_sender) {
    OPENSSL_PUT_ERROR(EVP, ERR_R_SHOULD_NOT_HAVE_BEEN_CALLED);
    return 0;
  }
  if (ctx->seq == UINT64_MAX) {
    OPENSSL_PUT_ERROR(EVP, ERR_R_OVERFLOW);
    return 0;
  }

  uint8_t nonce[EVP_AEAD_MAX_NONCE_LENGTH];
  const size_t nonce_len = EVP_AEAD_nonce_length(ctx->aead_ctx.aead);
  hpke_nonce(ctx, nonce, nonce_len);

  if (!EVP_AEAD_CTX_seal(&ctx->aead_ctx, out, out_len, max_out_len, nonce,
                         nonce_len, in, in_len, ad, ad_len)) {
    return 0;
  }
  ctx->seq++;
  return 1;
}

int EVP_HPKE_CTX_export(const EVP_HPKE_CTX *ctx, uint8_t *out,
                        size_t secret_len, const uint8_t *context,
                        size_t context_len) {
  uint8_t suite_id[HPKE_SUITE_ID_LEN];
  if (!hpke_build_suite_id(ctx, suite_id)) {
    return 0;
  }
  const EVP_MD *hkdf_md = ctx->kdf->hkdf_md_func();
  if (!hpke_labeled_expand(hkdf_md, out, secret_len, ctx->exporter_secret,
                           EVP_MD_size(hkdf_md), suite_id, sizeof(suite_id),
                           "sec", context, context_len)) {
    return 0;
  }
  return 1;
}

size_t EVP_HPKE_CTX_max_overhead(const EVP_HPKE_CTX *ctx) {
  assert(ctx->is_sender);
  return EVP_AEAD_max_overhead(EVP_AEAD_CTX_aead(&ctx->aead_ctx));
}

const EVP_HPKE_KEM *EVP_HPKE_CTX_kem(const EVP_HPKE_CTX *ctx) {
  return ctx->kem;
}

const EVP_HPKE_AEAD *EVP_HPKE_CTX_aead(const EVP_HPKE_CTX *ctx) {
  return ctx->aead;
}

const EVP_HPKE_KDF *EVP_HPKE_CTX_kdf(const EVP_HPKE_CTX *ctx) {
  return ctx->kdf;
}<|MERGE_RESOLUTION|>--- conflicted
+++ resolved
@@ -30,11 +30,7 @@
 #include "../internal.h"
 
 
-<<<<<<< HEAD
-// This file implements draft-irtf-cfrg-hpke-12.
-=======
 // This file implements RFC 9180.
->>>>>>> 5511fa83
 
 #define MAX_SEED_LEN X25519_PRIVATE_KEY_LEN
 #define MAX_SHARED_SECRET_LEN SHA256_DIGEST_LENGTH
@@ -120,11 +116,7 @@
 // KEM implementations.
 
 // dhkem_extract_and_expand implements the ExtractAndExpand operation in the
-<<<<<<< HEAD
-// DHKEM construction. See section 4.1 of draft-irtf-cfrg-hpke-12.
-=======
 // DHKEM construction. See section 4.1 of RFC 9180.
->>>>>>> 5511fa83
 static int dhkem_extract_and_expand(uint16_t kem_id, const EVP_MD *hkdf_md,
                                     uint8_t *out_key, size_t out_len,
                                     const uint8_t *dh, size_t dh_len,
