/* crypto/bio/bss_sock.c */
/* Copyright (C) 1995-1998 Eric Young (eay@cryptsoft.com)
 * All rights reserved.
 *
 * This package is an SSL implementation written
 * by Eric Young (eay@cryptsoft.com).
 * The implementation was written so as to conform with Netscapes SSL.
 *
 * This library is free for commercial and non-commercial use as long as
 * the following conditions are aheared to.  The following conditions
 * apply to all code found in this distribution, be it the RC4, RSA,
 * lhash, DES, etc., code; not just the SSL code.  The SSL documentation
 * included with this distribution is covered by the same copyright terms
 * except that the holder is Tim Hudson (tjh@cryptsoft.com).
 *
 * Copyright remains Eric Young's, and as such any Copyright notices in
 * the code are not to be removed.
 * If this package is used in a product, Eric Young should be given attribution
 * as the author of the parts of the library used.
 * This can be in the form of a textual message at program startup or
 * in documentation (online or textual) provided with the package.
 *
 * Redistribution and use in source and binary forms, with or without
 * modification, are permitted provided that the following conditions
 * are met:
 * 1. Redistributions of source code must retain the copyright
 *    notice, this list of conditions and the following disclaimer.
 * 2. Redistributions in binary form must reproduce the above copyright
 *    notice, this list of conditions and the following disclaimer in the
 *    documentation and/or other materials provided with the distribution.
 * 3. All advertising materials mentioning features or use of this software
 *    must display the following acknowledgement:
 *    "This product includes cryptographic software written by
 *     Eric Young (eay@cryptsoft.com)"
 *    The word 'cryptographic' can be left out if the rouines from the library
 *    being used are not cryptographic related :-).
 * 4. If you include any Windows specific code (or a derivative thereof) from
 *    the apps directory (application code) you must include an acknowledgement:
 *    "This product includes software written by Tim Hudson (tjh@cryptsoft.com)"
 *
 * THIS SOFTWARE IS PROVIDED BY ERIC YOUNG ``AS IS'' AND
 * ANY EXPRESS OR IMPLIED WARRANTIES, INCLUDING, BUT NOT LIMITED TO, THE
 * IMPLIED WARRANTIES OF MERCHANTABILITY AND FITNESS FOR A PARTICULAR PURPOSE
 * ARE DISCLAIMED.  IN NO EVENT SHALL THE AUTHOR OR CONTRIBUTORS BE LIABLE
 * FOR ANY DIRECT, INDIRECT, INCIDENTAL, SPECIAL, EXEMPLARY, OR CONSEQUENTIAL
 * DAMAGES (INCLUDING, BUT NOT LIMITED TO, PROCUREMENT OF SUBSTITUTE GOODS
 * OR SERVICES; LOSS OF USE, DATA, OR PROFITS; OR BUSINESS INTERRUPTION)
 * HOWEVER CAUSED AND ON ANY THEORY OF LIABILITY, WHETHER IN CONTRACT, STRICT
 * LIABILITY, OR TORT (INCLUDING NEGLIGENCE OR OTHERWISE) ARISING IN ANY WAY
 * OUT OF THE USE OF THIS SOFTWARE, EVEN IF ADVISED OF THE POSSIBILITY OF
 * SUCH DAMAGE.
 *
 * The licence and distribution terms for any publically available version or
 * derivative of this code cannot be changed.  i.e. this code cannot simply be
 * copied and put under another distribution licence
 * [including the GNU Public Licence.] */

#include <openssl/bio.h>

#if !defined(OPENSSL_TRUSTY)

#include <fcntl.h>
#include <string.h>

#if !defined(OPENSSL_WINDOWS)
#include <unistd.h>
#else
OPENSSL_MSVC_PRAGMA(warning(push, 3))
#include <winsock2.h>
OPENSSL_MSVC_PRAGMA(warning(pop))

OPENSSL_MSVC_PRAGMA(comment(lib, "Ws2_32.lib"))
#endif

#include "internal.h"


#if !defined(OPENSSL_WINDOWS)
static int closesocket(int sock) {
  return close(sock);
}
#endif

static int sock_free(BIO *bio) {
  if (bio->shutdown) {
    if (bio->init) {
      closesocket(bio->num);
    }
    bio->init = 0;
    bio->flags = 0;
  }
  return 1;
}

static int sock_read(BIO *b, char *out, int outl) {
  if (out == NULL) {
    return 0;
  }

  bio_clear_socket_error();
#if defined(OPENSSL_WINDOWS)
  int ret = recv(b->num, out, outl, 0);
#else
<<<<<<< HEAD
  int ret = read(b->num, out, outl);
=======
  int ret = (int)read(b->num, out, outl);
>>>>>>> 5511fa83
#endif
  BIO_clear_retry_flags(b);
  if (ret <= 0) {
    if (bio_fd_should_retry(ret)) {
      BIO_set_retry_read(b);
    }
  }
  return ret;
}

static int sock_write(BIO *b, const char *in, int inl) {
  bio_clear_socket_error();
#if defined(OPENSSL_WINDOWS)
  int ret = send(b->num, in, inl, 0);
#else
  int ret = (int)write(b->num, in, inl);
#endif
  BIO_clear_retry_flags(b);
  if (ret <= 0) {
    if (bio_fd_should_retry(ret)) {
      BIO_set_retry_write(b);
    }
  }
  return ret;
}

static long sock_ctrl(BIO *b, int cmd, long num, void *ptr) {
  long ret = 1;
  int *ip;

  switch (cmd) {
    case BIO_C_SET_FD:
      sock_free(b);
      b->num = *((int *)ptr);
      b->shutdown = (int)num;
      b->init = 1;
      break;
    case BIO_C_GET_FD:
      if (b->init) {
        ip = (int *)ptr;
        if (ip != NULL) {
          *ip = b->num;
        }
        ret = b->num;
      } else {
        ret = -1;
      }
      break;
    case BIO_CTRL_GET_CLOSE:
      ret = b->shutdown;
      break;
    case BIO_CTRL_SET_CLOSE:
      b->shutdown = (int)num;
      break;
    case BIO_CTRL_FLUSH:
      ret = 1;
      break;
    default:
      ret = 0;
      break;
  }
  return ret;
}

static const BIO_METHOD methods_sockp = {
    BIO_TYPE_SOCKET, "socket",
    sock_write,      sock_read,
    NULL /* puts */, NULL /* gets, */,
    sock_ctrl,       NULL /* create */,
    sock_free,       NULL /* callback_ctrl */,
};

const BIO_METHOD *BIO_s_socket(void) { return &methods_sockp; }

BIO *BIO_new_socket(int fd, int close_flag) {
  BIO *ret;

  ret = BIO_new(BIO_s_socket());
  if (ret == NULL) {
    return NULL;
  }
  BIO_set_fd(ret, fd, close_flag);
  return ret;
}

#endif  // OPENSSL_TRUSTY<|MERGE_RESOLUTION|>--- conflicted
+++ resolved
@@ -101,11 +101,7 @@
 #if defined(OPENSSL_WINDOWS)
   int ret = recv(b->num, out, outl, 0);
 #else
-<<<<<<< HEAD
-  int ret = read(b->num, out, outl);
-=======
   int ret = (int)read(b->num, out, outl);
->>>>>>> 5511fa83
 #endif
   BIO_clear_retry_flags(b);
   if (ret <= 0) {
