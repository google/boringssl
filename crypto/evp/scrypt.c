/*
 * Copyright 2015-2016 The OpenSSL Project Authors. All Rights Reserved.
 *
 * Licensed under the OpenSSL license (the "License").  You may not use
 * this file except in compliance with the License.  You can obtain a copy
 * in the file LICENSE in the source distribution or at
 * https://www.openssl.org/source/license.html
 */

#include <openssl/evp.h>

#include <assert.h>

#include <openssl/err.h>
#include <openssl/mem.h>

#include "../internal.h"


// This file implements scrypt, described in RFC 7914.
//
// Note scrypt refers to both "blocks" and a "block size" parameter, r. These
// are two different notions of blocks. A Salsa20 block is 64 bytes long,
// represented in this implementation by 16 |uint32_t|s. |r| determines the
// number of 64-byte Salsa20 blocks in a scryptBlockMix block, which is 2 * |r|
// Salsa20 blocks. This implementation refers to them as Salsa20 blocks and
// scrypt blocks, respectively.

// A block_t is a Salsa20 block.
typedef struct { uint32_t words[16]; } block_t;

<<<<<<< HEAD
OPENSSL_STATIC_ASSERT(sizeof(block_t) == 64, "block_t has padding");
=======
static_assert(sizeof(block_t) == 64, "block_t has padding");
>>>>>>> 5511fa83

// salsa208_word_specification implements the Salsa20/8 core function, also
// described in RFC 7914, section 3. It modifies the block at |inout|
// in-place.
static void salsa208_word_specification(block_t *inout) {
  block_t x;
  OPENSSL_memcpy(&x, inout, sizeof(x));

  for (int i = 8; i > 0; i -= 2) {
    x.words[4] ^= CRYPTO_rotl_u32(x.words[0] + x.words[12], 7);
    x.words[8] ^= CRYPTO_rotl_u32(x.words[4] + x.words[0], 9);
    x.words[12] ^= CRYPTO_rotl_u32(x.words[8] + x.words[4], 13);
    x.words[0] ^= CRYPTO_rotl_u32(x.words[12] + x.words[8], 18);
    x.words[9] ^= CRYPTO_rotl_u32(x.words[5] + x.words[1], 7);
    x.words[13] ^= CRYPTO_rotl_u32(x.words[9] + x.words[5], 9);
    x.words[1] ^= CRYPTO_rotl_u32(x.words[13] + x.words[9], 13);
    x.words[5] ^= CRYPTO_rotl_u32(x.words[1] + x.words[13], 18);
    x.words[14] ^= CRYPTO_rotl_u32(x.words[10] + x.words[6], 7);
    x.words[2] ^= CRYPTO_rotl_u32(x.words[14] + x.words[10], 9);
    x.words[6] ^= CRYPTO_rotl_u32(x.words[2] + x.words[14], 13);
    x.words[10] ^= CRYPTO_rotl_u32(x.words[6] + x.words[2], 18);
    x.words[3] ^= CRYPTO_rotl_u32(x.words[15] + x.words[11], 7);
    x.words[7] ^= CRYPTO_rotl_u32(x.words[3] + x.words[15], 9);
    x.words[11] ^= CRYPTO_rotl_u32(x.words[7] + x.words[3], 13);
    x.words[15] ^= CRYPTO_rotl_u32(x.words[11] + x.words[7], 18);
    x.words[1] ^= CRYPTO_rotl_u32(x.words[0] + x.words[3], 7);
    x.words[2] ^= CRYPTO_rotl_u32(x.words[1] + x.words[0], 9);
    x.words[3] ^= CRYPTO_rotl_u32(x.words[2] + x.words[1], 13);
    x.words[0] ^= CRYPTO_rotl_u32(x.words[3] + x.words[2], 18);
    x.words[6] ^= CRYPTO_rotl_u32(x.words[5] + x.words[4], 7);
    x.words[7] ^= CRYPTO_rotl_u32(x.words[6] + x.words[5], 9);
    x.words[4] ^= CRYPTO_rotl_u32(x.words[7] + x.words[6], 13);
    x.words[5] ^= CRYPTO_rotl_u32(x.words[4] + x.words[7], 18);
    x.words[11] ^= CRYPTO_rotl_u32(x.words[10] + x.words[9], 7);
    x.words[8] ^= CRYPTO_rotl_u32(x.words[11] + x.words[10], 9);
    x.words[9] ^= CRYPTO_rotl_u32(x.words[8] + x.words[11], 13);
    x.words[10] ^= CRYPTO_rotl_u32(x.words[9] + x.words[8], 18);
    x.words[12] ^= CRYPTO_rotl_u32(x.words[15] + x.words[14], 7);
    x.words[13] ^= CRYPTO_rotl_u32(x.words[12] + x.words[15], 9);
    x.words[14] ^= CRYPTO_rotl_u32(x.words[13] + x.words[12], 13);
    x.words[15] ^= CRYPTO_rotl_u32(x.words[14] + x.words[13], 18);
  }

  for (int i = 0; i < 16; ++i) {
    inout->words[i] += x.words[i];
  }
}

// xor_block sets |*out| to be |*a| XOR |*b|.
static void xor_block(block_t *out, const block_t *a, const block_t *b) {
  for (size_t i = 0; i < 16; i++) {
    out->words[i] = a->words[i] ^ b->words[i];
  }
}

// scryptBlockMix implements the function described in RFC 7914, section 4. B'
// is written to |out|. |out| and |B| may not alias and must be each one scrypt
// block (2 * |r| Salsa20 blocks) long.
static void scryptBlockMix(block_t *out, const block_t *B, uint64_t r) {
  assert(out != B);

  block_t X;
  OPENSSL_memcpy(&X, &B[r * 2 - 1], sizeof(X));
  for (uint64_t i = 0; i < r * 2; i++) {
    xor_block(&X, &X, &B[i]);
    salsa208_word_specification(&X);

    // This implements the permutation in step 3.
    OPENSSL_memcpy(&out[i / 2 + (i & 1) * r], &X, sizeof(X));
  }
}

// scryptROMix implements the function described in RFC 7914, section 5.  |B| is
// an scrypt block (2 * |r| Salsa20 blocks) and is modified in-place. |T| and
// |V| are scratch space allocated by the caller. |T| must have space for one
// scrypt block (2 * |r| Salsa20 blocks). |V| must have space for |N| scrypt
// blocks (2 * |r| * |N| Salsa20 blocks).
static void scryptROMix(block_t *B, uint64_t r, uint64_t N, block_t *T,
                        block_t *V) {
  // Steps 1 and 2.
  OPENSSL_memcpy(V, B, 2 * r * sizeof(block_t));
  for (uint64_t i = 1; i < N; i++) {
    scryptBlockMix(&V[2 * r * i /* scrypt block i */],
                   &V[2 * r * (i - 1) /* scrypt block i-1 */], r);
  }
  scryptBlockMix(B, &V[2 * r * (N - 1) /* scrypt block N-1 */], r);

  // Step 3.
  for (uint64_t i = 0; i < N; i++) {
    // Note this assumes |N| <= 2^32 and is a power of 2.
    uint32_t j = B[2 * r - 1].words[0] & (N - 1);
    for (size_t k = 0; k < 2 * r; k++) {
      xor_block(&T[k], &B[k], &V[2 * r * j + k]);
    }
    scryptBlockMix(B, T, r);
  }
}

// SCRYPT_PR_MAX is the maximum value of p * r. This is equivalent to the
// bounds on p in section 6:
//
//   p <= ((2^32-1) * hLen) / MFLen iff
//   p <= ((2^32-1) * 32) / (128 * r) iff
//   p * r <= (2^30-1)
#define SCRYPT_PR_MAX ((1 << 30) - 1)

// SCRYPT_MAX_MEM is the default maximum memory that may be allocated by
// |EVP_PBE_scrypt|.
#define SCRYPT_MAX_MEM (1024 * 1024 * 32)

int EVP_PBE_scrypt(const char *password, size_t password_len,
                   const uint8_t *salt, size_t salt_len, uint64_t N, uint64_t r,
                   uint64_t p, size_t max_mem, uint8_t *out_key,
                   size_t key_len) {
  if (r == 0 || p == 0 || p > SCRYPT_PR_MAX / r ||
      // |N| must be a power of two.
      N < 2 || (N & (N - 1)) ||
      // We only support |N| <= 2^32 in |scryptROMix|.
      N > UINT64_C(1) << 32 ||
      // Check that |N| < 2^(128×r / 8).
      (16 * r <= 63 && N >= UINT64_C(1) << (16 * r))) {
    OPENSSL_PUT_ERROR(EVP, EVP_R_INVALID_PARAMETERS);
    return 0;
  }

  // Determine the amount of memory needed. B, T, and V are |p|, 1, and |N|
  // scrypt blocks, respectively. Each scrypt block is 2*|r| |block_t|s.
  if (max_mem == 0) {
    max_mem = SCRYPT_MAX_MEM;
  }

  size_t max_scrypt_blocks = max_mem / (2 * r * sizeof(block_t));
  if (max_scrypt_blocks < p + 1 ||
      max_scrypt_blocks - p - 1 < N) {
    OPENSSL_PUT_ERROR(EVP, EVP_R_MEMORY_LIMIT_EXCEEDED);
    return 0;
  }

  // Allocate and divide up the scratch space. |max_mem| fits in a size_t, which
  // is no bigger than uint64_t, so none of these operations may overflow.
  static_assert(UINT64_MAX >= ((size_t)-1), "size_t exceeds uint64_t");
  size_t B_blocks = p * 2 * r;
  size_t B_bytes = B_blocks * sizeof(block_t);
  size_t T_blocks = 2 * r;
  size_t V_blocks = N * 2 * r;
  block_t *B = OPENSSL_malloc((B_blocks + T_blocks + V_blocks) * sizeof(block_t));
  if (B == NULL) {
    OPENSSL_PUT_ERROR(EVP, ERR_R_MALLOC_FAILURE);
    return 0;
  }

  int ret = 0;
  block_t *T = B + B_blocks;
  block_t *V = T + T_blocks;

  // NOTE: PKCS5_PBKDF2_HMAC can only fail due to allocation failure
  // or |iterations| of 0 (we pass 1 here). This is consistent with
  // the documented failure conditions of EVP_PBE_scrypt.
  if (!PKCS5_PBKDF2_HMAC(password, password_len, salt, salt_len, 1,
                         EVP_sha256(), B_bytes, (uint8_t *)B)) {
    goto err;
  }

  for (uint64_t i = 0; i < p; i++) {
    scryptROMix(B + 2 * r * i, r, N, T, V);
  }

  if (!PKCS5_PBKDF2_HMAC(password, password_len, (const uint8_t *)B, B_bytes, 1,
                         EVP_sha256(), key_len, out_key)) {
    goto err;
  }

  ret = 1;

err:
  OPENSSL_free(B);
  return ret;
}<|MERGE_RESOLUTION|>--- conflicted
+++ resolved
@@ -29,11 +29,7 @@
 // A block_t is a Salsa20 block.
 typedef struct { uint32_t words[16]; } block_t;
 
-<<<<<<< HEAD
-OPENSSL_STATIC_ASSERT(sizeof(block_t) == 64, "block_t has padding");
-=======
 static_assert(sizeof(block_t) == 64, "block_t has padding");
->>>>>>> 5511fa83
 
 // salsa208_word_specification implements the Salsa20/8 core function, also
 // described in RFC 7914, section 3. It modifies the block at |inout|
