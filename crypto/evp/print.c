/* ====================================================================
 * Copyright (c) 2006 The OpenSSL Project.  All rights reserved.
 *
 * Redistribution and use in source and binary forms, with or without
 * modification, are permitted provided that the following conditions
 * are met:
 *
 * 1. Redistributions of source code must retain the above copyright
 *    notice, this list of conditions and the following disclaimer.
 *
 * 2. Redistributions in binary form must reproduce the above copyright
 *    notice, this list of conditions and the following disclaimer in
 *    the documentation and/or other materials provided with the
 *    distribution.
 *
 * 3. All advertising materials mentioning features or use of this
 *    software must display the following acknowledgment:
 *    "This product includes software developed by the OpenSSL Project
 *    for use in the OpenSSL Toolkit. (http://www.OpenSSL.org/)"
 *
 * 4. The names "OpenSSL Toolkit" and "OpenSSL Project" must not be used to
 *    endorse or promote products derived from this software without
 *    prior written permission. For written permission, please contact
 *    licensing@OpenSSL.org.
 *
 * 5. Products derived from this software may not be called "OpenSSL"
 *    nor may "OpenSSL" appear in their names without prior written
 *    permission of the OpenSSL Project.
 *
 * 6. Redistributions of any form whatsoever must retain the following
 *    acknowledgment:
 *    "This product includes software developed by the OpenSSL Project
 *    for use in the OpenSSL Toolkit (http://www.OpenSSL.org/)"
 *
 * THIS SOFTWARE IS PROVIDED BY THE OpenSSL PROJECT ``AS IS'' AND ANY
 * EXPRESSED OR IMPLIED WARRANTIES, INCLUDING, BUT NOT LIMITED TO, THE
 * IMPLIED WARRANTIES OF MERCHANTABILITY AND FITNESS FOR A PARTICULAR
 * PURPOSE ARE DISCLAIMED.  IN NO EVENT SHALL THE OpenSSL PROJECT OR
 * ITS CONTRIBUTORS BE LIABLE FOR ANY DIRECT, INDIRECT, INCIDENTAL,
 * SPECIAL, EXEMPLARY, OR CONSEQUENTIAL DAMAGES (INCLUDING, BUT
 * NOT LIMITED TO, PROCUREMENT OF SUBSTITUTE GOODS OR SERVICES;
 * LOSS OF USE, DATA, OR PROFITS; OR BUSINESS INTERRUPTION)
 * HOWEVER CAUSED AND ON ANY THEORY OF LIABILITY, WHETHER IN CONTRACT,
 * STRICT LIABILITY, OR TORT (INCLUDING NEGLIGENCE OR OTHERWISE)
 * ARISING IN ANY WAY OUT OF THE USE OF THIS SOFTWARE, EVEN IF ADVISED
 * OF THE POSSIBILITY OF SUCH DAMAGE.
 * ====================================================================
 *
 * This product includes cryptographic software written by Eric Young
 * (eay@cryptsoft.com).  This product includes software written by Tim
 * Hudson (tjh@cryptsoft.com). */

#include <openssl/evp.h>

#include <openssl/bio.h>
#include <openssl/bn.h>
#include <openssl/dsa.h>
#include <openssl/ec.h>
#include <openssl/ec_key.h>
#include <openssl/mem.h>
#include <openssl/rsa.h>

#include "../internal.h"
#include "../fipsmodule/rsa/internal.h"


static int print_hex(BIO *bp, const uint8_t *data, size_t len, int off) {
  for (size_t i = 0; i < len; i++) {
    if ((i % 15) == 0) {
      if (BIO_puts(bp, "\n") <= 0 ||  //
          !BIO_indent(bp, off + 4, 128)) {
        return 0;
      }
    }
    if (BIO_printf(bp, "%02x%s", data[i], (i + 1 == len) ? "" : ":") <= 0) {
      return 0;
    }
  }
  if (BIO_write(bp, "\n", 1) <= 0) {
    return 0;
  }
  return 1;
}

static int bn_print(BIO *bp, const char *name, const BIGNUM *num, int off) {
  if (num == NULL) {
    return 1;
  }

  if (!BIO_indent(bp, off, 128)) {
    return 0;
  }
  if (BN_is_zero(num)) {
    if (BIO_printf(bp, "%s 0\n", name) <= 0) {
      return 0;
    }
    return 1;
  }

  uint64_t u64;
  if (BN_get_u64(num, &u64)) {
    const char *neg = BN_is_negative(num) ? "-" : "";
    return BIO_printf(bp, "%s %s%" PRIu64 " (%s0x%" PRIx64 ")\n", name, neg,
                      u64, neg, u64) > 0;
  }

  if (BIO_printf(bp, "%s%s", name,
                  (BN_is_negative(num)) ? " (Negative)" : "") <= 0) {
    return 0;
  }

  // Print |num| in hex, adding a leading zero, as in ASN.1, if the high bit
  // is set.
  //
  // TODO(davidben): Do we need to do this? We already print "(Negative)" above
  // and negative values are never valid in keys anyway.
  size_t len = BN_num_bytes(num);
  uint8_t *buf = OPENSSL_malloc(len + 1);
  if (buf == NULL) {
    OPENSSL_PUT_ERROR(EVP, ERR_R_MALLOC_FAILURE);
    return 0;
  }

  buf[0] = 0;
  BN_bn2bin(num, buf + 1);
  int ret;
  if (len > 0 && (buf[1] & 0x80) != 0) {
    // Print the whole buffer.
    ret = print_hex(bp, buf, len + 1, off);
  } else {
    // Skip the leading zero.
    ret = print_hex(bp, buf + 1, len, off);
  }
  OPENSSL_free(buf);
  return ret;
}

// RSA keys.

static int do_rsa_print(BIO *out, const RSA *rsa, int off,
                        int include_private) {
  int mod_len = 0;
  if (rsa->n != NULL) {
    mod_len = BN_num_bits(rsa->n);
  }

  if (!BIO_indent(out, off, 128)) {
    return 0;
  }

  const char *s, *str;
  if (include_private && rsa->d) {
    if (BIO_printf(out, "Private-Key: (%d bit)\n", mod_len) <= 0) {
      return 0;
    }
    str = "modulus:";
    s = "publicExponent:";
  } else {
    if (BIO_printf(out, "Public-Key: (%d bit)\n", mod_len) <= 0) {
      return 0;
    }
    str = "Modulus:";
    s = "Exponent:";
  }
  if (!bn_print(out, str, rsa->n, off) ||
      !bn_print(out, s, rsa->e, off)) {
    return 0;
  }

  if (include_private) {
    if (!bn_print(out, "privateExponent:", rsa->d, off) ||
        !bn_print(out, "prime1:", rsa->p, off) ||
        !bn_print(out, "prime2:", rsa->q, off) ||
        !bn_print(out, "exponent1:", rsa->dmp1, off) ||
        !bn_print(out, "exponent2:", rsa->dmq1, off) ||
        !bn_print(out, "coefficient:", rsa->iqmp, off)) {
      return 0;
    }
  }

  return 1;
}

static int rsa_pub_print(BIO *bp, const EVP_PKEY *pkey, int indent) {
  return do_rsa_print(bp, pkey->pkey.rsa, indent, 0);
}

static int rsa_priv_print(BIO *bp, const EVP_PKEY *pkey, int indent) {
  return do_rsa_print(bp, pkey->pkey.rsa, indent, 1);
}


// DSA keys.

static int do_dsa_print(BIO *bp, const DSA *x, int off, int ptype) {
  const BIGNUM *priv_key = NULL;
  if (ptype == 2) {
    priv_key = x->priv_key;
  }

  const BIGNUM *pub_key = NULL;
  if (ptype > 0) {
    pub_key = x->pub_key;
  }

  const char *ktype = "DSA-Parameters";
  if (ptype == 2) {
    ktype = "Private-Key";
  } else if (ptype == 1) {
    ktype = "Public-Key";
  }

<<<<<<< HEAD
  update_buflen(x->p, &buf_len);
  update_buflen(x->q, &buf_len);
  update_buflen(x->g, &buf_len);
  update_buflen(priv_key, &buf_len);
  update_buflen(pub_key, &buf_len);

  m = (uint8_t *)OPENSSL_malloc(buf_len + 10);
  if (m == NULL) {
    OPENSSL_PUT_ERROR(EVP, ERR_R_MALLOC_FAILURE);
    goto err;
  }

  if (priv_key) {
    if (!BIO_indent(bp, off, 128) ||
        BIO_printf(bp, "%s: (%u bit)\n", ktype, BN_num_bits(x->p)) <= 0) {
      goto err;
    }
  }

  if (!bn_print(bp, "priv:", priv_key, m, off) ||
      !bn_print(bp, "pub: ", pub_key, m, off) ||
      !bn_print(bp, "P:   ", x->p, m, off) ||
      !bn_print(bp, "Q:   ", x->q, m, off) ||
      !bn_print(bp, "G:   ", x->g, m, off)) {
    goto err;
=======
  if (!BIO_indent(bp, off, 128) ||
      BIO_printf(bp, "%s: (%u bit)\n", ktype, BN_num_bits(x->p)) <= 0 ||
      // |priv_key| and |pub_key| may be NULL, in which case |bn_print| will
      // silently skip them.
      !bn_print(bp, "priv:", priv_key, off) ||
      !bn_print(bp, "pub:", pub_key, off) ||
      !bn_print(bp, "P:", x->p, off) ||
      !bn_print(bp, "Q:", x->q, off) ||
      !bn_print(bp, "G:", x->g, off)) {
    return 0;
>>>>>>> 5511fa83
  }

  return 1;
}

static int dsa_param_print(BIO *bp, const EVP_PKEY *pkey, int indent) {
  return do_dsa_print(bp, pkey->pkey.dsa, indent, 0);
}

static int dsa_pub_print(BIO *bp, const EVP_PKEY *pkey, int indent) {
  return do_dsa_print(bp, pkey->pkey.dsa, indent, 1);
}

static int dsa_priv_print(BIO *bp, const EVP_PKEY *pkey, int indent) {
  return do_dsa_print(bp, pkey->pkey.dsa, indent, 2);
}


// EC keys.

static int do_EC_KEY_print(BIO *bp, const EC_KEY *x, int off, int ktype) {
  const EC_GROUP *group;
  if (x == NULL || (group = EC_KEY_get0_group(x)) == NULL) {
    OPENSSL_PUT_ERROR(EVP, ERR_R_PASSED_NULL_PARAMETER);
    return 0;
  }

  const char *ecstr;
  if (ktype == 2) {
    ecstr = "Private-Key";
  } else if (ktype == 1) {
    ecstr = "Public-Key";
  } else {
    ecstr = "ECDSA-Parameters";
  }

  if (!BIO_indent(bp, off, 128)) {
    return 0;
  }
<<<<<<< HEAD
  order = BN_new();
  if (order == NULL || !EC_GROUP_get_order(group, order, NULL) ||
      BIO_printf(bp, "%s: (%u bit)\n", ecstr, BN_num_bits(order)) <= 0) {
    goto err;
=======
  int curve_name = EC_GROUP_get_curve_name(group);
  if (BIO_printf(bp, "%s: (%s)\n", ecstr,
                 curve_name == NID_undef
                     ? "unknown curve"
                     : EC_curve_nid2nist(curve_name)) <= 0) {
    return 0;
>>>>>>> 5511fa83
  }

  if (ktype == 2) {
    const BIGNUM *priv_key = EC_KEY_get0_private_key(x);
    if (priv_key != NULL &&  //
        !bn_print(bp, "priv:", priv_key, off)) {
      return 0;
    }
  }

  if (ktype > 0 && EC_KEY_get0_public_key(x) != NULL) {
    uint8_t *pub = NULL;
    size_t pub_len = EC_KEY_key2buf(x, EC_KEY_get_conv_form(x), &pub, NULL);
    if (pub_len == 0) {
      return 0;
    }
    int ret = BIO_indent(bp, off, 128) &&  //
              BIO_puts(bp, "pub:") > 0 &&  //
              print_hex(bp, pub, pub_len, off);
    OPENSSL_free(pub);
    if (!ret) {
      return 0;
    }
  }

  return 1;
}

static int eckey_param_print(BIO *bp, const EVP_PKEY *pkey, int indent) {
  return do_EC_KEY_print(bp, pkey->pkey.ec, indent, 0);
}

static int eckey_pub_print(BIO *bp, const EVP_PKEY *pkey, int indent) {
  return do_EC_KEY_print(bp, pkey->pkey.ec, indent, 1);
}


static int eckey_priv_print(BIO *bp, const EVP_PKEY *pkey, int indent) {
  return do_EC_KEY_print(bp, pkey->pkey.ec, indent, 2);
}


typedef struct {
  int type;
  int (*pub_print)(BIO *out, const EVP_PKEY *pkey, int indent);
  int (*priv_print)(BIO *out, const EVP_PKEY *pkey, int indent);
  int (*param_print)(BIO *out, const EVP_PKEY *pkey, int indent);
} EVP_PKEY_PRINT_METHOD;

static EVP_PKEY_PRINT_METHOD kPrintMethods[] = {
    {
        EVP_PKEY_RSA,
        rsa_pub_print,
        rsa_priv_print,
        NULL /* param_print */,
    },
    {
        EVP_PKEY_DSA,
        dsa_pub_print,
        dsa_priv_print,
        dsa_param_print,
    },
    {
        EVP_PKEY_EC,
        eckey_pub_print,
        eckey_priv_print,
        eckey_param_print,
    },
};

static size_t kPrintMethodsLen = OPENSSL_ARRAY_SIZE(kPrintMethods);

static EVP_PKEY_PRINT_METHOD *find_method(int type) {
  for (size_t i = 0; i < kPrintMethodsLen; i++) {
    if (kPrintMethods[i].type == type) {
      return &kPrintMethods[i];
    }
  }
  return NULL;
}

static int print_unsupported(BIO *out, const EVP_PKEY *pkey, int indent,
                             const char *kstr) {
  BIO_indent(out, indent, 128);
  BIO_printf(out, "%s algorithm unsupported\n", kstr);
  return 1;
}

int EVP_PKEY_print_public(BIO *out, const EVP_PKEY *pkey, int indent,
                          ASN1_PCTX *pctx) {
  EVP_PKEY_PRINT_METHOD *method = find_method(pkey->type);
  if (method != NULL && method->pub_print != NULL) {
    return method->pub_print(out, pkey, indent);
  }
  return print_unsupported(out, pkey, indent, "Public Key");
}

int EVP_PKEY_print_private(BIO *out, const EVP_PKEY *pkey, int indent,
                           ASN1_PCTX *pctx) {
  EVP_PKEY_PRINT_METHOD *method = find_method(pkey->type);
  if (method != NULL && method->priv_print != NULL) {
    return method->priv_print(out, pkey, indent);
  }
  return print_unsupported(out, pkey, indent, "Private Key");
}

int EVP_PKEY_print_params(BIO *out, const EVP_PKEY *pkey, int indent,
                          ASN1_PCTX *pctx) {
  EVP_PKEY_PRINT_METHOD *method = find_method(pkey->type);
  if (method != NULL && method->param_print != NULL) {
    return method->param_print(out, pkey, indent);
  }
  return print_unsupported(out, pkey, indent, "Parameters");
}<|MERGE_RESOLUTION|>--- conflicted
+++ resolved
@@ -210,33 +210,6 @@
     ktype = "Public-Key";
   }
 
-<<<<<<< HEAD
-  update_buflen(x->p, &buf_len);
-  update_buflen(x->q, &buf_len);
-  update_buflen(x->g, &buf_len);
-  update_buflen(priv_key, &buf_len);
-  update_buflen(pub_key, &buf_len);
-
-  m = (uint8_t *)OPENSSL_malloc(buf_len + 10);
-  if (m == NULL) {
-    OPENSSL_PUT_ERROR(EVP, ERR_R_MALLOC_FAILURE);
-    goto err;
-  }
-
-  if (priv_key) {
-    if (!BIO_indent(bp, off, 128) ||
-        BIO_printf(bp, "%s: (%u bit)\n", ktype, BN_num_bits(x->p)) <= 0) {
-      goto err;
-    }
-  }
-
-  if (!bn_print(bp, "priv:", priv_key, m, off) ||
-      !bn_print(bp, "pub: ", pub_key, m, off) ||
-      !bn_print(bp, "P:   ", x->p, m, off) ||
-      !bn_print(bp, "Q:   ", x->q, m, off) ||
-      !bn_print(bp, "G:   ", x->g, m, off)) {
-    goto err;
-=======
   if (!BIO_indent(bp, off, 128) ||
       BIO_printf(bp, "%s: (%u bit)\n", ktype, BN_num_bits(x->p)) <= 0 ||
       // |priv_key| and |pub_key| may be NULL, in which case |bn_print| will
@@ -247,7 +220,6 @@
       !bn_print(bp, "Q:", x->q, off) ||
       !bn_print(bp, "G:", x->g, off)) {
     return 0;
->>>>>>> 5511fa83
   }
 
   return 1;
@@ -287,19 +259,12 @@
   if (!BIO_indent(bp, off, 128)) {
     return 0;
   }
-<<<<<<< HEAD
-  order = BN_new();
-  if (order == NULL || !EC_GROUP_get_order(group, order, NULL) ||
-      BIO_printf(bp, "%s: (%u bit)\n", ecstr, BN_num_bits(order)) <= 0) {
-    goto err;
-=======
   int curve_name = EC_GROUP_get_curve_name(group);
   if (BIO_printf(bp, "%s: (%s)\n", ecstr,
                  curve_name == NID_undef
                      ? "unknown curve"
                      : EC_curve_nid2nist(curve_name)) <= 0) {
     return 0;
->>>>>>> 5511fa83
   }
 
   if (ktype == 2) {
