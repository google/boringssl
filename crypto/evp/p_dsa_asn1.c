/* Written by Dr Stephen N Henson (steve@openssl.org) for the OpenSSL project
 * 2006.
 */
/* ====================================================================
 * Copyright (c) 2006 The OpenSSL Project.  All rights reserved.
 *
 * Redistribution and use in source and binary forms, with or without
 * modification, are permitted provided that the following conditions
 * are met:
 *
 * 1. Redistributions of source code must retain the above copyright
 *    notice, this list of conditions and the following disclaimer.
 *
 * 2. Redistributions in binary form must reproduce the above copyright
 *    notice, this list of conditions and the following disclaimer in
 *    the documentation and/or other materials provided with the
 *    distribution.
 *
 * 3. All advertising materials mentioning features or use of this
 *    software must display the following acknowledgment:
 *    "This product includes software developed by the OpenSSL Project
 *    for use in the OpenSSL Toolkit. (http://www.OpenSSL.org/)"
 *
 * 4. The names "OpenSSL Toolkit" and "OpenSSL Project" must not be used to
 *    endorse or promote products derived from this software without
 *    prior written permission. For written permission, please contact
 *    licensing@OpenSSL.org.
 *
 * 5. Products derived from this software may not be called "OpenSSL"
 *    nor may "OpenSSL" appear in their names without prior written
 *    permission of the OpenSSL Project.
 *
 * 6. Redistributions of any form whatsoever must retain the following
 *    acknowledgment:
 *    "This product includes software developed by the OpenSSL Project
 *    for use in the OpenSSL Toolkit (http://www.OpenSSL.org/)"
 *
 * THIS SOFTWARE IS PROVIDED BY THE OpenSSL PROJECT ``AS IS'' AND ANY
 * EXPRESSED OR IMPLIED WARRANTIES, INCLUDING, BUT NOT LIMITED TO, THE
 * IMPLIED WARRANTIES OF MERCHANTABILITY AND FITNESS FOR A PARTICULAR
 * PURPOSE ARE DISCLAIMED.  IN NO EVENT SHALL THE OpenSSL PROJECT OR
 * ITS CONTRIBUTORS BE LIABLE FOR ANY DIRECT, INDIRECT, INCIDENTAL,
 * SPECIAL, EXEMPLARY, OR CONSEQUENTIAL DAMAGES (INCLUDING, BUT
 * NOT LIMITED TO, PROCUREMENT OF SUBSTITUTE GOODS OR SERVICES;
 * LOSS OF USE, DATA, OR PROFITS; OR BUSINESS INTERRUPTION)
 * HOWEVER CAUSED AND ON ANY THEORY OF LIABILITY, WHETHER IN CONTRACT,
 * STRICT LIABILITY, OR TORT (INCLUDING NEGLIGENCE OR OTHERWISE)
 * ARISING IN ANY WAY OUT OF THE USE OF THIS SOFTWARE, EVEN IF ADVISED
 * OF THE POSSIBILITY OF SUCH DAMAGE.
 * ====================================================================
 *
 * This product includes cryptographic software written by Eric Young
 * (eay@cryptsoft.com).  This product includes software written by Tim
 * Hudson (tjh@cryptsoft.com). */

#include <openssl/evp.h>

#include <openssl/digest.h>
#include <openssl/bn.h>
#include <openssl/bytestring.h>
#include <openssl/dsa.h>
#include <openssl/err.h>

#include "internal.h"


static int dsa_pub_decode(EVP_PKEY *out, CBS *params, CBS *key) {
  // See RFC 3279, section 2.3.2.

  // Parameters may or may not be present.
  DSA *dsa;
  if (CBS_len(params) == 0) {
    dsa = DSA_new();
    if (dsa == NULL) {
      return 0;
    }
  } else {
    dsa = DSA_parse_parameters(params);
    if (dsa == NULL || CBS_len(params) != 0) {
      OPENSSL_PUT_ERROR(EVP, EVP_R_DECODE_ERROR);
      goto err;
    }
  }

  dsa->pub_key = BN_new();
  if (dsa->pub_key == NULL) {
    goto err;
  }

  if (!BN_parse_asn1_unsigned(key, dsa->pub_key) ||
      CBS_len(key) != 0) {
    OPENSSL_PUT_ERROR(EVP, EVP_R_DECODE_ERROR);
    goto err;
  }

  EVP_PKEY_assign_DSA(out, dsa);
  return 1;

err:
  DSA_free(dsa);
  return 0;
}

static int dsa_pub_encode(CBB *out, const EVP_PKEY *key) {
  const DSA *dsa = key->pkey.dsa;
  const int has_params = dsa->p != NULL && dsa->q != NULL && dsa->g != NULL;

  // See RFC 5480, section 2.
  CBB spki, algorithm, oid, key_bitstring;
  if (!CBB_add_asn1(out, &spki, CBS_ASN1_SEQUENCE) ||
      !CBB_add_asn1(&spki, &algorithm, CBS_ASN1_SEQUENCE) ||
      !CBB_add_asn1(&algorithm, &oid, CBS_ASN1_OBJECT) ||
      !CBB_add_bytes(&oid, dsa_asn1_meth.oid, dsa_asn1_meth.oid_len) ||
      (has_params &&
       !DSA_marshal_parameters(&algorithm, dsa)) ||
      !CBB_add_asn1(&spki, &key_bitstring, CBS_ASN1_BITSTRING) ||
      !CBB_add_u8(&key_bitstring, 0 /* padding */) ||
      !BN_marshal_asn1(&key_bitstring, dsa->pub_key) ||
      !CBB_flush(out)) {
    OPENSSL_PUT_ERROR(EVP, EVP_R_ENCODE_ERROR);
    return 0;
  }

  return 1;
}

static int dsa_priv_decode(EVP_PKEY *out, CBS *params, CBS *key) {
  // See PKCS#11, v2.40, section 2.5.

  // Decode parameters.
  BN_CTX *ctx = NULL;
  DSA *dsa = DSA_parse_parameters(params);
  if (dsa == NULL || CBS_len(params) != 0) {
    OPENSSL_PUT_ERROR(EVP, EVP_R_DECODE_ERROR);
    goto err;
  }

  dsa->priv_key = BN_new();
  dsa->pub_key = BN_new();
  if (dsa->priv_key == NULL || dsa->pub_key == NULL) {
    goto err;
  }

  // Decode the key. To avoid DoS attacks when importing private keys, we bound
  // |dsa->priv_key| against |dsa->q|, which itself bound by
  // |DSA_parse_parameters|. (We cannot call |BN_num_bits| on |dsa->priv_key|.
  // That would leak a secret bit width.)
  if (!BN_parse_asn1_unsigned(key, dsa->priv_key) ||
      CBS_len(key) != 0 ||
      BN_cmp(dsa->priv_key, dsa->q) >= 0) {
    OPENSSL_PUT_ERROR(EVP, EVP_R_DECODE_ERROR);
    goto err;
  }

  // Calculate the public key.
  ctx = BN_CTX_new();
  if (ctx == NULL ||
      !BN_mod_exp_mont_consttime(dsa->pub_key, dsa->g, dsa->priv_key, dsa->p,
                                 ctx, NULL)) {
    goto err;
  }

  BN_CTX_free(ctx);
  EVP_PKEY_assign_DSA(out, dsa);
  return 1;

err:
  BN_CTX_free(ctx);
  DSA_free(dsa);
  return 0;
}

static int dsa_priv_encode(CBB *out, const EVP_PKEY *key) {
  const DSA *dsa = key->pkey.dsa;
  if (dsa == NULL || dsa->priv_key == NULL) {
    OPENSSL_PUT_ERROR(EVP, EVP_R_MISSING_PARAMETERS);
    return 0;
  }

  // See PKCS#11, v2.40, section 2.5.
  CBB pkcs8, algorithm, oid, private_key;
  if (!CBB_add_asn1(out, &pkcs8, CBS_ASN1_SEQUENCE) ||
      !CBB_add_asn1_uint64(&pkcs8, 0 /* version */) ||
      !CBB_add_asn1(&pkcs8, &algorithm, CBS_ASN1_SEQUENCE) ||
      !CBB_add_asn1(&algorithm, &oid, CBS_ASN1_OBJECT) ||
      !CBB_add_bytes(&oid, dsa_asn1_meth.oid, dsa_asn1_meth.oid_len) ||
      !DSA_marshal_parameters(&algorithm, dsa) ||
      !CBB_add_asn1(&pkcs8, &private_key, CBS_ASN1_OCTETSTRING) ||
      !BN_marshal_asn1(&private_key, dsa->priv_key) ||
      !CBB_flush(out)) {
    OPENSSL_PUT_ERROR(EVP, EVP_R_ENCODE_ERROR);
    return 0;
  }

  return 1;
}

// OQS note: We have renamed this from "int_dsa_size"
// to "size_t_dsa_size"
static size_t size_t_dsa_size(const EVP_PKEY *pkey) {
  return DSA_size(pkey->pkey.dsa);
}

static int dsa_bits(const EVP_PKEY *pkey) {
  return BN_num_bits(pkey->pkey.dsa->p);
}

static int dsa_missing_parameters(const EVP_PKEY *pkey) {
  DSA *dsa;
  dsa = pkey->pkey.dsa;
  if (dsa->p == NULL || dsa->q == NULL || dsa->g == NULL) {
    return 1;
  }
  return 0;
}

static int dup_bn_into(BIGNUM **out, BIGNUM *src) {
  BIGNUM *a;

  a = BN_dup(src);
  if (a == NULL) {
    return 0;
  }
  BN_free(*out);
  *out = a;

  return 1;
}

static int dsa_copy_parameters(EVP_PKEY *to, const EVP_PKEY *from) {
  if (!dup_bn_into(&to->pkey.dsa->p, from->pkey.dsa->p) ||
      !dup_bn_into(&to->pkey.dsa->q, from->pkey.dsa->q) ||
      !dup_bn_into(&to->pkey.dsa->g, from->pkey.dsa->g)) {
    return 0;
  }

  return 1;
}

static int dsa_cmp_parameters(const EVP_PKEY *a, const EVP_PKEY *b) {
  return BN_cmp(a->pkey.dsa->p, b->pkey.dsa->p) == 0 &&
         BN_cmp(a->pkey.dsa->q, b->pkey.dsa->q) == 0 &&
         BN_cmp(a->pkey.dsa->g, b->pkey.dsa->g) == 0;
}

static int dsa_pub_cmp(const EVP_PKEY *a, const EVP_PKEY *b) {
  return BN_cmp(b->pkey.dsa->pub_key, a->pkey.dsa->pub_key) == 0;
}

static void int_dsa_free(EVP_PKEY *pkey) { DSA_free(pkey->pkey.dsa); }

const EVP_PKEY_ASN1_METHOD dsa_asn1_meth = {
    EVP_PKEY_DSA,
    // 1.2.840.10040.4.1
    {0x2a, 0x86, 0x48, 0xce, 0x38, 0x04, 0x01},
    7,

    /*pkey_method=*/NULL,

    dsa_pub_decode,
    dsa_pub_encode,
    dsa_pub_cmp,

    dsa_priv_decode,
    dsa_priv_encode,

    /*set_priv_raw=*/NULL,
    /*set_pub_raw=*/NULL,
    /*get_priv_raw=*/NULL,
    /*get_pub_raw=*/NULL,
    /*set1_tls_encodedpoint=*/NULL,
    /*get1_tls_encodedpoint=*/NULL,

<<<<<<< HEAD
  size_t_dsa_size,
  dsa_bits,
=======
    /*pkey_opaque=*/NULL,
>>>>>>> 5511fa83

    int_dsa_size,
    dsa_bits,

    dsa_missing_parameters,
    dsa_copy_parameters,
    dsa_cmp_parameters,

    int_dsa_free,
};

int EVP_PKEY_CTX_set_dsa_paramgen_bits(EVP_PKEY_CTX *ctx, int nbits) {
  // BoringSSL does not support DSA in |EVP_PKEY_CTX|.
  OPENSSL_PUT_ERROR(EVP, ERR_R_SHOULD_NOT_HAVE_BEEN_CALLED);
  return 0;
}

int EVP_PKEY_CTX_set_dsa_paramgen_q_bits(EVP_PKEY_CTX *ctx, int qbits) {
  // BoringSSL does not support DSA in |EVP_PKEY_CTX|.
  OPENSSL_PUT_ERROR(EVP, ERR_R_SHOULD_NOT_HAVE_BEEN_CALLED);
  return 0;
}<|MERGE_RESOLUTION|>--- conflicted
+++ resolved
@@ -247,7 +247,9 @@
   return BN_cmp(b->pkey.dsa->pub_key, a->pkey.dsa->pub_key) == 0;
 }
 
-static void int_dsa_free(EVP_PKEY *pkey) { DSA_free(pkey->pkey.dsa); }
+// OQS note: We have renamed this from "int_dsa_free"
+// to "size_t_dsa_free"
+static void size_t_dsa_free(EVP_PKEY *pkey) { DSA_free(pkey->pkey.dsa); }
 
 const EVP_PKEY_ASN1_METHOD dsa_asn1_meth = {
     EVP_PKEY_DSA,
@@ -271,21 +273,16 @@
     /*set1_tls_encodedpoint=*/NULL,
     /*get1_tls_encodedpoint=*/NULL,
 
-<<<<<<< HEAD
-  size_t_dsa_size,
-  dsa_bits,
-=======
     /*pkey_opaque=*/NULL,
->>>>>>> 5511fa83
-
-    int_dsa_size,
+
+    size_t_dsa_size,
     dsa_bits,
 
     dsa_missing_parameters,
     dsa_copy_parameters,
     dsa_cmp_parameters,
 
-    int_dsa_free,
+    size_t_dsa_free,
 };
 
 int EVP_PKEY_CTX_set_dsa_paramgen_bits(EVP_PKEY_CTX *ctx, int nbits) {
