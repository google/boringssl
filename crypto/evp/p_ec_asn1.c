/* Written by Dr Stephen N Henson (steve@openssl.org) for the OpenSSL
 * project 2006.
 */
/* ====================================================================
 * Copyright (c) 2006 The OpenSSL Project.  All rights reserved.
 *
 * Redistribution and use in source and binary forms, with or without
 * modification, are permitted provided that the following conditions
 * are met:
 *
 * 1. Redistributions of source code must retain the above copyright
 *    notice, this list of conditions and the following disclaimer. 
 *
 * 2. Redistributions in binary form must reproduce the above copyright
 *    notice, this list of conditions and the following disclaimer in
 *    the documentation and/or other materials provided with the
 *    distribution.
 *
 * 3. All advertising materials mentioning features or use of this
 *    software must display the following acknowledgment:
 *    "This product includes software developed by the OpenSSL Project
 *    for use in the OpenSSL Toolkit. (http://www.OpenSSL.org/)"
 *
 * 4. The names "OpenSSL Toolkit" and "OpenSSL Project" must not be used to
 *    endorse or promote products derived from this software without
 *    prior written permission. For written permission, please contact
 *    licensing@OpenSSL.org.
 *
 * 5. Products derived from this software may not be called "OpenSSL"
 *    nor may "OpenSSL" appear in their names without prior written
 *    permission of the OpenSSL Project.
 *
 * 6. Redistributions of any form whatsoever must retain the following
 *    acknowledgment:
 *    "This product includes software developed by the OpenSSL Project
 *    for use in the OpenSSL Toolkit (http://www.OpenSSL.org/)"
 *
 * THIS SOFTWARE IS PROVIDED BY THE OpenSSL PROJECT ``AS IS'' AND ANY
 * EXPRESSED OR IMPLIED WARRANTIES, INCLUDING, BUT NOT LIMITED TO, THE
 * IMPLIED WARRANTIES OF MERCHANTABILITY AND FITNESS FOR A PARTICULAR
 * PURPOSE ARE DISCLAIMED.  IN NO EVENT SHALL THE OpenSSL PROJECT OR
 * ITS CONTRIBUTORS BE LIABLE FOR ANY DIRECT, INDIRECT, INCIDENTAL,
 * SPECIAL, EXEMPLARY, OR CONSEQUENTIAL DAMAGES (INCLUDING, BUT
 * NOT LIMITED TO, PROCUREMENT OF SUBSTITUTE GOODS OR SERVICES;
 * LOSS OF USE, DATA, OR PROFITS; OR BUSINESS INTERRUPTION)
 * HOWEVER CAUSED AND ON ANY THEORY OF LIABILITY, WHETHER IN CONTRACT,
 * STRICT LIABILITY, OR TORT (INCLUDING NEGLIGENCE OR OTHERWISE)
 * ARISING IN ANY WAY OUT OF THE USE OF THIS SOFTWARE, EVEN IF ADVISED
 * OF THE POSSIBILITY OF SUCH DAMAGE.
 * ====================================================================
 *
 * This product includes cryptographic software written by Eric Young
 * (eay@cryptsoft.com).  This product includes software written by Tim
 * Hudson (tjh@cryptsoft.com). */

#include <openssl/evp.h>

#include <openssl/bn.h>
#include <openssl/bytestring.h>
#include <openssl/ec.h>
#include <openssl/ec_key.h>
#include <openssl/ecdsa.h>
#include <openssl/err.h>

#include "internal.h"


static int eckey_pub_encode(CBB *out, const EVP_PKEY *key) {
  const EC_KEY *ec_key = key->pkey;
  const EC_GROUP *group = EC_KEY_get0_group(ec_key);
  const EC_POINT *public_key = EC_KEY_get0_public_key(ec_key);

  // See RFC 5480, section 2.
  CBB spki, algorithm, oid, key_bitstring;
  if (!CBB_add_asn1(out, &spki, CBS_ASN1_SEQUENCE) ||
      !CBB_add_asn1(&spki, &algorithm, CBS_ASN1_SEQUENCE) ||
      !CBB_add_asn1(&algorithm, &oid, CBS_ASN1_OBJECT) ||
      !CBB_add_bytes(&oid, ec_asn1_meth.oid, ec_asn1_meth.oid_len) ||
      !EC_KEY_marshal_curve_name(&algorithm, group) ||
      !CBB_add_asn1(&spki, &key_bitstring, CBS_ASN1_BITSTRING) ||
      !CBB_add_u8(&key_bitstring, 0 /* padding */) ||
      !EC_POINT_point2cbb(&key_bitstring, group, public_key,
                          POINT_CONVERSION_UNCOMPRESSED, NULL) ||
      !CBB_flush(out)) {
    OPENSSL_PUT_ERROR(EVP, EVP_R_ENCODE_ERROR);
    return 0;
  }

  return 1;
}

static int eckey_pub_decode(EVP_PKEY *out, CBS *params, CBS *key) {
  // See RFC 5480, section 2.

  // The parameters are a named curve.
  EC_KEY *eckey = NULL;
  EC_GROUP *group = EC_KEY_parse_curve_name(params);
  if (group == NULL || CBS_len(params) != 0) {
    OPENSSL_PUT_ERROR(EVP, EVP_R_DECODE_ERROR);
    goto err;
  }

  eckey = EC_KEY_new();
  if (eckey == NULL || //
      !EC_KEY_set_group(eckey, group) ||
      !EC_KEY_oct2key(eckey, CBS_data(key), CBS_len(key), NULL)) {
    goto err;
  }

  EC_GROUP_free(group);
  EVP_PKEY_assign_EC_KEY(out, eckey);
  return 1;

err:
  EC_GROUP_free(group);
  EC_KEY_free(eckey);
  return 0;
}

static int eckey_pub_cmp(const EVP_PKEY *a, const EVP_PKEY *b) {
  const EC_KEY *a_ec = a->pkey;
  const EC_KEY *b_ec = b->pkey;
  const EC_GROUP *group = EC_KEY_get0_group(b_ec);
  const EC_POINT *pa = EC_KEY_get0_public_key(a_ec),
                 *pb = EC_KEY_get0_public_key(b_ec);
  int r = EC_POINT_cmp(group, pa, pb, NULL);
  if (r == 0) {
    return 1;
  } else if (r == 1) {
    return 0;
  } else {
    return -2;
  }
}

static int eckey_priv_decode(EVP_PKEY *out, CBS *params, CBS *key) {
  // See RFC 5915.
  EC_GROUP *group = EC_KEY_parse_parameters(params);
  if (group == NULL || CBS_len(params) != 0) {
    OPENSSL_PUT_ERROR(EVP, EVP_R_DECODE_ERROR);
    EC_GROUP_free(group);
    return 0;
  }

  EC_KEY *ec_key = EC_KEY_parse_private_key(key, group);
  EC_GROUP_free(group);
  if (ec_key == NULL || CBS_len(key) != 0) {
    OPENSSL_PUT_ERROR(EVP, EVP_R_DECODE_ERROR);
    EC_KEY_free(ec_key);
    return 0;
  }

  EVP_PKEY_assign_EC_KEY(out, ec_key);
  return 1;
}

static int eckey_priv_encode(CBB *out, const EVP_PKEY *key) {
  const EC_KEY *ec_key = key->pkey;

  // Omit the redundant copy of the curve name. This contradicts RFC 5915 but
  // aligns with PKCS #11. SEC 1 only says they may be omitted if known by other
  // means. Both OpenSSL and NSS omit the redundant parameters, so we omit them
  // as well.
  unsigned enc_flags = EC_KEY_get_enc_flags(ec_key) | EC_PKEY_NO_PARAMETERS;

  // See RFC 5915.
  CBB pkcs8, algorithm, oid, private_key;
  if (!CBB_add_asn1(out, &pkcs8, CBS_ASN1_SEQUENCE) ||
      !CBB_add_asn1_uint64(&pkcs8, 0 /* version */) ||
      !CBB_add_asn1(&pkcs8, &algorithm, CBS_ASN1_SEQUENCE) ||
      !CBB_add_asn1(&algorithm, &oid, CBS_ASN1_OBJECT) ||
      !CBB_add_bytes(&oid, ec_asn1_meth.oid, ec_asn1_meth.oid_len) ||
      !EC_KEY_marshal_curve_name(&algorithm, EC_KEY_get0_group(ec_key)) ||
      !CBB_add_asn1(&pkcs8, &private_key, CBS_ASN1_OCTETSTRING) ||
      !EC_KEY_marshal_private_key(&private_key, ec_key, enc_flags) ||
      !CBB_flush(out)) {
    OPENSSL_PUT_ERROR(EVP, EVP_R_ENCODE_ERROR);
    return 0;
  }

  return 1;
}

static int eckey_set1_tls_encodedpoint(EVP_PKEY *pkey, const uint8_t *in,
                                       size_t len) {
  EC_KEY *ec_key = pkey->pkey;
  if (ec_key == NULL) {
    OPENSSL_PUT_ERROR(EVP, EVP_R_NO_KEY_SET);
    return 0;
  }

  return EC_KEY_oct2key(ec_key, in, len, NULL);
}

static size_t eckey_get1_tls_encodedpoint(const EVP_PKEY *pkey,
                                          uint8_t **out_ptr) {
  const EC_KEY *ec_key = pkey->pkey;
  if (ec_key == NULL) {
    OPENSSL_PUT_ERROR(EVP, EVP_R_NO_KEY_SET);
    return 0;
  }

  return EC_KEY_key2buf(ec_key, POINT_CONVERSION_UNCOMPRESSED, out_ptr, NULL);
}

<<<<<<< HEAD
// OQS note: We have renamed this from "int_ec_size"
// to "size_t_ec_size"
static size_t size_t_ec_size(const EVP_PKEY *pkey) {
  return ECDSA_size(pkey->pkey.ec);
=======
static int int_ec_size(const EVP_PKEY *pkey) {
  const EC_KEY *ec_key = pkey->pkey;
  return ECDSA_size(ec_key);
>>>>>>> ae88f198
}

static int ec_bits(const EVP_PKEY *pkey) {
  const EC_KEY *ec_key = pkey->pkey;
  const EC_GROUP *group = EC_KEY_get0_group(ec_key);
  if (group == NULL) {
    ERR_clear_error();
    return 0;
  }
  return BN_num_bits(EC_GROUP_get0_order(group));
}

static int ec_missing_parameters(const EVP_PKEY *pkey) {
  const EC_KEY *ec_key = pkey->pkey;
  return ec_key == NULL || EC_KEY_get0_group(ec_key) == NULL;
}

static int ec_copy_parameters(EVP_PKEY *to, const EVP_PKEY *from) {
  const EC_KEY *from_key = from->pkey;
  if (from_key == NULL) {
    OPENSSL_PUT_ERROR(EVP, EVP_R_NO_KEY_SET);
    return 0;
  }
  const EC_GROUP *group = EC_KEY_get0_group(from_key);
  if (group == NULL) {
    OPENSSL_PUT_ERROR(EVP, EVP_R_MISSING_PARAMETERS);
    return 0;
  }
  if (to->pkey == NULL) {
    to->pkey = EC_KEY_new();
    if (to->pkey == NULL) {
      return 0;
    }
  }
  return EC_KEY_set_group(to->pkey, group);
}

static int ec_cmp_parameters(const EVP_PKEY *a, const EVP_PKEY *b) {
  const EC_KEY *a_ec = a->pkey;
  const EC_KEY *b_ec = b->pkey;
  if (a_ec == NULL || b_ec == NULL) {
    return -2;
  }
  const EC_GROUP *group_a = EC_KEY_get0_group(a_ec),
                 *group_b = EC_KEY_get0_group(b_ec);
  if (group_a == NULL || group_b == NULL) {
    return -2;
  }
  if (EC_GROUP_cmp(group_a, group_b, NULL) != 0) {
    // mismatch
    return 0;
  }
  return 1;
}

static void int_ec_free(EVP_PKEY *pkey) {
  EC_KEY_free(pkey->pkey);
  pkey->pkey = NULL;
}

static int eckey_opaque(const EVP_PKEY *pkey) {
  const EC_KEY *ec_key = pkey->pkey;
  return EC_KEY_is_opaque(ec_key);
}

const EVP_PKEY_ASN1_METHOD ec_asn1_meth = {
    EVP_PKEY_EC,
    // 1.2.840.10045.2.1
    {0x2a, 0x86, 0x48, 0xce, 0x3d, 0x02, 0x01},
    7,

    &ec_pkey_meth,

    eckey_pub_decode,
    eckey_pub_encode,
    eckey_pub_cmp,

    eckey_priv_decode,
    eckey_priv_encode,

    /*set_priv_raw=*/NULL,
    /*set_pub_raw=*/NULL,
    /*get_priv_raw=*/NULL,
    /*get_pub_raw=*/NULL,
    eckey_set1_tls_encodedpoint,
    eckey_get1_tls_encodedpoint,

    eckey_opaque,

    size_t_ec_size,
    ec_bits,

    ec_missing_parameters,
    ec_copy_parameters,
    ec_cmp_parameters,

    int_ec_free,
};<|MERGE_RESOLUTION|>--- conflicted
+++ resolved
@@ -203,16 +203,11 @@
   return EC_KEY_key2buf(ec_key, POINT_CONVERSION_UNCOMPRESSED, out_ptr, NULL);
 }
 
-<<<<<<< HEAD
 // OQS note: We have renamed this from "int_ec_size"
 // to "size_t_ec_size"
 static size_t size_t_ec_size(const EVP_PKEY *pkey) {
-  return ECDSA_size(pkey->pkey.ec);
-=======
-static int int_ec_size(const EVP_PKEY *pkey) {
   const EC_KEY *ec_key = pkey->pkey;
   return ECDSA_size(ec_key);
->>>>>>> ae88f198
 }
 
 static int ec_bits(const EVP_PKEY *pkey) {
