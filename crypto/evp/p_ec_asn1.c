--- conflicted
+++ resolved
@@ -180,11 +180,6 @@
   return 1;
 }
 
-<<<<<<< HEAD
-// OQS note: We have renamed this from "int_ec_size"
-// to "size_t_ec_size"
-static size_t size_t_ec_size(const EVP_PKEY *pkey) {
-=======
 static int eckey_set1_tls_encodedpoint(EVP_PKEY *pkey, const uint8_t *in,
                                        size_t len) {
   EC_KEY *ec_key = pkey->pkey.ec;
@@ -207,8 +202,9 @@
   return EC_KEY_key2buf(ec_key, POINT_CONVERSION_UNCOMPRESSED, out_ptr, NULL);
 }
 
-static int int_ec_size(const EVP_PKEY *pkey) {
->>>>>>> 5511fa83
+// OQS note: We have renamed this from "int_ec_size"
+// to "size_t_ec_size"
+static size_t size_t_ec_size(const EVP_PKEY *pkey) {
   return ECDSA_size(pkey->pkey.ec);
 }
 
@@ -290,13 +286,8 @@
 
     eckey_opaque,
 
-<<<<<<< HEAD
-  size_t_ec_size,
-  ec_bits,
-=======
-    int_ec_size,
+    size_t_ec_size,
     ec_bits,
->>>>>>> 5511fa83
 
     ec_missing_parameters,
     ec_copy_parameters,
