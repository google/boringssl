include_directories(../../include)

if(ARCH STREQUAL "x86_64")
  set(
    BCM_ASM_SOURCES

    aesni-gcm-x86_64.${ASM_EXT}
    aesni-x86_64.${ASM_EXT}
    ghash-ssse3-x86_64.${ASM_EXT}
    ghash-x86_64.${ASM_EXT}
    md5-x86_64.${ASM_EXT}
    p256-x86_64-asm.${ASM_EXT}
    p256_beeu-x86_64-asm.${ASM_EXT}
    rdrand-x86_64.${ASM_EXT}
    rsaz-avx2.${ASM_EXT}
    sha1-x86_64.${ASM_EXT}
    sha256-x86_64.${ASM_EXT}
    sha512-x86_64.${ASM_EXT}
    vpaes-x86_64.${ASM_EXT}
    x86_64-mont5.${ASM_EXT}
    x86_64-mont.${ASM_EXT}
  )
endif()

if(ARCH STREQUAL "x86")
  set(
    BCM_ASM_SOURCES

    aesni-x86.${ASM_EXT}
    bn-586.${ASM_EXT}
    co-586.${ASM_EXT}
    ghash-ssse3-x86.${ASM_EXT}
    ghash-x86.${ASM_EXT}
    md5-586.${ASM_EXT}
    sha1-586.${ASM_EXT}
    sha256-586.${ASM_EXT}
    sha512-586.${ASM_EXT}
    vpaes-x86.${ASM_EXT}
    x86-mont.${ASM_EXT}
  )
endif()

if(ARCH STREQUAL "arm")
  set(
    BCM_ASM_SOURCES

    aesv8-armx.${ASM_EXT}
    armv4-mont.${ASM_EXT}
    bsaes-armv7.${ASM_EXT}
    ghash-armv4.${ASM_EXT}
    ghashv8-armx.${ASM_EXT}
    sha1-armv4-large.${ASM_EXT}
    sha256-armv4.${ASM_EXT}
    sha512-armv4.${ASM_EXT}
    vpaes-armv7.${ASM_EXT}
  )
endif()

if(ARCH STREQUAL "aarch64")
  set(
    BCM_ASM_SOURCES

    aesv8-armx.${ASM_EXT}
    armv8-mont.${ASM_EXT}
    ghash-neon-armv8.${ASM_EXT}
    ghashv8-armx.${ASM_EXT}
    p256-armv8-asm.${ASM_EXT}
    p256_beeu-armv8-asm.${ASM_EXT}
    sha1-armv8.${ASM_EXT}
    sha256-armv8.${ASM_EXT}
    sha512-armv8.${ASM_EXT}
    vpaes-armv8.${ASM_EXT}
  )
endif()

if(ARCH STREQUAL "ppc64le")
  set(
    BCM_ASM_SOURCES

    aesp8-ppc.${ASM_EXT}
    ghashp8-ppc.${ASM_EXT}
  )
endif()

perlasm(aesni-gcm-x86_64.${ASM_EXT} modes/asm/aesni-gcm-x86_64.pl)
perlasm(aesni-x86_64.${ASM_EXT} aes/asm/aesni-x86_64.pl)
perlasm(aesni-x86.${ASM_EXT} aes/asm/aesni-x86.pl)
perlasm(aesp8-ppc.${ASM_EXT} aes/asm/aesp8-ppc.pl)
perlasm(aesv8-armx.${ASM_EXT} aes/asm/aesv8-armx.pl)
perlasm(armv4-mont.${ASM_EXT} bn/asm/armv4-mont.pl)
perlasm(armv8-mont.${ASM_EXT} bn/asm/armv8-mont.pl)
perlasm(bn-586.${ASM_EXT} bn/asm/bn-586.pl)
perlasm(bsaes-armv7.${ASM_EXT} aes/asm/bsaes-armv7.pl)
perlasm(co-586.${ASM_EXT} bn/asm/co-586.pl)
perlasm(ghash-armv4.${ASM_EXT} modes/asm/ghash-armv4.pl)
perlasm(ghashp8-ppc.${ASM_EXT} modes/asm/ghashp8-ppc.pl)
perlasm(ghashv8-armx.${ASM_EXT} modes/asm/ghashv8-armx.pl)
perlasm(ghash-neon-armv8.${ASM_EXT} modes/asm/ghash-neon-armv8.pl)
perlasm(ghash-ssse3-x86_64.${ASM_EXT} modes/asm/ghash-ssse3-x86_64.pl)
perlasm(ghash-ssse3-x86.${ASM_EXT} modes/asm/ghash-ssse3-x86.pl)
perlasm(ghash-x86_64.${ASM_EXT} modes/asm/ghash-x86_64.pl)
perlasm(ghash-x86.${ASM_EXT} modes/asm/ghash-x86.pl)
perlasm(md5-586.${ASM_EXT} md5/asm/md5-586.pl)
perlasm(md5-x86_64.${ASM_EXT} md5/asm/md5-x86_64.pl)
perlasm(p256-x86_64-asm.${ASM_EXT} ec/asm/p256-x86_64-asm.pl)
perlasm(p256_beeu-x86_64-asm.${ASM_EXT} ec/asm/p256_beeu-x86_64-asm.pl)
perlasm(p256-armv8-asm.${ASM_EXT} ec/asm/p256-armv8-asm.pl)
perlasm(p256_beeu-armv8-asm.${ASM_EXT} ec/asm/p256_beeu-armv8-asm.pl)
perlasm(rdrand-x86_64.${ASM_EXT} rand/asm/rdrand-x86_64.pl)
perlasm(rsaz-avx2.${ASM_EXT} bn/asm/rsaz-avx2.pl)
perlasm(sha1-586.${ASM_EXT} sha/asm/sha1-586.pl)
perlasm(sha1-armv4-large.${ASM_EXT} sha/asm/sha1-armv4-large.pl)
perlasm(sha1-armv8.${ASM_EXT} sha/asm/sha1-armv8.pl)
perlasm(sha1-x86_64.${ASM_EXT} sha/asm/sha1-x86_64.pl)
perlasm(sha256-586.${ASM_EXT} sha/asm/sha256-586.pl)
perlasm(sha256-armv4.${ASM_EXT} sha/asm/sha256-armv4.pl)
perlasm(sha256-armv8.${ASM_EXT} sha/asm/sha512-armv8.pl)
perlasm(sha256-x86_64.${ASM_EXT} sha/asm/sha512-x86_64.pl)
perlasm(sha512-586.${ASM_EXT} sha/asm/sha512-586.pl)
perlasm(sha512-armv4.${ASM_EXT} sha/asm/sha512-armv4.pl)
perlasm(sha512-armv8.${ASM_EXT} sha/asm/sha512-armv8.pl)
perlasm(sha512-x86_64.${ASM_EXT} sha/asm/sha512-x86_64.pl)
perlasm(vpaes-armv7.${ASM_EXT} aes/asm/vpaes-armv7.pl)
perlasm(vpaes-armv8.${ASM_EXT} aes/asm/vpaes-armv8.pl)
perlasm(vpaes-x86_64.${ASM_EXT} aes/asm/vpaes-x86_64.pl)
perlasm(vpaes-x86.${ASM_EXT} aes/asm/vpaes-x86.pl)
perlasm(x86_64-mont5.${ASM_EXT} bn/asm/x86_64-mont5.pl)
perlasm(x86_64-mont.${ASM_EXT} bn/asm/x86_64-mont.pl)
perlasm(x86-mont.${ASM_EXT} bn/asm/x86-mont.pl)

function(cpreprocess dest src)
  set(TARGET "")
  if(CMAKE_ASM_COMPILER_TARGET)
    set(TARGET "--target=${CMAKE_ASM_COMPILER_TARGET}")
  endif()

  add_custom_command(
    OUTPUT ${dest}
    COMMAND ${CMAKE_ASM_COMPILER} ${TARGET} $CMAKE_ASM_FLAGS -E ${src} -I${PROJECT_SOURCE_DIR}/include > ${dest}
    DEPENDS
    ${src}
    ${PROJECT_SOURCE_DIR}/include/openssl/arm_arch.h
    WORKING_DIRECTORY .
  )
endfunction()

if(FIPS_DELOCATE)
  if(FIPS_SHARED)
    error("Can't set both delocate and shared mode for FIPS build")
  endif()

  if(OPENSSL_NO_ASM)
    # If OPENSSL_NO_ASM was defined then ASM will not have been enabled, but in
    # FIPS mode we have to have it because the module build requires going via
    # textual assembly.
    enable_language(ASM)
  endif()

  add_library(
    bcm_c_generated_asm

    STATIC

    bcm.c
  )

  if(ARCH STREQUAL "aarch64")
    # Perlasm output on Aarch64 needs to pass through the C preprocessor before
    # it can be parsed by delocate.
    foreach(asm ${BCM_ASM_SOURCES})
      cpreprocess(${asm}.s ${asm})
      list(APPEND BCM_ASM_PROCESSED_SOURCES "${asm}.s")
    endforeach()
  else()
    # No preprocessing is required on other platforms.
    set(BCM_ASM_PROCESSED_SOURCES ${BCM_ASM_SOURCES})
  endif()

  add_dependencies(bcm_c_generated_asm global_target)

  set_target_properties(bcm_c_generated_asm PROPERTIES COMPILE_OPTIONS "-S")
  set_target_properties(bcm_c_generated_asm PROPERTIES POSITION_INDEPENDENT_CODE ON)

  go_executable(delocate boringssl.googlesource.com/boringssl/util/fipstools/delocate)
  add_custom_command(
    OUTPUT bcm-delocated.S
    COMMAND ./delocate -a $<TARGET_FILE:bcm_c_generated_asm> -o bcm-delocated.S ${BCM_ASM_PROCESSED_SOURCES}
    DEPENDS bcm_c_generated_asm delocate ${BCM_ASM_PROCESSED_SOURCES}
    WORKING_DIRECTORY ${CMAKE_CURRENT_BINARY_DIR}
  )

  add_library(
    bcm_hashunset

    STATIC

    bcm-delocated.S
  )

  add_dependencies(bcm_hashunset global_target)

  set_target_properties(bcm_hashunset PROPERTIES POSITION_INDEPENDENT_CODE ON)
  set_target_properties(bcm_hashunset PROPERTIES LINKER_LANGUAGE C)

<<<<<<< HEAD
  set(MAYBE_INJECT_HASH_SHA256_FLAG "")
  # If building with OPENSSL_NO_ASM then ARCH will be "generic", but we still
  # need to use SHA-256. Since this only matters for FIPS, we only need to
  # worry about the Linux spelling of AArch64.
  if (ARCH STREQUAL "aarch64" OR CMAKE_SYSTEM_PROCESSOR STREQUAL "aarch64")
    set(MAYBE_INJECT_HASH_SHA256_FLAG "-sha256")
  endif()

=======
>>>>>>> 5511fa83
  go_executable(inject_hash
                boringssl.googlesource.com/boringssl/util/fipstools/inject_hash)
  add_custom_command(
    OUTPUT bcm.o
    COMMAND ./inject_hash -o bcm.o -in-archive $<TARGET_FILE:bcm_hashunset>
    DEPENDS bcm_hashunset inject_hash
    WORKING_DIRECTORY ${CMAKE_CURRENT_BINARY_DIR}
  )

  # The outputs of add_custom_command cannot be referenced outside of the
  # CMakeLists.txt that defines it. Thus we have to wrap bcm.o in a custom target
  # so that crypto can depend on it.
  add_custom_target(bcm_o_target DEPENDS bcm.o)

  add_library(
    fipsmodule

    OBJECT

    fips_shared_support.c
  )

  add_dependencies(fipsmodule global_target)

  set_target_properties(fipsmodule PROPERTIES LINKER_LANGUAGE C)
elseif(FIPS_SHARED)
  if(NOT BUILD_SHARED_LIBS)
    error("FIPS_SHARED set but not BUILD_SHARED_LIBS")
  endif()

  add_library(
    fipsmodule

    OBJECT

    fips_shared_support.c
  )

  add_dependencies(fipsmodule global_target)

  add_library(
    bcm_library

    STATIC

    bcm.c

    ${BCM_ASM_SOURCES}
  )

  add_dependencies(bcm_library global_target)

  add_custom_command(
    OUTPUT bcm.o
    COMMAND ${CMAKE_LINKER} -r -T ${CMAKE_CURRENT_SOURCE_DIR}/fips_shared.lds -o bcm.o --whole-archive $<TARGET_FILE:bcm_library>
    DEPENDS bcm_library fips_shared.lds
    WORKING_DIRECTORY ${CMAKE_CURRENT_BINARY_DIR}
  )

  add_custom_target(bcm_o_target DEPENDS bcm.o)
else()
  add_library(
    fipsmodule

    OBJECT

    bcm.c
    fips_shared_support.c

    ${BCM_ASM_SOURCES}
  )

  add_dependencies(fipsmodule global_target)
endif()<|MERGE_RESOLUTION|>--- conflicted
+++ resolved
@@ -202,17 +202,6 @@
   set_target_properties(bcm_hashunset PROPERTIES POSITION_INDEPENDENT_CODE ON)
   set_target_properties(bcm_hashunset PROPERTIES LINKER_LANGUAGE C)
 
-<<<<<<< HEAD
-  set(MAYBE_INJECT_HASH_SHA256_FLAG "")
-  # If building with OPENSSL_NO_ASM then ARCH will be "generic", but we still
-  # need to use SHA-256. Since this only matters for FIPS, we only need to
-  # worry about the Linux spelling of AArch64.
-  if (ARCH STREQUAL "aarch64" OR CMAKE_SYSTEM_PROCESSOR STREQUAL "aarch64")
-    set(MAYBE_INJECT_HASH_SHA256_FLAG "-sha256")
-  endif()
-
-=======
->>>>>>> 5511fa83
   go_executable(inject_hash
                 boringssl.googlesource.com/boringssl/util/fipstools/inject_hash)
   add_custom_command(
