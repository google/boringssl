/* Copyright (c) 2017, Google Inc.
 *
 * Permission to use, copy, modify, and/or distribute this software for any
 * purpose with or without fee is hereby granted, provided that the above
 * copyright notice and this permission notice appear in all copies.
 *
 * THE SOFTWARE IS PROVIDED "AS IS" AND THE AUTHOR DISCLAIMS ALL WARRANTIES
 * WITH REGARD TO THIS SOFTWARE INCLUDING ALL IMPLIED WARRANTIES OF
 * MERCHANTABILITY AND FITNESS. IN NO EVENT SHALL THE AUTHOR BE LIABLE FOR ANY
 * SPECIAL, DIRECT, INDIRECT, OR CONSEQUENTIAL DAMAGES OR ANY DAMAGES
 * WHATSOEVER RESULTING FROM LOSS OF USE, DATA OR PROFITS, WHETHER IN AN ACTION
 * OF CONTRACT, NEGLIGENCE OR OTHER TORTIOUS ACTION, ARISING OUT OF OR IN
 * CONNECTION WITH THE USE OR PERFORMANCE OF THIS SOFTWARE. */

#if !defined(_GNU_SOURCE)
#define _GNU_SOURCE  // needed for syscall() on Linux.
#endif

#include <openssl/crypto.h>

#include <stdlib.h>
#if defined(BORINGSSL_FIPS)
#include <sys/mman.h>
#include <unistd.h>
#endif

#include <openssl/digest.h>
#include <openssl/hmac.h>
#include <openssl/sha.h>

#include "../internal.h"

#include "aes/aes.c"
#include "aes/aes_nohw.c"
#include "aes/key_wrap.c"
#include "aes/mode_wrappers.c"
#include "bn/add.c"
#include "bn/asm/x86_64-gcc.c"
#include "bn/bn.c"
#include "bn/bytes.c"
#include "bn/cmp.c"
#include "bn/ctx.c"
#include "bn/div.c"
#include "bn/div_extra.c"
#include "bn/exponentiation.c"
#include "bn/gcd.c"
#include "bn/gcd_extra.c"
#include "bn/generic.c"
#include "bn/jacobi.c"
#include "bn/montgomery.c"
#include "bn/montgomery_inv.c"
#include "bn/mul.c"
#include "bn/prime.c"
#include "bn/random.c"
#include "bn/rsaz_exp.c"
#include "bn/shift.c"
#include "bn/sqrt.c"
#include "cipher/aead.c"
#include "cipher/cipher.c"
#include "cipher/e_aes.c"
#include "cipher/e_aesccm.c"
#include "cmac/cmac.c"
#include "dh/check.c"
#include "dh/dh.c"
#include "digest/digest.c"
#include "digest/digests.c"
#include "digestsign/digestsign.c"
#include "ecdh/ecdh.c"
#include "ecdsa/ecdsa.c"
#include "ec/ec.c"
#include "ec/ec_key.c"
#include "ec/ec_montgomery.c"
#include "ec/felem.c"
#include "ec/oct.c"
#include "ec/p224-64.c"
#include "ec/p256.c"
#include "ec/p256-nistz.c"
#include "ec/scalar.c"
#include "ec/simple.c"
#include "ec/simple_mul.c"
#include "ec/util.c"
#include "ec/wnaf.c"
#include "hmac/hmac.c"
#include "md4/md4.c"
#include "md5/md5.c"
#include "modes/cbc.c"
#include "modes/cfb.c"
#include "modes/ctr.c"
#include "modes/gcm.c"
#include "modes/gcm_nohw.c"
#include "modes/ofb.c"
#include "modes/polyval.c"
#include "rand/ctrdrbg.c"
#include "rand/fork_detect.c"
#include "rand/rand.c"
#include "rand/urandom.c"
#include "rsa/blinding.c"
#include "rsa/padding.c"
#include "rsa/rsa.c"
#include "rsa/rsa_impl.c"
#include "self_check/fips.c"
#include "self_check/self_check.c"
#include "service_indicator/service_indicator.c"
#include "sha/sha1-altivec.c"
#include "sha/sha1.c"
#include "sha/sha256.c"
#include "sha/sha512.c"
#include "tls/kdf.c"


#if defined(BORINGSSL_FIPS)

#if !defined(OPENSSL_ASAN)

// These symbols are filled in by delocate.go (in static builds) or a linker
// script (in shared builds). They point to the start and end of the module, and
// the location of the integrity hash, respectively.
extern const uint8_t BORINGSSL_bcm_text_start[];
extern const uint8_t BORINGSSL_bcm_text_end[];
extern const uint8_t BORINGSSL_bcm_text_hash[];
#if defined(BORINGSSL_SHARED_LIBRARY)
extern const uint8_t BORINGSSL_bcm_rodata_start[];
extern const uint8_t BORINGSSL_bcm_rodata_end[];
#endif

// assert_within is used to sanity check that certain symbols are within the
// bounds of the integrity check. It checks that start <= symbol < end and
// aborts otherwise.
static void assert_within(const void *start, const void *symbol,
                          const void *end) {
  const uintptr_t start_val = (uintptr_t) start;
  const uintptr_t symbol_val = (uintptr_t) symbol;
  const uintptr_t end_val = (uintptr_t) end;

  if (start_val <= symbol_val && symbol_val < end_val) {
    return;
  }

  fprintf(
      stderr,
      "FIPS module doesn't span expected symbol. Expected %p <= %p < %p\n",
      start, symbol, end);
  BORINGSSL_FIPS_abort();
}

#if defined(OPENSSL_ANDROID) && defined(OPENSSL_AARCH64)
static void BORINGSSL_maybe_set_module_text_permissions(int permission) {
  // Android may be compiled in execute-only-memory mode, in which case the
  // .text segment cannot be read. That conflicts with the need for a FIPS
  // module to hash its own contents, therefore |mprotect| is used to make
  // the module's .text readable for the duration of the hashing process. In
  // other build configurations this is a no-op.
  const uintptr_t page_size = getpagesize();
  const uintptr_t page_start =
      ((uintptr_t)BORINGSSL_bcm_text_start) & ~(page_size - 1);

  if (mprotect((void *)page_start,
               ((uintptr_t)BORINGSSL_bcm_text_end) - page_start,
               permission) != 0) {
    perror("BoringSSL: mprotect");
  }
}
#else
static void BORINGSSL_maybe_set_module_text_permissions(int permission) {}
#endif  // !ANDROID

#endif  // !ASAN

static void __attribute__((constructor))
BORINGSSL_bcm_power_on_self_test(void) {
  CRYPTO_library_init();

#if !defined(OPENSSL_ASAN)
  // Integrity tests cannot run under ASAN because it involves reading the full
  // .text section, which triggers the global-buffer overflow detection.
  if (!BORINGSSL_integrity_test()) {
    goto err;
  }
#endif  // OPENSSL_ASAN

  if (!boringssl_self_test_startup()) {
    goto err;
  }

  return;

err:
  BORINGSSL_FIPS_abort();
}

#if !defined(OPENSSL_ASAN)
int BORINGSSL_integrity_test(void) {
  const uint8_t *const start = BORINGSSL_bcm_text_start;
  const uint8_t *const end = BORINGSSL_bcm_text_end;

  assert_within(start, AES_encrypt, end);
  assert_within(start, RSA_sign, end);
  assert_within(start, RAND_bytes, end);
  assert_within(start, EC_GROUP_cmp, end);
  assert_within(start, SHA256_Update, end);
  assert_within(start, ECDSA_do_verify, end);
  assert_within(start, EVP_AEAD_CTX_seal, end);

#if defined(BORINGSSL_SHARED_LIBRARY)
  const uint8_t *const rodata_start = BORINGSSL_bcm_rodata_start;
  const uint8_t *const rodata_end = BORINGSSL_bcm_rodata_end;
#else
  // In the static build, read-only data is placed within the .text segment.
  const uint8_t *const rodata_start = BORINGSSL_bcm_text_start;
  const uint8_t *const rodata_end = BORINGSSL_bcm_text_end;
#endif

  assert_within(rodata_start, kPrimes, rodata_end);
  assert_within(rodata_start, kP256Params, rodata_end);
  assert_within(rodata_start, kPKCS1SigPrefixes, rodata_end);

  uint8_t result[SHA256_DIGEST_LENGTH];
  const EVP_MD *const kHashFunction = EVP_sha256();
  if (!boringssl_self_test_sha256() ||
      !boringssl_self_test_hmac_sha256()) {
    return 0;
  }

  static const uint8_t kHMACKey[64] = {0};
  unsigned result_len;
  HMAC_CTX hmac_ctx;
  HMAC_CTX_init(&hmac_ctx);
  if (!HMAC_Init_ex(&hmac_ctx, kHMACKey, sizeof(kHMACKey), kHashFunction,
                    NULL /* no ENGINE */)) {
    fprintf(stderr, "HMAC_Init_ex failed.\n");
    return 0;
  }

  BORINGSSL_maybe_set_module_text_permissions(PROT_READ | PROT_EXEC);
#if defined(BORINGSSL_SHARED_LIBRARY)
  uint64_t length = end - start;
  HMAC_Update(&hmac_ctx, (const uint8_t *) &length, sizeof(length));
  HMAC_Update(&hmac_ctx, start, length);

  length = rodata_end - rodata_start;
  HMAC_Update(&hmac_ctx, (const uint8_t *) &length, sizeof(length));
  HMAC_Update(&hmac_ctx, rodata_start, length);
#else
  HMAC_Update(&hmac_ctx, start, end - start);
#endif
  BORINGSSL_maybe_set_module_text_permissions(PROT_EXEC);

  if (!HMAC_Final(&hmac_ctx, result, &result_len) ||
      result_len != sizeof(result)) {
    fprintf(stderr, "HMAC failed.\n");
    return 0;
  }
  HMAC_CTX_cleanse(&hmac_ctx); // FIPS 140-3, AS05.10.

  const uint8_t *expected = BORINGSSL_bcm_text_hash;

  if (!check_test(expected, result, sizeof(result), "FIPS integrity test")) {
<<<<<<< HEAD
    goto err;
  }

  OPENSSL_cleanse(result, sizeof(result)); // FIPS 140-3, AS05.10.

  if (!boringssl_fips_self_test(BORINGSSL_bcm_text_hash, sizeof(result))) {
    goto err;
  }
#else
  if (!BORINGSSL_self_test()) {
    goto err;
=======
#if !defined(BORINGSSL_FIPS_BREAK_TESTS)
    return 0;
#endif
>>>>>>> 5511fa83
  }

  OPENSSL_cleanse(result, sizeof(result)); // FIPS 140-3, AS05.10.
  return 1;
}
#endif  // OPENSSL_ASAN

void BORINGSSL_FIPS_abort(void) {
  for (;;) {
    abort();
    exit(1);
  }
}

#endif  // BORINGSSL_FIPS<|MERGE_RESOLUTION|>--- conflicted
+++ resolved
@@ -255,23 +255,9 @@
   const uint8_t *expected = BORINGSSL_bcm_text_hash;
 
   if (!check_test(expected, result, sizeof(result), "FIPS integrity test")) {
-<<<<<<< HEAD
-    goto err;
-  }
-
-  OPENSSL_cleanse(result, sizeof(result)); // FIPS 140-3, AS05.10.
-
-  if (!boringssl_fips_self_test(BORINGSSL_bcm_text_hash, sizeof(result))) {
-    goto err;
-  }
-#else
-  if (!BORINGSSL_self_test()) {
-    goto err;
-=======
 #if !defined(BORINGSSL_FIPS_BREAK_TESTS)
     return 0;
 #endif
->>>>>>> 5511fa83
   }
 
   OPENSSL_cleanse(result, sizeof(result)); // FIPS 140-3, AS05.10.
