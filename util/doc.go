// doc generates HTML files from the comments in header files.
//
// doc expects to be given the path to a JSON file via the --config option.
// From that JSON (which is defined by the Config struct) it reads a list of
// header file locations and generates HTML files for each in the current
// directory.

package main

import (
	"bufio"
	"encoding/json"
	"errors"
	"flag"
	"fmt"
	"html/template"
	"os"
	"path/filepath"
	"regexp"
	"strings"
)

// Config describes the structure of the config JSON file.
type Config struct {
	// BaseDirectory is a path to which other paths in the file are
	// relative.
	BaseDirectory string
	Sections      []ConfigSection
}

type ConfigSection struct {
	Name string
	// Headers is a list of paths to header files.
	Headers []string
}

// HeaderFile is the internal representation of a header file.
type HeaderFile struct {
	// Name is the basename of the header file (e.g. "ex_data.html").
	Name string
	// Preamble contains a comment for the file as a whole. Each string
	// is a separate paragraph.
	Preamble []string
	Sections []HeaderSection
	// AllDecls maps all decls to their URL fragments.
	AllDecls map[string]string
}

type HeaderSection struct {
	// Preamble contains a comment for a group of functions.
	Preamble []string
	Decls    []HeaderDecl
	// Anchor, if non-empty, is the URL fragment to use in anchor tags.
	Anchor string
	// IsPrivate is true if the section contains private functions (as
	// indicated by its name).
	IsPrivate bool
}

type HeaderDecl struct {
	// Comment contains a comment for a specific function. Each string is a
	// paragraph. Some paragraph may contain \n runes to indicate that they
	// are preformatted.
	Comment []string
	// Name contains the name of the function, if it could be extracted.
	Name string
	// Decl contains the preformatted C declaration itself.
	Decl string
	// Anchor, if non-empty, is the URL fragment to use in anchor tags.
	Anchor string
}

const (
	cppGuard     = "#if defined(__cplusplus)"
	commentStart = "/* "
	commentEnd   = " */"
	lineComment  = "// "
)

func isComment(line string) bool {
	return strings.HasPrefix(line, commentStart) || strings.HasPrefix(line, lineComment)
}

func commentSubject(line string) string {
	if strings.HasPrefix(line, "A ") {
		line = line[len("A "):]
	} else if strings.HasPrefix(line, "An ") {
		line = line[len("An "):]
	}
	idx := strings.IndexAny(line, " ,")
	if idx < 0 {
		return line
	}
	return line[:idx]
}

func extractComment(lines []string, lineNo int) (comment []string, rest []string, restLineNo int, err error) {
	if len(lines) == 0 {
		return nil, lines, lineNo, nil
	}

	restLineNo = lineNo
	rest = lines

	var isBlock bool
	if strings.HasPrefix(rest[0], commentStart) {
		isBlock = true
	} else if !strings.HasPrefix(rest[0], lineComment) {
		panic("extractComment called on non-comment")
	}
	commentParagraph := rest[0][len(commentStart):]
	rest = rest[1:]
	restLineNo++

	for len(rest) > 0 {
		if isBlock {
			i := strings.Index(commentParagraph, commentEnd)
			if i >= 0 {
				if i != len(commentParagraph)-len(commentEnd) {
					err = fmt.Errorf("garbage after comment end on line %d", restLineNo)
					return
				}
				commentParagraph = commentParagraph[:i]
				if len(commentParagraph) > 0 {
					comment = append(comment, commentParagraph)
				}
				return
			}
		}

		line := rest[0]
		if isBlock {
			if !strings.HasPrefix(line, " *") {
				err = fmt.Errorf("comment doesn't start with block prefix on line %d: %s", restLineNo, line)
				return
			}
		} else if !strings.HasPrefix(line, "//") {
			if len(commentParagraph) > 0 {
				comment = append(comment, commentParagraph)
			}
			return
		}
		if len(line) == 2 || !isBlock || line[2] != '/' {
			line = line[2:]
		}
		if strings.HasPrefix(line, "   ") {
			/* Identing the lines of a paragraph marks them as
			* preformatted. */
			if len(commentParagraph) > 0 {
				commentParagraph += "\n"
			}
			line = line[3:]
		}
		if len(line) > 0 {
			commentParagraph = commentParagraph + line
			if len(commentParagraph) > 0 && commentParagraph[0] == ' ' {
				commentParagraph = commentParagraph[1:]
			}
		} else {
			comment = append(comment, commentParagraph)
			commentParagraph = ""
		}
		rest = rest[1:]
		restLineNo++
	}

	err = errors.New("hit EOF in comment")
	return
}

func extractDecl(lines []string, lineNo int) (decl string, rest []string, restLineNo int, err error) {
	if len(lines) == 0 || len(lines[0]) == 0 {
		return "", lines, lineNo, nil
	}

	rest = lines
	restLineNo = lineNo

	var stack []rune
	for len(rest) > 0 {
		line := rest[0]
		for _, c := range line {
			switch c {
			case '(', '{', '[':
				stack = append(stack, c)
			case ')', '}', ']':
				if len(stack) == 0 {
					err = fmt.Errorf("unexpected %c on line %d", c, restLineNo)
					return
				}
				var expected rune
				switch c {
				case ')':
					expected = '('
				case '}':
					expected = '{'
				case ']':
					expected = '['
				default:
					panic("internal error")
				}
				if last := stack[len(stack)-1]; last != expected {
					err = fmt.Errorf("found %c when expecting %c on line %d", c, last, restLineNo)
					return
				}
				stack = stack[:len(stack)-1]
			}
		}
		if len(decl) > 0 {
			decl += "\n"
		}
		decl += line
		rest = rest[1:]
		restLineNo++

		if len(stack) == 0 && (len(decl) == 0 || decl[len(decl)-1] != '\\') {
			break
		}
	}

	return
}

func skipLine(s string) string {
	i := strings.Index(s, "\n")
	if i > 0 {
		return s[i:]
	}
	return ""
}

var stackOfRegexp = regexp.MustCompile(`STACK_OF\(([^)]*)\)`)
var lhashOfRegexp = regexp.MustCompile(`LHASH_OF\(([^)]*)\)`)

func getNameFromDecl(decl string) (string, bool) {
	for strings.HasPrefix(decl, "#if") || strings.HasPrefix(decl, "#elif") {
		decl = skipLine(decl)
	}

	if strings.HasPrefix(decl, "typedef ") {
		return "", false
	}

	for _, prefix := range []string{"struct ", "enum ", "#define "} {
		if !strings.HasPrefix(decl, prefix) {
			continue
		}

		decl = strings.TrimPrefix(decl, prefix)

		for len(decl) > 0 && decl[0] == ' ' {
			decl = decl[1:]
		}

		// struct and enum types can be the return type of a
		// function.
		if prefix[0] != '#' && strings.Index(decl, "{") == -1 {
			break
		}

		i := strings.IndexAny(decl, "( ")
		if i < 0 {
			return "", false
		}
		return decl[:i], true
	}
	decl = strings.TrimPrefix(decl, "OPENSSL_EXPORT ")
	decl = strings.TrimPrefix(decl, "const ")
	decl = stackOfRegexp.ReplaceAllString(decl, "STACK_OF_$1")
	decl = lhashOfRegexp.ReplaceAllString(decl, "LHASH_OF_$1")
	i := strings.Index(decl, "(")
	if i < 0 {
		return "", false
	}
	j := strings.LastIndex(decl[:i], " ")
	if j < 0 {
		return "", false
	}
	for j+1 < len(decl) && decl[j+1] == '*' {
		j++
	}
	return decl[j+1 : i], true
}

func sanitizeAnchor(name string) string {
	return strings.Replace(name, " ", "-", -1)
}

func isPrivateSection(name string) bool {
	return strings.HasPrefix(name, "Private functions") || strings.HasPrefix(name, "Private structures") || strings.Contains(name, "(hidden)")
}

func isCollectiveComment(line string) bool {
	return strings.HasPrefix(line, "The ") || strings.HasPrefix(line, "These ")
}

func (config *Config) parseHeader(path string) (*HeaderFile, error) {
	headerPath := filepath.Join(config.BaseDirectory, path)

	headerFile, err := os.Open(headerPath)
	if err != nil {
		return nil, err
	}
	defer headerFile.Close()

	scanner := bufio.NewScanner(headerFile)
	var lines, oldLines []string
	for scanner.Scan() {
		lines = append(lines, scanner.Text())
	}
	if err := scanner.Err(); err != nil {
		return nil, err
	}

	lineNo := 1
	found := false
	for i, line := range lines {
		if line == cppGuard {
			lines = lines[i+1:]
			lineNo += i + 1
			found = true
			break
		}
	}

	if !found {
		return nil, errors.New("no C++ guard found")
	}

	if len(lines) == 0 || lines[0] != "extern \"C\" {" {
		return nil, errors.New("no extern \"C\" found after C++ guard")
	}
	lineNo += 2
	lines = lines[2:]

	header := &HeaderFile{
		Name:     filepath.Base(path),
		AllDecls: make(map[string]string),
	}

	for i, line := range lines {
		if len(line) > 0 {
			lines = lines[i:]
			lineNo += i
			break
		}
	}

	oldLines = lines
	if len(lines) > 0 && isComment(lines[0]) {
		comment, rest, restLineNo, err := extractComment(lines, lineNo)
		if err != nil {
			return nil, err
		}

		if len(rest) > 0 && len(rest[0]) == 0 {
			if len(rest) < 2 || len(rest[1]) != 0 {
				return nil, errors.New("preamble comment should be followed by two blank lines")
			}
			header.Preamble = comment
			lineNo = restLineNo + 2
			lines = rest[2:]
		} else {
			lines = oldLines
		}
	}

	allAnchors := make(map[string]struct{})

	for {
		// Start of a section.
		if len(lines) == 0 {
			return nil, errors.New("unexpected end of file")
		}
		line := lines[0]
		if line == cppGuard {
			break
		}

		if len(line) == 0 {
			return nil, fmt.Errorf("blank line at start of section on line %d", lineNo)
		}

		var section HeaderSection

		if isComment(line) {
			comment, rest, restLineNo, err := extractComment(lines, lineNo)
			if err != nil {
				return nil, err
			}
			if len(rest) > 0 && len(rest[0]) == 0 {
				anchor := sanitizeAnchor(firstSentence(comment))
				if len(anchor) > 0 {
					if _, ok := allAnchors[anchor]; ok {
						return nil, fmt.Errorf("duplicate anchor: %s", anchor)
					}
					allAnchors[anchor] = struct{}{}
				}

				section.Preamble = comment
				section.IsPrivate = len(comment) > 0 && isPrivateSection(comment[0])
				section.Anchor = anchor
				lines = rest[1:]
				lineNo = restLineNo + 1
			}
		}

		for len(lines) > 0 {
			line := lines[0]
			if len(line) == 0 {
				lines = lines[1:]
				lineNo++
				break
			}
			if line == cppGuard {
				return nil, fmt.Errorf("hit ending C++ guard while in section on line %d", lineNo)
			}

			var comment []string
			var decl string
			if isComment(line) {
				comment, lines, lineNo, err = extractComment(lines, lineNo)
				if err != nil {
					return nil, err
				}
			}
			if len(lines) == 0 {
				return nil, fmt.Errorf("expected decl at EOF on line %d", lineNo)
			}
			declLineNo := lineNo
			decl, lines, lineNo, err = extractDecl(lines, lineNo)
			if err != nil {
				return nil, err
			}
			name, ok := getNameFromDecl(decl)
			if !ok {
				name = ""
			}
			if last := len(section.Decls) - 1; len(name) == 0 && len(comment) == 0 && last >= 0 {
				section.Decls[last].Decl += "\n" + decl
			} else {
				// As a matter of style, comments should start
				// with the name of the thing that they are
				// commenting on. We make an exception here for
				// collective comments.
				if len(comment) > 0 &&
					len(name) > 0 &&
					!isCollectiveComment(comment[0]) {
					subject := commentSubject(comment[0])
					ok := subject == name
					if l := len(subject); l > 0 && subject[l-1] == '*' {
						// Groups of names, notably #defines, are often
						// denoted with a wildcard.
						ok = strings.HasPrefix(name, subject[:l-1])
					}
					if !ok {
						return nil, fmt.Errorf("comment for %q doesn't seem to match line %s:%d\n", name, path, declLineNo)
					}
				}
				anchor := sanitizeAnchor(name)
				// TODO(davidben): Enforce uniqueness. This is
				// skipped because #ifdefs currently result in
				// duplicate table-of-contents entries.
				allAnchors[anchor] = struct{}{}

				header.AllDecls[name] = anchor

				section.Decls = append(section.Decls, HeaderDecl{
					Comment: comment,
					Name:    name,
					Decl:    decl,
					Anchor:  anchor,
				})
			}

			if len(lines) > 0 && len(lines[0]) == 0 {
				lines = lines[1:]
				lineNo++
			}
		}

		header.Sections = append(header.Sections, section)
	}

	return header, nil
}

func firstSentence(paragraphs []string) string {
	if len(paragraphs) == 0 {
		return ""
	}
	s := paragraphs[0]
	i := strings.Index(s, ". ")
	if i >= 0 {
		return s[:i]
	}
	if lastIndex := len(s) - 1; s[lastIndex] == '.' {
		return s[:lastIndex]
	}
	return s
}

// markupPipeWords converts |s| into an HTML string, safe to be included outside
// a tag, while also marking up words surrounded by |.
func markupPipeWords(allDecls map[string]string, s string, linkDecls bool) template.HTML {
	// It is safe to look for '|' in the HTML-escaped version of |s|
	// below. The escaped version cannot include '|' instead tags because
	// there are no tags by construction.
	s = template.HTMLEscapeString(s)
	ret := ""

	for {
		i := strings.Index(s, "|")
		if i == -1 {
			ret += s
			break
		}
		ret += s[:i]
		s = s[i+1:]

		i = strings.Index(s, "|")
		j := strings.Index(s, " ")
		if i > 0 && (j == -1 || j > i) {
			ret += "<tt>"
			anchor, isLink := allDecls[s[:i]]
			if linkDecls && isLink {
				ret += fmt.Sprintf("<a href=\"%s\">%s</a>", template.HTMLEscapeString(anchor), s[:i])
			} else {
				ret += s[:i]
			}
			ret += "</tt>"
			s = s[i+1:]
		} else {
			ret += "|"
		}
	}

	return template.HTML(ret)
}

func markupFirstWord(s template.HTML) template.HTML {
	if isCollectiveComment(string(s)) {
		return s
	}
	start := 0
again:
	end := strings.Index(string(s[start:]), " ")
	if end > 0 {
		end += start
		w := strings.ToLower(string(s[start:end]))
		// The first word was already marked up as an HTML tag. Don't
		// mark it up further.
		if strings.ContainsRune(w, '<') {
			return s
		}
		if w == "a" || w == "an" {
			start = end + 1
			goto again
		}
		return s[:start] + "<span class=\"first-word\">" + s[start:end] + "</span>" + s[end:]
	}
	return s
}

var rfcRegexp = regexp.MustCompile("RFC ([0-9]+)")

func markupRFC(html template.HTML) template.HTML {
	s := string(html)
	matches := rfcRegexp.FindAllStringSubmatchIndex(s, -1)
	if len(matches) == 0 {
		return html
	}

	var b strings.Builder
	var idx int
	for _, match := range matches {
		start, end := match[0], match[1]
		number := s[match[2]:match[3]]
		b.WriteString(s[idx:start])
		fmt.Fprintf(&b, "<a href=\"https://www.rfc-editor.org/rfc/rfc%s.html\">%s</a>", number, s[start:end])
		idx = end
	}
	b.WriteString(s[idx:])
	return template.HTML(b.String())
}

func newlinesToBR(html template.HTML) template.HTML {
	s := string(html)
	if !strings.Contains(s, "\n") {
		return html
	}
	s = strings.Replace(s, "\n", "<br>", -1)
	s = strings.Replace(s, " ", "&nbsp;", -1)
	return template.HTML(s)
}

func generate(outPath string, config *Config) (map[string]string, error) {
	allDecls := make(map[string]string)

	headerTmpl := template.New("headerTmpl")
	headerTmpl.Funcs(template.FuncMap{
<<<<<<< HEAD
		"firstSentence":   firstSentence,
		"markupPipeWords": func(s string) template.HTML { return markupPipeWords(allDecls, s) },
		"markupFirstWord": markupFirstWord,
		"markupRFC":       markupRFC,
		"newlinesToBR":    newlinesToBR,
=======
		"firstSentence":         firstSentence,
		"markupPipeWords":       func(s string) template.HTML { return markupPipeWords(allDecls, s, true /* linkDecls */) },
		"markupPipeWordsNoLink": func(s string) template.HTML { return markupPipeWords(allDecls, s, false /* linkDecls */) },
		"markupFirstWord":       markupFirstWord,
		"markupRFC":             markupRFC,
		"newlinesToBR":          newlinesToBR,
>>>>>>> 5511fa83
	})
	headerTmpl, err := headerTmpl.Parse(`<!DOCTYPE html>
<html>
  <head>
    <title>BoringSSL - {{.Name}}</title>
    <meta charset="utf-8">
    <link rel="stylesheet" type="text/css" href="doc.css">
  </head>

  <body>
    <div id="main">
    <div class="title">
      <h2>{{.Name}}</h2>
      <a href="headers.html">All headers</a>
    </div>

    {{range .Preamble}}<p>{{. | markupPipeWords | markupRFC}}</p>{{end}}

    <ol>
      {{range .Sections}}
        {{if not .IsPrivate}}
          {{if .Anchor}}<li class="header"><a href="#{{.Anchor}}">{{.Preamble | firstSentence | markupPipeWordsNoLink}}</a></li>{{end}}
          {{range .Decls}}
            {{if .Anchor}}<li><a href="#{{.Anchor}}"><tt>{{.Name}}</tt></a></li>{{end}}
          {{end}}
        {{end}}
      {{end}}
    </ol>

    {{range .Sections}}
      {{if not .IsPrivate}}
        <div class="section" {{if .Anchor}}id="{{.Anchor}}"{{end}}>
        {{if .Preamble}}
          <div class="sectionpreamble">
          {{range .Preamble}}<p>{{. | markupPipeWords | markupRFC}}</p>{{end}}
          </div>
        {{end}}

        {{range .Decls}}
          <div class="decl" {{if .Anchor}}id="{{.Anchor}}"{{end}}>
          {{range .Comment}}
            <p>{{. | markupPipeWords | newlinesToBR | markupFirstWord | markupRFC}}</p>
          {{end}}
          <pre>{{.Decl}}</pre>
          </div>
        {{end}}
        </div>
      {{end}}
    {{end}}
    </div>
  </body>
</html>`)
	if err != nil {
		return nil, err
	}

	headerDescriptions := make(map[string]string)
	var headers []*HeaderFile

	for _, section := range config.Sections {
		for _, headerPath := range section.Headers {
			header, err := config.parseHeader(headerPath)
			if err != nil {
				return nil, errors.New("while parsing " + headerPath + ": " + err.Error())
			}
			headerDescriptions[header.Name] = firstSentence(header.Preamble)
			headers = append(headers, header)

			for name, anchor := range header.AllDecls {
				allDecls[name] = fmt.Sprintf("%s#%s", header.Name+".html", anchor)
			}
		}
	}

	for _, header := range headers {
		filename := filepath.Join(outPath, header.Name+".html")
		file, err := os.OpenFile(filename, os.O_CREATE|os.O_TRUNC|os.O_WRONLY, 0666)
		if err != nil {
			panic(err)
		}
		defer file.Close()
		if err := headerTmpl.Execute(file, header); err != nil {
			return nil, err
		}
	}

	return headerDescriptions, nil
}

func generateIndex(outPath string, config *Config, headerDescriptions map[string]string) error {
	indexTmpl := template.New("indexTmpl")
	indexTmpl.Funcs(template.FuncMap{
		"baseName": filepath.Base,
		"headerDescription": func(header string) string {
			return headerDescriptions[header]
		},
	})
	indexTmpl, err := indexTmpl.Parse(`<!DOCTYPE html5>

  <head>
    <title>BoringSSL - Headers</title>
    <meta charset="utf-8">
    <link rel="stylesheet" type="text/css" href="doc.css">
  </head>

  <body>
    <div id="main">
      <div class="title">
        <h2>BoringSSL Headers</h2>
      </div>
      <table>
        {{range .Sections}}
	  <tr class="header"><td colspan="2">{{.Name}}</td></tr>
	  {{range .Headers}}
	    <tr><td><a href="{{. | baseName}}.html">{{. | baseName}}</a></td><td>{{. | baseName | headerDescription}}</td></tr>
	  {{end}}
	{{end}}
      </table>
    </div>
  </body>
</html>`)

	if err != nil {
		return err
	}

	file, err := os.OpenFile(filepath.Join(outPath, "headers.html"), os.O_CREATE|os.O_TRUNC|os.O_WRONLY, 0666)
	if err != nil {
		panic(err)
	}
	defer file.Close()

	if err := indexTmpl.Execute(file, config); err != nil {
		return err
	}

	return nil
}

func copyFile(outPath string, inFilePath string) error {
	bytes, err := os.ReadFile(inFilePath)
	if err != nil {
		return err
	}
	return os.WriteFile(filepath.Join(outPath, filepath.Base(inFilePath)), bytes, 0666)
}

func main() {
	var (
		configFlag *string = flag.String("config", "doc.config", "Location of config file")
		outputDir  *string = flag.String("out", ".", "Path to the directory where the output will be written")
		config     Config
	)

	flag.Parse()

	if len(*configFlag) == 0 {
		fmt.Printf("No config file given by --config\n")
		os.Exit(1)
	}

	if len(*outputDir) == 0 {
		fmt.Printf("No output directory given by --out\n")
		os.Exit(1)
	}

	configBytes, err := os.ReadFile(*configFlag)
	if err != nil {
		fmt.Printf("Failed to open config file: %s\n", err)
		os.Exit(1)
	}

	if err := json.Unmarshal(configBytes, &config); err != nil {
		fmt.Printf("Failed to parse config file: %s\n", err)
		os.Exit(1)
	}

	headerDescriptions, err := generate(*outputDir, &config)
	if err != nil {
		fmt.Printf("Failed to generate output: %s\n", err)
		os.Exit(1)
	}

	if err := generateIndex(*outputDir, &config, headerDescriptions); err != nil {
		fmt.Printf("Failed to generate index: %s\n", err)
		os.Exit(1)
	}

	if err := copyFile(*outputDir, "doc.css"); err != nil {
		fmt.Printf("Failed to copy static file: %s\n", err)
		os.Exit(1)
	}
}<|MERGE_RESOLUTION|>--- conflicted
+++ resolved
@@ -599,20 +599,12 @@
 
 	headerTmpl := template.New("headerTmpl")
 	headerTmpl.Funcs(template.FuncMap{
-<<<<<<< HEAD
-		"firstSentence":   firstSentence,
-		"markupPipeWords": func(s string) template.HTML { return markupPipeWords(allDecls, s) },
-		"markupFirstWord": markupFirstWord,
-		"markupRFC":       markupRFC,
-		"newlinesToBR":    newlinesToBR,
-=======
 		"firstSentence":         firstSentence,
 		"markupPipeWords":       func(s string) template.HTML { return markupPipeWords(allDecls, s, true /* linkDecls */) },
 		"markupPipeWordsNoLink": func(s string) template.HTML { return markupPipeWords(allDecls, s, false /* linkDecls */) },
 		"markupFirstWord":       markupFirstWord,
 		"markupRFC":             markupRFC,
 		"newlinesToBR":          newlinesToBR,
->>>>>>> 5511fa83
 	})
 	headerTmpl, err := headerTmpl.Parse(`<!DOCTYPE html>
 <html>
