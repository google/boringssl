// Copyright (c) 2019, Google Inc.
//
// Permission to use, copy, modify, and/or distribute this software for any
// purpose with or without fee is hereby granted, provided that the above
// copyright notice and this permission notice appear in all copies.
//
// THE SOFTWARE IS PROVIDED "AS IS" AND THE AUTHOR DISCLAIMS ALL WARRANTIES
// WITH REGARD TO THIS SOFTWARE INCLUDING ALL IMPLIED WARRANTIES OF
// MERCHANTABILITY AND FITNESS. IN NO EVENT SHALL THE AUTHOR BE LIABLE FOR ANY
// SPECIAL, DIRECT, INDIRECT, OR CONSEQUENTIAL DAMAGES OR ANY DAMAGES
// WHATSOEVER RESULTING FROM LOSS OF USE, DATA OR PROFITS, WHETHER IN AN ACTION
// OF CONTRACT, NEGLIGENCE OR OTHER TORTIOUS ACTION, ARISING OUT OF OR IN
// CONNECTION WITH THE USE OR PERFORMANCE OF THIS SOFTWARE.

package main

import (
	"bufio"
	"bytes"
	"crypto"
	"crypto/hmac"
	"crypto/sha256"
	"crypto/x509"
	"encoding/base64"
	"encoding/binary"
	"encoding/json"
	"encoding/pem"
	"errors"
	"flag"
	"fmt"
	"io"
	"log"
	"net/http"
	neturl "net/url"
	"os"
	"path/filepath"
	"strings"
	"time"

	"boringssl.googlesource.com/boringssl/util/fipstools/acvp/acvptool/acvp"
	"boringssl.googlesource.com/boringssl/util/fipstools/acvp/acvptool/subprocess"
)

var (
	dumpRegcap      = flag.Bool("regcap", false, "Print module capabilities JSON to stdout")
	configFilename  = flag.String("config", "config.json", "Location of the configuration JSON file")
	jsonInputFile   = flag.String("json", "", "Location of a vector-set input file")
	runFlag         = flag.String("run", "", "Name of primitive to run tests for")
	fetchFlag       = flag.String("fetch", "", "Name of primitive to fetch vectors for")
	expectedOutFlag = flag.String("expected-out", "", "Name of a file to write the expected results to")
	wrapperPath     = flag.String("wrapper", "../../../../build/util/fipstools/acvp/modulewrapper/modulewrapper", "Path to the wrapper binary")
)

type Config struct {
	CertPEMFile        string
	PrivateKeyFile     string
	PrivateKeyDERFile  string
	TOTPSecret         string
	ACVPServer         string
	SessionTokensCache string
	LogFile            string
}

func isCommentLine(line []byte) bool {
	var foundCommentStart bool
	for _, b := range line {
		if !foundCommentStart {
			if b == ' ' || b == '\t' {
				continue
			}
			if b != '/' {
				return false
			}
			foundCommentStart = true
		} else {
			return b == '/'
		}
	}
	return false
}

func jsonFromFile(out interface{}, filename string) error {
	in, err := os.Open(filename)
	if err != nil {
		return err
	}
	defer in.Close()

	scanner := bufio.NewScanner(in)
	var commentsRemoved bytes.Buffer
	for scanner.Scan() {
		if isCommentLine(scanner.Bytes()) {
			continue
		}
		commentsRemoved.Write(scanner.Bytes())
		commentsRemoved.WriteString("\n")
	}
	if err := scanner.Err(); err != nil {
		return err
	}

	decoder := json.NewDecoder(&commentsRemoved)
	decoder.DisallowUnknownFields()
	if err := decoder.Decode(out); err != nil {
		return err
	}
	if decoder.More() {
		return errors.New("trailing garbage found")
	}
	return nil
}

// TOTP implements the time-based one-time password algorithm with the suggested
// granularity of 30 seconds. See https://tools.ietf.org/html/rfc6238 and then
// https://tools.ietf.org/html/rfc4226#section-5.3
func TOTP(secret []byte) string {
	const timeStep = 30
	now := uint64(time.Now().Unix()) / 30
	var nowBuf [8]byte
	binary.BigEndian.PutUint64(nowBuf[:], now)
	mac := hmac.New(sha256.New, secret)
	mac.Write(nowBuf[:])
	digest := mac.Sum(nil)
	value := binary.BigEndian.Uint32(digest[digest[31]&15:])
	value &= 0x7fffffff
	value %= 100000000
	return fmt.Sprintf("%08d", value)
}

type Middle interface {
	Close()
	Config() ([]byte, error)
	Process(algorithm string, vectorSet []byte) (interface{}, error)
}

func loadCachedSessionTokens(server *acvp.Server, cachePath string) error {
	cacheDir, err := os.Open(cachePath)
	if err != nil {
		if os.IsNotExist(err) {
			if err := os.Mkdir(cachePath, 0700); err != nil {
				return fmt.Errorf("Failed to create session token cache directory %q: %s", cachePath, err)
			}
			return nil
		}
		return fmt.Errorf("Failed to open session token cache directory %q: %s", cachePath, err)
	}
	defer cacheDir.Close()
	names, err := cacheDir.Readdirnames(0)
	if err != nil {
		return fmt.Errorf("Failed to list session token cache directory %q: %s", cachePath, err)
	}

	loaded := 0
	for _, name := range names {
		if !strings.HasSuffix(name, ".token") {
			continue
		}
		path := filepath.Join(cachePath, name)
		contents, err := os.ReadFile(path)
		if err != nil {
			return fmt.Errorf("Failed to read session token cache entry %q: %s", path, err)
		}
		urlPath, err := neturl.PathUnescape(name[:len(name)-6])
		if err != nil {
			return fmt.Errorf("Failed to unescape token filename %q: %s", name, err)
		}
		server.PrefixTokens[urlPath] = string(contents)
		loaded++
	}

	log.Printf("Loaded %d cached tokens", loaded)
	return nil
}

func trimLeadingSlash(s string) string {
	if strings.HasPrefix(s, "/") {
		return s[1:]
	}
	return s
}

// looksLikeHeaderElement returns true iff element looks like it's a header, not
// a test. Some ACVP files contain a header as the first element that should be
// duplicated into the response, and some don't. If the element contains
// a "url" field, or if it's missing an "algorithm" field, then we guess that
// it's a header.
func looksLikeHeaderElement(element json.RawMessage) bool {
	var headerFields struct {
<<<<<<< HEAD
		URL string `json:"url"`
=======
		URL       string `json:"url"`
>>>>>>> 5511fa83
		Algorithm string `json:"algorithm"`
	}
	if err := json.Unmarshal(element, &headerFields); err != nil {
		return false
	}
	return len(headerFields.URL) > 0 || len(headerFields.Algorithm) == 0
}

// processFile reads a file containing vector sets, at least in the format
// preferred by our lab, and writes the results to stdout.
func processFile(filename string, supportedAlgos []map[string]interface{}, middle Middle) error {
	jsonBytes, err := os.ReadFile(filename)
	if err != nil {
		return err
	}

	var elements []json.RawMessage
	if err := json.Unmarshal(jsonBytes, &elements); err != nil {
		return err
	}

	// There must be at least one element in the file.
	if len(elements) < 1 {
		return errors.New("JSON input is empty")
	}

	var header json.RawMessage
	if looksLikeHeaderElement(elements[0]) {
		header, elements = elements[0], elements[1:]
		if len(elements) == 0 {
			return errors.New("JSON input is empty")
		}
	}

	// Build a map of which algorithms our Middle supports.
	algos := make(map[string]struct{})
	for _, supportedAlgo := range supportedAlgos {
		algoInterface, ok := supportedAlgo["algorithm"]
		if !ok {
			continue
		}
		algo, ok := algoInterface.(string)
		if !ok {
			continue
		}
		algos[algo] = struct{}{}
	}

	var result bytes.Buffer
	result.WriteString("[")

	if header != nil {
		headerBytes, err := json.MarshalIndent(header, "", "    ")
		if err != nil {
			return err
		}
		result.Write(headerBytes)
		result.WriteString(",")
	}

	for i, element := range elements {
		var commonFields struct {
			Algo string `json:"algorithm"`
			ID   uint64 `json:"vsId"`
		}
		if err := json.Unmarshal(element, &commonFields); err != nil {
			return fmt.Errorf("failed to extract common fields from vector set #%d", i+1)
		}

		algo := commonFields.Algo
		if _, ok := algos[algo]; !ok {
			return fmt.Errorf("vector set #%d contains unsupported algorithm %q", i+1, algo)
		}

		replyGroups, err := middle.Process(algo, element)
		if err != nil {
			return fmt.Errorf("while processing vector set #%d: %s", i+1, err)
		}

		group := map[string]interface{}{
			"vsId":       commonFields.ID,
			"testGroups": replyGroups,
		}
		replyBytes, err := json.MarshalIndent(group, "", "    ")
		if err != nil {
			return err
		}

		if i != 0 {
			result.WriteString(",")
		}
		result.Write(replyBytes)
	}

	result.WriteString("]\n")
	os.Stdout.Write(result.Bytes())

	return nil
}

// getVectorsWithRetry fetches the given url from the server and parses it as a
// set of vectors. Any server requested retry is handled.
func getVectorsWithRetry(server *acvp.Server, url string) (out acvp.Vectors, vectorsBytes []byte, err error) {
	for {
		if vectorsBytes, err = server.GetBytes(url); err != nil {
			return out, nil, err
		}

		var vectors acvp.Vectors
		if err := json.Unmarshal(vectorsBytes, &vectors); err != nil {
			return out, nil, err
		}

		retry := vectors.Retry
		if retry == 0 {
			return vectors, vectorsBytes, nil
		}

		log.Printf("Server requested %d seconds delay", retry)
		if retry > 10 {
			retry = 10
		}
		time.Sleep(time.Duration(retry) * time.Second)
	}
}

func main() {
	flag.Parse()

	var err error
	var middle Middle
	middle, err = subprocess.New(*wrapperPath)
	if err != nil {
		log.Fatalf("failed to initialise middle: %s", err)
	}
	defer middle.Close()

	configBytes, err := middle.Config()
	if err != nil {
		log.Fatalf("failed to get config from middle: %s", err)
	}

	var supportedAlgos []map[string]interface{}
	if err := json.Unmarshal(configBytes, &supportedAlgos); err != nil {
		log.Fatalf("failed to parse configuration from Middle: %s", err)
	}

	if *dumpRegcap {
		nonTestAlgos := make([]map[string]interface{}, 0, len(supportedAlgos))
		for _, algo := range supportedAlgos {
			if value, ok := algo["acvptoolTestOnly"]; ok {
				testOnly, ok := value.(bool)
				if !ok {
					log.Fatalf("modulewrapper config contains acvptoolTestOnly field with non-boolean value %#v", value)
				}
				if testOnly {
					continue
				}
			}
			nonTestAlgos = append(nonTestAlgos, algo)
		}

		regcap := []map[string]interface{}{
			map[string]interface{}{"acvVersion": "1.0"},
			map[string]interface{}{"algorithms": nonTestAlgos},
		}
		regcapBytes, err := json.MarshalIndent(regcap, "", "    ")
		if err != nil {
			log.Fatalf("failed to marshal regcap: %s", err)
		}
		os.Stdout.Write(regcapBytes)
		os.Stdout.WriteString("\n")
		os.Exit(0)
	}

	if len(*jsonInputFile) > 0 {
		if err := processFile(*jsonInputFile, supportedAlgos, middle); err != nil {
			log.Fatalf("failed to process input file: %s", err)
		}
		os.Exit(0)
	}

	var config Config
	if err := jsonFromFile(&config, *configFilename); err != nil {
		log.Fatalf("Failed to load config file: %s", err)
	}

	if len(config.TOTPSecret) == 0 {
		log.Fatal("Config file missing TOTPSecret")
	}
	totpSecret, err := base64.StdEncoding.DecodeString(config.TOTPSecret)
	if err != nil {
		log.Fatalf("Failed to base64-decode TOTP secret from config file: %s. (Note that the secret _itself_ should be in the config, not the name of a file that contains it.)", err)
	}

	if len(config.CertPEMFile) == 0 {
		log.Fatal("Config file missing CertPEMFile")
	}
	certPEM, err := os.ReadFile(config.CertPEMFile)
	if err != nil {
		log.Fatalf("failed to read certificate from %q: %s", config.CertPEMFile, err)
	}
	block, _ := pem.Decode(certPEM)
	certDER := block.Bytes

	if len(config.PrivateKeyDERFile) == 0 && len(config.PrivateKeyFile) == 0 {
		log.Fatal("Config file missing PrivateKeyDERFile and PrivateKeyFile")
	}
	if len(config.PrivateKeyDERFile) != 0 && len(config.PrivateKeyFile) != 0 {
		log.Fatal("Config file has both PrivateKeyDERFile and PrivateKeyFile. Can only have one.")
	}
	privateKeyFile := config.PrivateKeyDERFile
	if len(config.PrivateKeyFile) > 0 {
		privateKeyFile = config.PrivateKeyFile
	}

	keyBytes, err := os.ReadFile(privateKeyFile)
	if err != nil {
		log.Fatalf("failed to read private key from %q: %s", privateKeyFile, err)
	}

	var keyDER []byte
	pemBlock, _ := pem.Decode(keyBytes)
	if pemBlock != nil {
		keyDER = pemBlock.Bytes
	} else {
		keyDER = keyBytes
	}

	var certKey crypto.PrivateKey
	if certKey, err = x509.ParsePKCS1PrivateKey(keyDER); err != nil {
		if certKey, err = x509.ParsePKCS8PrivateKey(keyDER); err != nil {
			log.Fatalf("failed to parse private key from %q: %s", privateKeyFile, err)
		}
	}

	var requestedAlgosFlag string
	// The output file to which expected results are written, if requested.
	var expectedOut *os.File
	// A tee that outputs to both stdout (for vectors) and the file for
	// expected results, if any.
	var fetchOutputTee io.Writer

	if len(*runFlag) > 0 && len(*fetchFlag) > 0 {
		log.Fatalf("cannot specify both -run and -fetch")
	}
	if len(*expectedOutFlag) > 0 && len(*fetchFlag) == 0 {
		log.Fatalf("-expected-out can only be used with -fetch")
	}
	if len(*runFlag) > 0 {
		requestedAlgosFlag = *runFlag
	} else {
		requestedAlgosFlag = *fetchFlag
		if len(*expectedOutFlag) > 0 {
			if expectedOut, err = os.Create(*expectedOutFlag); err != nil {
				log.Fatalf("cannot open %q: %s", *expectedOutFlag, err)
			}
			fetchOutputTee = io.MultiWriter(os.Stdout, expectedOut)
			defer expectedOut.Close()
		} else {
			fetchOutputTee = os.Stdout
		}
	}

	runAlgos := make(map[string]bool)
	if len(requestedAlgosFlag) > 0 {
		for _, substr := range strings.Split(requestedAlgosFlag, ",") {
			runAlgos[substr] = false
		}
	}

	var algorithms []map[string]interface{}
	for _, supportedAlgo := range supportedAlgos {
		algoInterface, ok := supportedAlgo["algorithm"]
		if !ok {
			continue
		}

		algo, ok := algoInterface.(string)
		if !ok {
			continue
		}

		if _, ok := runAlgos[algo]; ok {
			algorithms = append(algorithms, supportedAlgo)
			runAlgos[algo] = true
		}
	}

	for algo, recognised := range runAlgos {
		if !recognised {
			log.Fatalf("requested algorithm %q was not recognised", algo)
		}
	}

	if len(config.ACVPServer) == 0 {
		config.ACVPServer = "https://demo.acvts.nist.gov/"
	}
	server := acvp.NewServer(config.ACVPServer, config.LogFile, [][]byte{certDER}, certKey, func() string {
		return TOTP(totpSecret[:])
	})

	var sessionTokensCacheDir string
	if len(config.SessionTokensCache) > 0 {
		sessionTokensCacheDir = config.SessionTokensCache
		if strings.HasPrefix(sessionTokensCacheDir, "~/") {
			home := os.Getenv("HOME")
			if len(home) == 0 {
				log.Fatal("~ used in config file but $HOME not set")
			}
			sessionTokensCacheDir = filepath.Join(home, sessionTokensCacheDir[2:])
		}

		if err := loadCachedSessionTokens(server, sessionTokensCacheDir); err != nil {
			log.Fatal(err)
		}
	}

	if err := server.Login(); err != nil {
		log.Fatalf("failed to login: %s", err)
	}

	if len(requestedAlgosFlag) == 0 {
		if interactiveModeSupported {
			runInteractive(server, config)
		} else {
			log.Fatalf("no arguments given but interactive mode not supported")
		}
		return
	}

	requestBytes, err := json.Marshal(acvp.TestSession{
		IsSample:    true,
		Publishable: false,
		Algorithms:  algorithms,
	})
	if err != nil {
		log.Fatalf("Failed to serialise JSON: %s", err)
	}

	var result acvp.TestSession
	if err := server.Post(&result, "acvp/v1/testSessions", requestBytes); err != nil {
		log.Fatalf("Request to create test session failed: %s", err)
	}

	url := trimLeadingSlash(result.URL)
	log.Printf("Created test session %q", url)
	if token := result.AccessToken; len(token) > 0 {
		server.PrefixTokens[url] = token
		if len(sessionTokensCacheDir) > 0 {
			os.WriteFile(filepath.Join(sessionTokensCacheDir, neturl.PathEscape(url))+".token", []byte(token), 0600)
		}
	}

	log.Printf("Have vector sets %v", result.VectorSetURLs)

	if len(*fetchFlag) > 0 {
		io.WriteString(fetchOutputTee, "[\n")
		json.NewEncoder(fetchOutputTee).Encode(map[string]interface{}{
			"url":           url,
			"vectorSetUrls": result.VectorSetURLs,
			"time":          time.Now().Format(time.RFC3339),
		})
	}

	for _, setURL := range result.VectorSetURLs {
		log.Printf("Fetching test vectors %q", setURL)

		vectors, vectorsBytes, err := getVectorsWithRetry(server, trimLeadingSlash(setURL))
		if err != nil {
			log.Fatalf("Failed to fetch vector set %q: %s", setURL, err)
		}

		if len(*fetchFlag) > 0 {
			os.Stdout.WriteString(",\n")
			os.Stdout.Write(vectorsBytes)
		}

		if expectedOut != nil {
			log.Printf("Fetching expected results")

			_, expectedResultsBytes, err := getVectorsWithRetry(server, trimLeadingSlash(setURL)+"/expected")
			if err != nil {
				log.Fatalf("Failed to fetch expected results: %s", err)
			}

			expectedOut.WriteString(",")
			expectedOut.Write(expectedResultsBytes)
		}

		if len(*fetchFlag) > 0 {
			continue
		}

		replyGroups, err := middle.Process(vectors.Algo, vectorsBytes)
		if err != nil {
			log.Printf("Failed: %s", err)
			log.Printf("Deleting test set")
			server.Delete(url)
			os.Exit(1)
		}

		headerBytes, err := json.Marshal(acvp.Vectors{
			ID:   vectors.ID,
			Algo: vectors.Algo,
		})
		if err != nil {
			log.Printf("Failed to marshal result: %s", err)
			log.Printf("Deleting test set")
			server.Delete(url)
			os.Exit(1)
		}

		var resultBuf bytes.Buffer
		resultBuf.Write(headerBytes[:len(headerBytes)-1])
		resultBuf.WriteString(`,"testGroups":`)
		replyBytes, err := json.Marshal(replyGroups)
		if err != nil {
			log.Printf("Failed to marshal result: %s", err)
			log.Printf("Deleting test set")
			server.Delete(url)
			os.Exit(1)
		}
		resultBuf.Write(replyBytes)
		resultBuf.WriteString("}")

		resultData := resultBuf.Bytes()
		resultSize := uint64(len(resultData)) + 32 /* for framing overhead */
		if server.SizeLimit > 0 && resultSize >= server.SizeLimit {
			// The NIST ACVP server no longer requires the large-upload process,
			// suggesting that it may no longer be needed.
			log.Printf("Result is %d bytes, too much given server limit of %d bytes. Using large-upload process.", resultSize, server.SizeLimit)
			largeRequestBytes, err := json.Marshal(acvp.LargeUploadRequest{
				Size: resultSize,
				URL:  setURL,
			})
			if err != nil {
				log.Printf("Failed to marshal large-upload request: %s", err)
				log.Printf("Deleting test set")
				server.Delete(url)
				os.Exit(1)
			}

			var largeResponse acvp.LargeUploadResponse
			if err := server.Post(&largeResponse, "/large", largeRequestBytes); err != nil {
				log.Fatalf("Failed to request large-upload endpoint: %s", err)
			}

			log.Printf("Directed to large-upload endpoint at %q", largeResponse.URL)
			client := &http.Client{}
			req, err := http.NewRequest("POST", largeResponse.URL, bytes.NewBuffer(resultData))
			if err != nil {
				log.Fatalf("Failed to create POST request: %s", err)
			}
			token := largeResponse.AccessToken
			if len(token) == 0 {
				token = server.AccessToken
			}
			req.Header.Add("Authorization", "Bearer "+token)
			req.Header.Add("Content-Type", "application/json")
			resp, err := client.Do(req)
			if err != nil {
				log.Fatalf("Failed writing large upload: %s", err)
			}
			resp.Body.Close()
			if resp.StatusCode != 200 {
				log.Fatalf("Large upload resulted in status code %d", resp.StatusCode)
			}
		} else {
			log.Printf("Result size %d bytes", resultSize)
			if err := server.Post(nil, trimLeadingSlash(setURL)+"/results", resultData); err != nil {
				log.Fatalf("Failed to upload results: %s\n", err)
			}
		}
	}

	if len(*fetchFlag) > 0 {
		io.WriteString(fetchOutputTee, "]\n")
		os.Exit(0)
	}

FetchResults:
	for {
		var results acvp.SessionResults
		if err := server.Get(&results, trimLeadingSlash(url)+"/results"); err != nil {
			log.Fatalf("Failed to fetch session results: %s", err)
		}

		if results.Passed {
			log.Print("Test passed")
			break
		}

		for _, result := range results.Results {
			if result.Status == "incomplete" {
				log.Print("Server hasn't finished processing results. Waiting 10 seconds.")
				time.Sleep(10 * time.Second)
				continue FetchResults
			}
		}

		log.Fatalf("Server did not accept results: %#v", results)
	}
}<|MERGE_RESOLUTION|>--- conflicted
+++ resolved
@@ -186,11 +186,7 @@
 // it's a header.
 func looksLikeHeaderElement(element json.RawMessage) bool {
 	var headerFields struct {
-<<<<<<< HEAD
-		URL string `json:"url"`
-=======
 		URL       string `json:"url"`
->>>>>>> 5511fa83
 		Algorithm string `json:"algorithm"`
 	}
 	if err := json.Unmarshal(element, &headerFields); err != nil {
