--- conflicted
+++ resolved
@@ -86,52 +86,7 @@
     "-Wshadow",
     "-fno-common",
 ]
-<<<<<<< HEAD
-
-linux_copts = posix_copts + [
-    # This is needed on Linux systems (at least) to get rwlock in pthread, but
-    # it should not be set on Apple platforms, where it instead disables APIs
-    # we use. See compat(5) and sys/cdefs.h.
-    "-D_XOPEN_SOURCE=700",
-]
-
-linux_copts = posix_copts + [
-    # This is needed on Linux systems (at least) to get rwlock in pthread, but
-    # it should not be set on Apple platforms, where it instead disables APIs
-    # we use. See compat(5) and sys/cdefs.h.
-    "-D_XOPEN_SOURCE=700",
-]
-
-boringssl_copts = select({
-    "@platforms//os:linux": linux_copts,
-    "@platforms//os:macos": posix_copts,
-    "@platforms//os:windows": ["-DWIN32_LEAN_AND_MEAN"],
-    "//conditions:default": [],
-})
-
-# These selects must be kept in sync.
-crypto_sources_asm = select({
-    ":linux_aarch64": crypto_sources_linux_aarch64,
-    ":linux_ppc64le": crypto_sources_linux_ppc64le,
-    ":linux_x86_64": crypto_sources_linux_x86_64,
-    ":macos_aarch64": crypto_sources_apple_aarch64,
-    ":macos_x86_64": crypto_sources_apple_x86_64,
-    "//conditions:default": [],
-})
-boringssl_copts += select({
-    ":linux_aarch64": [],
-    ":linux_ppc64le": [],
-    ":linux_x86_64": [],
-    ":macos_aarch64": [],
-    ":macos_x86_64": [],
-    "//conditions:default": ["-DOPENSSL_NO_ASM"],
-})
-
-# For C targets only (not C++), compile with C11 support.
-posix_copts_c11 = [
-=======
 gcc_copts_c11 = [
->>>>>>> ae88f198
     "-std=c11",
     "-Wmissing-prototypes",
     "-Wold-style-definition",
