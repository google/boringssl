--- conflicted
+++ resolved
@@ -952,12 +952,9 @@
       'tool_headers': tool_h_files,
       'test_support': test_support_c_files,
       'test_support_headers': test_support_h_files,
-<<<<<<< HEAD
+      // OQS question: Why sorted?
       'urandom_test': sorted(urandom_test_files),
       'oqs_headers': oqs_h_files,
-=======
-      'urandom_test': urandom_test_files,
->>>>>>> 519c2986
   }
 
   asm_outputs = sorted(WriteAsmFiles(ReadPerlAsmOperations()).items())
