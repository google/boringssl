# coding=utf8

# Copyright (c) 2015, Google Inc.
#
# Permission to use, copy, modify, and/or distribute this software for any
# purpose with or without fee is hereby granted, provided that the above
# copyright notice and this permission notice appear in all copies.
#
# THE SOFTWARE IS PROVIDED "AS IS" AND THE AUTHOR DISCLAIMS ALL WARRANTIES
# WITH REGARD TO THIS SOFTWARE INCLUDING ALL IMPLIED WARRANTIES OF
# MERCHANTABILITY AND FITNESS. IN NO EVENT SHALL THE AUTHOR BE LIABLE FOR ANY
# SPECIAL, DIRECT, INDIRECT, OR CONSEQUENTIAL DAMAGES OR ANY DAMAGES
# WHATSOEVER RESULTING FROM LOSS OF USE, DATA OR PROFITS, WHETHER IN AN ACTION
# OF CONTRACT, NEGLIGENCE OR OTHER TORTIOUS ACTION, ARISING OUT OF OR IN
# CONNECTION WITH THE USE OR PERFORMANCE OF THIS SOFTWARE.

"""Enumerates source files for consumption by various build systems."""

import optparse
import os
import subprocess
import sys
import json


# OS_ARCH_COMBOS maps from OS and platform to the OpenSSL assembly "style" for
# that platform and the extension used by asm files.
OS_ARCH_COMBOS = [
    ('ios', 'arm', 'ios32', [], 'S'),
    ('ios', 'aarch64', 'ios64', [], 'S'),
    ('linux', 'arm', 'linux32', [], 'S'),
    ('linux', 'aarch64', 'linux64', [], 'S'),
    ('linux', 'ppc64le', 'linux64le', [], 'S'),
    ('linux', 'x86', 'elf', ['-fPIC', '-DOPENSSL_IA32_SSE2'], 'S'),
    ('linux', 'x86_64', 'elf', [], 'S'),
    ('mac', 'x86', 'macosx', ['-fPIC', '-DOPENSSL_IA32_SSE2'], 'S'),
    ('mac', 'x86_64', 'macosx', [], 'S'),
    ('win', 'x86', 'win32n', ['-DOPENSSL_IA32_SSE2'], 'asm'),
    ('win', 'x86_64', 'nasm', [], 'asm'),
]

# NON_PERL_FILES enumerates assembly files that are not processed by the
# perlasm system.
NON_PERL_FILES = {
    ('linux', 'arm'): [
        'src/crypto/curve25519/asm/x25519-asm-arm.S',
        'src/crypto/poly1305/poly1305_arm_asm.S',
    ],
    ('linux', 'x86_64'): [
        'src/crypto/hrss/asm/poly_rq_mul.S',
    ],
}

PREFIX = None
EMBED_TEST_DATA = True


def PathOf(x):
  return x if not PREFIX else os.path.join(PREFIX, x)


class Android(object):

  def __init__(self):
    self.header = \
"""# Copyright (C) 2015 The Android Open Source Project
#
# Licensed under the Apache License, Version 2.0 (the "License");
# you may not use this file except in compliance with the License.
# You may obtain a copy of the License at
#
#      http://www.apache.org/licenses/LICENSE-2.0
#
# Unless required by applicable law or agreed to in writing, software
# distributed under the License is distributed on an "AS IS" BASIS,
# WITHOUT WARRANTIES OR CONDITIONS OF ANY KIND, either express or implied.
# See the License for the specific language governing permissions and
# limitations under the License.

# This file is created by generate_build_files.py. Do not edit manually.
"""

  def PrintVariableSection(self, out, name, files):
    out.write('%s := \\\n' % name)
    for f in sorted(files):
      out.write('  %s\\\n' % f)
    out.write('\n')

  def WriteFiles(self, files, asm_outputs):
    # New Android.bp format
    with open('sources.bp', 'w+') as blueprint:
      blueprint.write(self.header.replace('#', '//'))

      #  Separate out BCM files to allow different compilation rules (specific to Android FIPS)
      bcm_c_files = files['bcm_crypto']
      non_bcm_c_files = [file for file in files['crypto'] if file not in bcm_c_files]
      non_bcm_asm = self.FilterBcmAsm(asm_outputs, False)
      bcm_asm = self.FilterBcmAsm(asm_outputs, True)

      self.PrintDefaults(blueprint, 'libcrypto_sources', non_bcm_c_files, non_bcm_asm)
      self.PrintDefaults(blueprint, 'libcrypto_bcm_sources', bcm_c_files, bcm_asm)
      self.PrintDefaults(blueprint, 'libssl_sources', files['ssl'])
      self.PrintDefaults(blueprint, 'bssl_sources', files['tool'])
      self.PrintDefaults(blueprint, 'boringssl_test_support_sources', files['test_support'])
      self.PrintDefaults(blueprint, 'boringssl_crypto_test_sources', files['crypto_test'])
      self.PrintDefaults(blueprint, 'boringssl_ssl_test_sources', files['ssl_test'])

    # Legacy Android.mk format, only used by Trusty in new branches
    with open('sources.mk', 'w+') as makefile:
      makefile.write(self.header)
      makefile.write('\n')
      self.PrintVariableSection(makefile, 'crypto_sources', files['crypto'])

      for ((osname, arch), asm_files) in asm_outputs:
        if osname != 'linux':
          continue
        self.PrintVariableSection(
            makefile, '%s_%s_sources' % (osname, arch), asm_files)

  def PrintDefaults(self, blueprint, name, files, asm_outputs={}):
    """Print a cc_defaults section from a list of C files and optionally assembly outputs"""
    blueprint.write('\n')
    blueprint.write('cc_defaults {\n')
    blueprint.write('    name: "%s",\n' % name)
    blueprint.write('    srcs: [\n')
    for f in sorted(files):
      blueprint.write('        "%s",\n' % f)
    blueprint.write('    ],\n')

    if asm_outputs:
      blueprint.write('    target: {\n')
      for ((osname, arch), asm_files) in asm_outputs:
        if osname != 'linux' or arch == 'ppc64le':
          continue
        if arch == 'aarch64':
          arch = 'arm64'

        blueprint.write('        linux_%s: {\n' % arch)
        blueprint.write('            srcs: [\n')
        for f in sorted(asm_files):
          blueprint.write('                "%s",\n' % f)
        blueprint.write('            ],\n')
        blueprint.write('        },\n')
      blueprint.write('    },\n')

    blueprint.write('}\n')

  def FilterBcmAsm(self, asm, want_bcm):
    """Filter a list of assembly outputs based on whether they belong in BCM

    Args:
      asm: Assembly file lists to filter
      want_bcm: If true then include BCM files, otherwise do not

    Returns:
      A copy of |asm| with files filtered according to |want_bcm|
    """
    return [(archinfo, filter(lambda p: ("/crypto/fipsmodule/" in p) == want_bcm, files))
            for (archinfo, files) in asm]


class AndroidCMake(object):

  def __init__(self):
    self.header = \
"""# Copyright (C) 2019 The Android Open Source Project
#
# Licensed under the Apache License, Version 2.0 (the "License");
# you may not use this file except in compliance with the License.
# You may obtain a copy of the License at
#
#      http://www.apache.org/licenses/LICENSE-2.0
#
# Unless required by applicable law or agreed to in writing, software
# distributed under the License is distributed on an "AS IS" BASIS,
# WITHOUT WARRANTIES OR CONDITIONS OF ANY KIND, either express or implied.
# See the License for the specific language governing permissions and
# limitations under the License.

# This file is created by generate_build_files.py. Do not edit manually.
# To specify a custom path prefix, set BORINGSSL_ROOT before including this
# file, or use list(TRANSFORM ... PREPEND) from CMake 3.12.

"""

  def PrintVariableSection(self, out, name, files):
    out.write('set(%s\n' % name)
    for f in sorted(files):
      # Ideally adding the prefix would be the caller's job, but
      # list(TRANSFORM ... PREPEND) is only available starting CMake 3.12. When
      # sources.cmake is the source of truth, we can ask Android to either write
      # a CMake function or update to 3.12.
      out.write('  ${BORINGSSL_ROOT}%s\n' % f)
    out.write(')\n')

  def WriteFiles(self, files, asm_outputs):
    # The Android emulator uses a custom CMake buildsystem.
    #
    # TODO(davidben): Move our various source lists into sources.cmake and have
    # Android consume that directly.
    with open('android-sources.cmake', 'w+') as out:
      out.write(self.header)

      self.PrintVariableSection(out, 'crypto_sources', files['crypto'])
      self.PrintVariableSection(out, 'ssl_sources', files['ssl'])
      self.PrintVariableSection(out, 'tool_sources', files['tool'])
      self.PrintVariableSection(out, 'test_support_sources',
                                files['test_support'])
      self.PrintVariableSection(out, 'crypto_test_sources',
                                files['crypto_test'])
      self.PrintVariableSection(out, 'ssl_test_sources', files['ssl_test'])

      for ((osname, arch), asm_files) in asm_outputs:
        self.PrintVariableSection(
            out, 'crypto_sources_%s_%s' % (osname, arch), asm_files)


class Bazel(object):
  """Bazel outputs files suitable for including in Bazel files."""

  def __init__(self):
    self.firstSection = True
    self.header = \
"""# This file is created by generate_build_files.py. Do not edit manually.

"""

  def PrintVariableSection(self, out, name, files):
    if not self.firstSection:
      out.write('\n')
    self.firstSection = False

    out.write('%s = [\n' % name)
    for f in sorted(files):
      out.write('    "%s",\n' % PathOf(f))
    out.write(']\n')

  def WriteFiles(self, files, asm_outputs):
    with open('BUILD.generated.bzl', 'w+') as out:
      out.write(self.header)

      self.PrintVariableSection(out, 'ssl_headers', files['ssl_headers'])
      self.PrintVariableSection(out, 'fips_fragments', files['fips_fragments'])
      self.PrintVariableSection(
          out, 'ssl_internal_headers', files['ssl_internal_headers'])
      self.PrintVariableSection(out, 'ssl_sources', files['ssl'])
      self.PrintVariableSection(out, 'crypto_headers', files['crypto_headers'])
      self.PrintVariableSection(
          out, 'crypto_internal_headers', files['crypto_internal_headers'])
      self.PrintVariableSection(out, 'crypto_sources', files['crypto'])
      self.PrintVariableSection(out, 'tool_sources', files['tool'])
      self.PrintVariableSection(out, 'tool_headers', files['tool_headers'])

      for ((osname, arch), asm_files) in asm_outputs:
        self.PrintVariableSection(
            out, 'crypto_sources_%s_%s' % (osname, arch), asm_files)

    with open('BUILD.generated_tests.bzl', 'w+') as out:
      out.write(self.header)

      out.write('test_support_sources = [\n')
      for filename in sorted(files['test_support'] +
                             files['test_support_headers'] +
                             files['crypto_internal_headers'] +
                             files['ssl_internal_headers']):
        if os.path.basename(filename) == 'malloc.cc':
          continue
        out.write('    "%s",\n' % PathOf(filename))

      out.write(']\n')

      self.PrintVariableSection(out, 'crypto_test_sources',
                                files['crypto_test'])
      self.PrintVariableSection(out, 'ssl_test_sources', files['ssl_test'])
      self.PrintVariableSection(out, 'crypto_test_data',
                                files['crypto_test_data'])
      self.PrintVariableSection(out, 'urandom_test_sources',
                                files['urandom_test'])


class Eureka(object):

  def __init__(self):
    self.header = \
"""# Copyright (C) 2017 The Android Open Source Project
#
# Licensed under the Apache License, Version 2.0 (the "License");
# you may not use this file except in compliance with the License.
# You may obtain a copy of the License at
#
#      http://www.apache.org/licenses/LICENSE-2.0
#
# Unless required by applicable law or agreed to in writing, software
# distributed under the License is distributed on an "AS IS" BASIS,
# WITHOUT WARRANTIES OR CONDITIONS OF ANY KIND, either express or implied.
# See the License for the specific language governing permissions and
# limitations under the License.

# This file is created by generate_build_files.py. Do not edit manually.

"""

  def PrintVariableSection(self, out, name, files):
    out.write('%s := \\\n' % name)
    for f in sorted(files):
      out.write('  %s\\\n' % f)
    out.write('\n')

  def WriteFiles(self, files, asm_outputs):
    # Legacy Android.mk format
    with open('eureka.mk', 'w+') as makefile:
      makefile.write(self.header)

      self.PrintVariableSection(makefile, 'crypto_sources', files['crypto'])
      self.PrintVariableSection(makefile, 'ssl_sources', files['ssl'])
      self.PrintVariableSection(makefile, 'tool_sources', files['tool'])

      for ((osname, arch), asm_files) in asm_outputs:
        if osname != 'linux':
          continue
        self.PrintVariableSection(
            makefile, '%s_%s_sources' % (osname, arch), asm_files)


class GN(object):

  def __init__(self):
    self.firstSection = True
    self.header = \
"""# Copyright (c) 2016 The Chromium Authors. All rights reserved.
# Use of this source code is governed by a BSD-style license that can be
# found in the LICENSE file.

# This file is created by generate_build_files.py. Do not edit manually.

"""

  def PrintVariableSection(self, out, name, files):
    if not self.firstSection:
      out.write('\n')
    self.firstSection = False

    out.write('%s = [\n' % name)
    for f in sorted(files):
      out.write('  "%s",\n' % f)
    out.write(']\n')

  def WriteFiles(self, files, asm_outputs):
    with open('BUILD.generated.gni', 'w+') as out:
      out.write(self.header)

      self.PrintVariableSection(out, 'crypto_sources',
                                files['crypto'] +
                                files['crypto_internal_headers'])
      self.PrintVariableSection(out, 'crypto_headers',
                                files['crypto_headers'])
      self.PrintVariableSection(out, 'ssl_sources',
                                files['ssl'] + files['ssl_internal_headers'])
      self.PrintVariableSection(out, 'ssl_headers', files['ssl_headers'])

      self.PrintVariableSection(out, 'oqs_headers',
                                files['oqs_headers'])

      for ((osname, arch), asm_files) in asm_outputs:
        self.PrintVariableSection(
            out, 'crypto_sources_%s_%s' % (osname, arch), asm_files)

      fuzzers = [os.path.splitext(os.path.basename(fuzzer))[0]
                 for fuzzer in files['fuzz']]
      self.PrintVariableSection(out, 'fuzzers', fuzzers)

    with open('BUILD.generated_tests.gni', 'w+') as out:
      self.firstSection = True
      out.write(self.header)

      self.PrintVariableSection(out, 'test_support_sources',
                                files['test_support'] +
                                files['test_support_headers'])
      self.PrintVariableSection(out, 'crypto_test_sources',
                                files['crypto_test'])
      self.PrintVariableSection(out, 'crypto_test_data',
                                files['crypto_test_data'])
      self.PrintVariableSection(out, 'ssl_test_sources', files['ssl_test'])


class GYP(object):

  def __init__(self):
    self.header = \
"""# Copyright (c) 2016 The Chromium Authors. All rights reserved.
# Use of this source code is governed by a BSD-style license that can be
# found in the LICENSE file.

# This file is created by generate_build_files.py. Do not edit manually.

"""

  def PrintVariableSection(self, out, name, files):
    out.write('    \'%s\': [\n' % name)
    for f in sorted(files):
      out.write('      \'%s\',\n' % f)
    out.write('    ],\n')

  def WriteFiles(self, files, asm_outputs):
    with open('boringssl.gypi', 'w+') as gypi:
      gypi.write(self.header + '{\n  \'variables\': {\n')

      self.PrintVariableSection(gypi, 'boringssl_ssl_sources',
                                files['ssl'] + files['ssl_headers'] +
                                files['ssl_internal_headers'])
      self.PrintVariableSection(gypi, 'boringssl_crypto_sources',
                                files['crypto'] + files['crypto_headers'] +
                                files['crypto_internal_headers'])

      for ((osname, arch), asm_files) in asm_outputs:
        self.PrintVariableSection(gypi, 'boringssl_%s_%s_sources' %
                                  (osname, arch), asm_files)

      gypi.write('  }\n}\n')

class CMake(object):

  def __init__(self):
    self.header = \
R'''# Copyright (c) 2019 The Chromium Authors. All rights reserved.
# Use of this source code is governed by a BSD-style license that can be
# found in the LICENSE file.

# This file is created by generate_build_files.py. Do not edit manually.

cmake_minimum_required(VERSION 3.0)

project(BoringSSL LANGUAGES C CXX)

if(CMAKE_CXX_COMPILER_ID MATCHES "Clang")
  set(CLANG 1)
endif()

if(CMAKE_COMPILER_IS_GNUCXX OR CLANG)
  set(CMAKE_CXX_FLAGS "${CMAKE_CXX_FLAGS} -std=c++11 -fvisibility=hidden -fno-common -fno-exceptions -fno-rtti")
  if(APPLE)
    set(CMAKE_CXX_FLAGS "${CMAKE_CXX_FLAGS} -stdlib=libc++")
  endif()

  set(CMAKE_C_FLAGS "${CMAKE_C_FLAGS} -fvisibility=hidden -fno-common")
  if((CMAKE_C_COMPILER_VERSION VERSION_GREATER "4.8.99") OR CLANG)
    set(CMAKE_C_FLAGS "${CMAKE_C_FLAGS} -std=c11")
  else()
    set(CMAKE_C_FLAGS "${CMAKE_C_FLAGS} -std=c99")
  endif()
endif()

# pthread_rwlock_t requires a feature flag.
if(NOT WIN32)
  set(CMAKE_C_FLAGS "${CMAKE_C_FLAGS} -D_XOPEN_SOURCE=700")
endif()

if(WIN32)
  add_definitions(-D_HAS_EXCEPTIONS=0)
  add_definitions(-DWIN32_LEAN_AND_MEAN)
  add_definitions(-DNOMINMAX)
  # Allow use of fopen.
  add_definitions(-D_CRT_SECURE_NO_WARNINGS)
  # VS 2017 and higher supports STL-only warning suppressions.
  # A bug in CMake < 3.13.0 may cause the space in this value to
  # cause issues when building with NASM. In that case, update CMake.
  add_definitions("-D_STL_EXTRA_DISABLED_WARNINGS=4774 4987")
endif()

add_definitions(-DBORINGSSL_IMPLEMENTATION)

# CMake's iOS support uses Apple's multiple-architecture toolchain. It takes an
# architecture list from CMAKE_OSX_ARCHITECTURES, leaves CMAKE_SYSTEM_PROCESSOR
# alone, and expects all architecture-specific logic to be conditioned within
# the source files rather than the build. This does not work for our assembly
# files, so we fix CMAKE_SYSTEM_PROCESSOR and only support single-architecture
# builds.
if(NOT OPENSSL_NO_ASM AND CMAKE_OSX_ARCHITECTURES)
  list(LENGTH CMAKE_OSX_ARCHITECTURES NUM_ARCHES)
  if(NOT ${NUM_ARCHES} EQUAL 1)
    message(FATAL_ERROR "Universal binaries not supported.")
  endif()
  list(GET CMAKE_OSX_ARCHITECTURES 0 CMAKE_SYSTEM_PROCESSOR)
endif()

if(OPENSSL_NO_ASM)
  add_definitions(-DOPENSSL_NO_ASM)
  set(ARCH "generic")
elseif(${CMAKE_SYSTEM_PROCESSOR} STREQUAL "x86_64")
  set(ARCH "x86_64")
elseif(${CMAKE_SYSTEM_PROCESSOR} STREQUAL "amd64")
  set(ARCH "x86_64")
elseif(${CMAKE_SYSTEM_PROCESSOR} STREQUAL "AMD64")
  # cmake reports AMD64 on Windows, but we might be building for 32-bit.
  if(CMAKE_CL_64)
    set(ARCH "x86_64")
  else()
    set(ARCH "x86")
  endif()
elseif(${CMAKE_SYSTEM_PROCESSOR} STREQUAL "x86")
  set(ARCH "x86")
elseif(${CMAKE_SYSTEM_PROCESSOR} STREQUAL "i386")
  set(ARCH "x86")
elseif(${CMAKE_SYSTEM_PROCESSOR} STREQUAL "i686")
  set(ARCH "x86")
elseif(${CMAKE_SYSTEM_PROCESSOR} STREQUAL "aarch64")
  set(ARCH "aarch64")
elseif(${CMAKE_SYSTEM_PROCESSOR} STREQUAL "arm64")
  set(ARCH "aarch64")
# Apple A12 Bionic chipset which is added in iPhone XS/XS Max/XR uses arm64e architecture.
elseif(${CMAKE_SYSTEM_PROCESSOR} STREQUAL "arm64e")
  set(ARCH "aarch64")
elseif(${CMAKE_SYSTEM_PROCESSOR} MATCHES "^arm*")
  set(ARCH "arm")
elseif(${CMAKE_SYSTEM_PROCESSOR} STREQUAL "mips")
  # Just to avoid the “unknown processor” error.
  set(ARCH "generic")
elseif(${CMAKE_SYSTEM_PROCESSOR} STREQUAL "ppc64le")
  set(ARCH "ppc64le")
else()
  message(FATAL_ERROR "Unknown processor:" ${CMAKE_SYSTEM_PROCESSOR})
endif()

if(NOT OPENSSL_NO_ASM)
  if(UNIX)
    enable_language(ASM)

    # Clang's integerated assembler does not support debug symbols.
    if(NOT CMAKE_ASM_COMPILER_ID MATCHES "Clang")
      set(CMAKE_ASM_FLAGS "${CMAKE_ASM_FLAGS} -Wa,-g")
    endif()

    # CMake does not add -isysroot and -arch flags to assembly.
    if(APPLE)
      if(CMAKE_OSX_SYSROOT)
        set(CMAKE_ASM_FLAGS "${CMAKE_ASM_FLAGS} -isysroot \"${CMAKE_OSX_SYSROOT}\"")
      endif()
      foreach(arch ${CMAKE_OSX_ARCHITECTURES})
        set(CMAKE_ASM_FLAGS "${CMAKE_ASM_FLAGS} -arch ${arch}")
      endforeach()
    endif()
  else()
    set(CMAKE_ASM_NASM_FLAGS "${CMAKE_ASM_NASM_FLAGS} -gcv8")
    enable_language(ASM_NASM)
  endif()
endif()

if(BUILD_SHARED_LIBS)
  add_definitions(-DBORINGSSL_SHARED_LIBRARY)
  # Enable position-independent code globally. This is needed because
  # some library targets are OBJECT libraries.
  set(CMAKE_POSITION_INDEPENDENT_CODE TRUE)
endif()

include_directories(src/include)

'''

  def PrintLibrary(self, out, name, files):
    out.write('add_library(\n')
    out.write('  %s\n\n' % name)

    for f in sorted(files):
      out.write('  %s\n' % PathOf(f))

    out.write(')\n\n')

  def PrintExe(self, out, name, files, libs):
    out.write('add_executable(\n')
    out.write('  %s\n\n' % name)

    for f in sorted(files):
      out.write('  %s\n' % PathOf(f))

    out.write(')\n\n')
    out.write('target_link_libraries(%s %s)\n\n' % (name, ' '.join(libs)))

  def PrintSection(self, out, name, files):
    out.write('set(\n')
    out.write('  %s\n\n' % name)
    for f in sorted(files):
      out.write('  %s\n' % PathOf(f))
    out.write(')\n\n')

  def WriteFiles(self, files, asm_outputs):
    with open('CMakeLists.txt', 'w+') as cmake:
      cmake.write(self.header)

      for ((osname, arch), asm_files) in asm_outputs:
        self.PrintSection(cmake, 'CRYPTO_%s_%s_SOURCES' % (osname, arch),
            asm_files)

      cmake.write(
R'''if(APPLE AND ${ARCH} STREQUAL "aarch64")
  set(CRYPTO_ARCH_SOURCES ${CRYPTO_ios_aarch64_SOURCES})
elseif(APPLE AND ${ARCH} STREQUAL "arm")
  set(CRYPTO_ARCH_SOURCES ${CRYPTO_ios_arm_SOURCES})
elseif(APPLE)
  set(CRYPTO_ARCH_SOURCES ${CRYPTO_mac_${ARCH}_SOURCES})
elseif(UNIX)
  set(CRYPTO_ARCH_SOURCES ${CRYPTO_linux_${ARCH}_SOURCES})
elseif(WIN32)
  set(CRYPTO_ARCH_SOURCES ${CRYPTO_win_${ARCH}_SOURCES})
endif()

''')

      self.PrintLibrary(cmake, 'crypto',
          files['crypto'] + ['${CRYPTO_ARCH_SOURCES}'])
      self.PrintLibrary(cmake, 'ssl', files['ssl'])
      self.PrintExe(cmake, 'bssl', files['tool'], ['ssl', 'crypto'])

      cmake.write(
R'''if(NOT MSVC AND NOT ANDROID)
  target_link_libraries(crypto pthread)
endif()

''')

def FindCMakeFiles(directory):
  """Returns list of all CMakeLists.txt files recursively in directory."""
  cmakefiles = []

  for (path, _, filenames) in os.walk(directory):
    for filename in filenames:
      if filename == 'CMakeLists.txt':
        cmakefiles.append(os.path.join(path, filename))

  return cmakefiles

def OnlyFIPSFragments(path, dent, is_dir):
  return is_dir or (path.startswith(
      os.path.join('src', 'crypto', 'fipsmodule', '')) and
      NoTests(path, dent, is_dir))

def NoTestsNorFIPSFragments(path, dent, is_dir):
  return (NoTests(path, dent, is_dir) and
      (is_dir or not OnlyFIPSFragments(path, dent, is_dir)))

def NoTests(path, dent, is_dir):
  """Filter function that can be passed to FindCFiles in order to remove test
  sources."""
  if is_dir:
    return dent != 'test'
  return 'test.' not in dent


def OnlyTests(path, dent, is_dir):
  """Filter function that can be passed to FindCFiles in order to remove
  non-test sources."""
  if is_dir:
    return dent != 'test'
  return '_test.' in dent


def AllFiles(path, dent, is_dir):
  """Filter function that can be passed to FindCFiles in order to include all
  sources."""
  return True


def NoTestRunnerFiles(path, dent, is_dir):
  """Filter function that can be passed to FindCFiles or FindHeaderFiles in
  order to exclude test runner files."""
  # NOTE(martinkr): This prevents .h/.cc files in src/ssl/test/runner, which
  # are in their own subpackage, from being included in boringssl/BUILD files.
  return not is_dir or dent != 'runner'


def NotGTestSupport(path, dent, is_dir):
  return 'gtest' not in dent and 'abi_test' not in dent


def SSLHeaderFiles(path, dent, is_dir):
  return dent in ['ssl.h', 'tls1.h', 'ssl23.h', 'ssl3.h', 'dtls1.h', 'srtp.h']


def FindCFiles(directory, filter_func):
  """Recurses through directory and returns a list of paths to all the C source
  files that pass filter_func."""
  cfiles = []

  for (path, dirnames, filenames) in os.walk(directory):
    for filename in filenames:
      if not filename.endswith('.c') and not filename.endswith('.cc'):
        continue
      if not filter_func(path, filename, False):
        continue
      cfiles.append(os.path.join(path, filename))

    for (i, dirname) in enumerate(dirnames):
      if not filter_func(path, dirname, True):
        del dirnames[i]

  return cfiles


def FindHeaderFiles(directory, filter_func):
  """Recurses through directory and returns a list of paths to all the header files that pass filter_func."""
  hfiles = []

  for (path, dirnames, filenames) in os.walk(directory):
    for filename in filenames:
      if not filename.endswith('.h'):
        continue
      if not filter_func(path, filename, False):
        continue
      hfiles.append(os.path.join(path, filename))

      for (i, dirname) in enumerate(dirnames):
        if not filter_func(path, dirname, True):
          del dirnames[i]

  return hfiles


def ExtractPerlAsmFromCMakeFile(cmakefile):
  """Parses the contents of the CMakeLists.txt file passed as an argument and
  returns a list of all the perlasm() directives found in the file."""
  perlasms = []
  with open(cmakefile) as f:
    for line in f:
      line = line.strip()
      if not line.startswith('perlasm('):
        continue
      if not line.endswith(')'):
        raise ValueError('Bad perlasm line in %s' % cmakefile)
      # Remove "perlasm(" from start and ")" from end
      params = line[8:-1].split()
      if len(params) < 2:
        raise ValueError('Bad perlasm line in %s' % cmakefile)
      perlasms.append({
          'extra_args': params[2:],
          'input': os.path.join(os.path.dirname(cmakefile), params[1]),
          'output': os.path.join(os.path.dirname(cmakefile), params[0]),
      })

  return perlasms


def ReadPerlAsmOperations():
  """Returns a list of all perlasm() directives found in CMake config files in
  src/."""
  perlasms = []
  cmakefiles = FindCMakeFiles('src')

  for cmakefile in cmakefiles:
    perlasms.extend(ExtractPerlAsmFromCMakeFile(cmakefile))

  return perlasms


def PerlAsm(output_filename, input_filename, perlasm_style, extra_args):
  """Runs the a perlasm script and puts the output into output_filename."""
  base_dir = os.path.dirname(output_filename)
  if not os.path.isdir(base_dir):
    os.makedirs(base_dir)
  subprocess.check_call(
      ['perl', input_filename, perlasm_style] + extra_args + [output_filename])


def ArchForAsmFilename(filename):
  """Returns the architectures that a given asm file should be compiled for
  based on substrings in the filename."""

  if 'x86_64' in filename or 'avx2' in filename:
    return ['x86_64']
  elif ('x86' in filename and 'x86_64' not in filename) or '586' in filename:
    return ['x86']
  elif 'armx' in filename:
    return ['arm', 'aarch64']
  elif 'armv8' in filename:
    return ['aarch64']
  elif 'arm' in filename:
    return ['arm']
  elif 'ppc' in filename:
    return ['ppc64le']
  else:
    raise ValueError('Unknown arch for asm filename: ' + filename)


def WriteAsmFiles(perlasms):
  """Generates asm files from perlasm directives for each supported OS x
  platform combination."""
  asmfiles = {}

  for osarch in OS_ARCH_COMBOS:
    (osname, arch, perlasm_style, extra_args, asm_ext) = osarch
    key = (osname, arch)
    outDir = '%s-%s' % key

    for perlasm in perlasms:
      filename = os.path.basename(perlasm['input'])
      output = perlasm['output']
      if not output.startswith('src'):
        raise ValueError('output missing src: %s' % output)
      output = os.path.join(outDir, output[4:])
      if output.endswith('-armx.${ASM_EXT}'):
        output = output.replace('-armx',
                                '-armx64' if arch == 'aarch64' else '-armx32')
      output = output.replace('${ASM_EXT}', asm_ext)

      if arch in ArchForAsmFilename(filename):
        PerlAsm(output, perlasm['input'], perlasm_style,
                perlasm['extra_args'] + extra_args)
        asmfiles.setdefault(key, []).append(output)

  for (key, non_perl_asm_files) in NON_PERL_FILES.iteritems():
    asmfiles.setdefault(key, []).extend(non_perl_asm_files)

  return asmfiles


def ExtractVariablesFromCMakeFile(cmakefile):
  """Parses the contents of the CMakeLists.txt file passed as an argument and
  returns a dictionary of exported source lists."""
  variables = {}
  in_set_command = False
  set_command = []
  with open(cmakefile) as f:
    for line in f:
      if '#' in line:
        line = line[:line.index('#')]
      line = line.strip()

      if not in_set_command:
        if line.startswith('set('):
          in_set_command = True
          set_command = []
      elif line == ')':
        in_set_command = False
        if not set_command:
          raise ValueError('Empty set command')
        variables[set_command[0]] = set_command[1:]
      else:
        set_command.extend([c for c in line.split(' ') if c])

  if in_set_command:
    raise ValueError('Unfinished set command')
  return variables


def main(platforms):
  cmake = ExtractVariablesFromCMakeFile(os.path.join('src', 'sources.cmake'))
  crypto_c_files = (FindCFiles(os.path.join('src', 'crypto'), NoTestsNorFIPSFragments) +
                    FindCFiles(os.path.join('src', 'third_party', 'fiat'), NoTestsNorFIPSFragments))
  fips_fragments = FindCFiles(os.path.join('src', 'crypto', 'fipsmodule'), OnlyFIPSFragments)
  ssl_source_files = FindCFiles(os.path.join('src', 'ssl'), NoTests)
  tool_c_files = FindCFiles(os.path.join('src', 'tool'), NoTests)
  tool_h_files = FindHeaderFiles(os.path.join('src', 'tool'), AllFiles)

  # BCM shared library C files
  bcm_crypto_c_files = [
      os.path.join('src', 'crypto', 'fipsmodule', 'bcm.c')
  ]

  # Generate err_data.c
  with open('err_data.c', 'w+') as err_data:
    subprocess.check_call(['go', 'run', 'err_data_generate.go'],
                          cwd=os.path.join('src', 'crypto', 'err'),
                          stdout=err_data)
  crypto_c_files.append('err_data.c')

  test_support_c_files = FindCFiles(os.path.join('src', 'crypto', 'test'),
                                    NotGTestSupport)
  test_support_h_files = (
      FindHeaderFiles(os.path.join('src', 'crypto', 'test'), AllFiles) +
      FindHeaderFiles(os.path.join('src', 'ssl', 'test'), NoTestRunnerFiles))

  crypto_test_files = []
  if EMBED_TEST_DATA:
    # Generate crypto_test_data.cc
    with open('crypto_test_data.cc', 'w+') as out:
      subprocess.check_call(
          ['go', 'run', 'util/embed_test_data.go'] + cmake['CRYPTO_TEST_DATA'],
          cwd='src',
          stdout=out)
    crypto_test_files += ['crypto_test_data.cc']

  crypto_test_files += FindCFiles(os.path.join('src', 'crypto'), OnlyTests)
  crypto_test_files += [
      'src/crypto/test/abi_test.cc',
      'src/crypto/test/file_test_gtest.cc',
      'src/crypto/test/gtest_main.cc',
  ]
  # urandom_test.cc is in a separate binary so that it can be test PRNG
  # initialisation.
  crypto_test_files = [
      file for file in crypto_test_files
      if not file.endswith('/urandom_test.cc')
  ]

  ssl_test_files = FindCFiles(os.path.join('src', 'ssl'), OnlyTests)
  ssl_test_files += [
      'src/crypto/test/abi_test.cc',
      'src/crypto/test/gtest_main.cc',
  ]

  urandom_test_files = [
      'src/crypto/fipsmodule/rand/urandom_test.cc',
  ]

  fuzz_c_files = FindCFiles(os.path.join('src', 'fuzz'), NoTests)

  ssl_h_files = (
      FindHeaderFiles(
          os.path.join('src', 'include', 'openssl'),
          SSLHeaderFiles))

  def NotSSLHeaderFiles(path, filename, is_dir):
    return not SSLHeaderFiles(path, filename, is_dir)
  crypto_h_files = (
      FindHeaderFiles(
          os.path.join('src', 'include', 'openssl'),
          NotSSLHeaderFiles))

  ssl_internal_h_files = FindHeaderFiles(os.path.join('src', 'ssl'), NoTests)
  crypto_internal_h_files = (
      FindHeaderFiles(os.path.join('src', 'crypto'), NoTests) +
<<<<<<< HEAD
      FindHeaderFiles(os.path.join('src', 'third_party', 'fiat'), NoTests) +
      FindHeaderFiles(os.path.join('src', 'third_party', 'sike'), NoTests))
  oqs_h_files = FindHeaderFiles(os.path.join('src', 'oqs', 'include', 'oqs'), NoTests)
=======
      FindHeaderFiles(os.path.join('src', 'third_party', 'fiat'), NoTests))
>>>>>>> 78b3337a

  files = {
      'bcm_crypto': bcm_crypto_c_files,
      'crypto': crypto_c_files,
      'crypto_headers': crypto_h_files,
      'crypto_internal_headers': crypto_internal_h_files,
      'crypto_test': sorted(crypto_test_files),
      'crypto_test_data': sorted('src/' + x for x in cmake['CRYPTO_TEST_DATA']),
      'fips_fragments': fips_fragments,
      'fuzz': fuzz_c_files,
      'ssl': ssl_source_files,
      'ssl_headers': ssl_h_files,
      'ssl_internal_headers': ssl_internal_h_files,
      'ssl_test': sorted(ssl_test_files),
      'tool': tool_c_files,
      'tool_headers': tool_h_files,
      'test_support': test_support_c_files,
      'test_support_headers': test_support_h_files,
<<<<<<< HEAD
      'oqs_headers': oqs_h_files,
=======
      'urandom_test': sorted(urandom_test_files),
>>>>>>> 78b3337a
  }

  asm_outputs = sorted(WriteAsmFiles(ReadPerlAsmOperations()).iteritems())

  for platform in platforms:
    platform.WriteFiles(files, asm_outputs)

  return 0


if __name__ == '__main__':
  parser = optparse.OptionParser(usage='Usage: %prog [--prefix=<path>]'
      ' [android|android-cmake|bazel|eureka|gn|gyp]')
  parser.add_option('--prefix', dest='prefix',
      help='For Bazel, prepend argument to all source files')
  parser.add_option(
      '--embed_test_data', type='choice', dest='embed_test_data',
      action='store', default="true", choices=["true", "false"],
      help='For Bazel or GN, don\'t embed data files in crypto_test_data.cc')
  options, args = parser.parse_args(sys.argv[1:])
  PREFIX = options.prefix
  EMBED_TEST_DATA = (options.embed_test_data == "true")

  if not args:
    parser.print_help()
    sys.exit(1)

  platforms = []
  for s in args:
    if s == 'android':
      platforms.append(Android())
    elif s == 'android-cmake':
      platforms.append(AndroidCMake())
    elif s == 'bazel':
      platforms.append(Bazel())
    elif s == 'eureka':
      platforms.append(Eureka())
    elif s == 'gn':
      platforms.append(GN())
    elif s == 'gyp':
      platforms.append(GYP())
    elif s == 'cmake':
      platforms.append(CMake())
    else:
      parser.print_help()
      sys.exit(1)

  sys.exit(main(platforms))<|MERGE_RESOLUTION|>--- conflicted
+++ resolved
@@ -915,15 +915,9 @@
           NotSSLHeaderFiles))
 
   ssl_internal_h_files = FindHeaderFiles(os.path.join('src', 'ssl'), NoTests)
+  oqs_h_files = FindHeaderFiles(os.path.join('src', 'oqs', 'include', 'oqs'), NoTests)
   crypto_internal_h_files = (
-      FindHeaderFiles(os.path.join('src', 'crypto'), NoTests) +
-<<<<<<< HEAD
-      FindHeaderFiles(os.path.join('src', 'third_party', 'fiat'), NoTests) +
-      FindHeaderFiles(os.path.join('src', 'third_party', 'sike'), NoTests))
-  oqs_h_files = FindHeaderFiles(os.path.join('src', 'oqs', 'include', 'oqs'), NoTests)
-=======
       FindHeaderFiles(os.path.join('src', 'third_party', 'fiat'), NoTests))
->>>>>>> 78b3337a
 
   files = {
       'bcm_crypto': bcm_crypto_c_files,
@@ -942,11 +936,8 @@
       'tool_headers': tool_h_files,
       'test_support': test_support_c_files,
       'test_support_headers': test_support_h_files,
-<<<<<<< HEAD
+      'urandom_test': sorted(urandom_test_files),
       'oqs_headers': oqs_h_files,
-=======
-      'urandom_test': sorted(urandom_test_files),
->>>>>>> 78b3337a
   }
 
   asm_outputs = sorted(WriteAsmFiles(ReadPerlAsmOperations()).iteritems())
