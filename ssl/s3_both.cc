/* Copyright (C) 1995-1998 Eric Young (eay@cryptsoft.com)
 * All rights reserved.
 *
 * This package is an SSL implementation written
 * by Eric Young (eay@cryptsoft.com).
 * The implementation was written so as to conform with Netscapes SSL.
 *
 * This library is free for commercial and non-commercial use as long as
 * the following conditions are aheared to.  The following conditions
 * apply to all code found in this distribution, be it the RC4, RSA,
 * lhash, DES, etc., code; not just the SSL code.  The SSL documentation
 * included with this distribution is covered by the same copyright terms
 * except that the holder is Tim Hudson (tjh@cryptsoft.com).
 *
 * Copyright remains Eric Young's, and as such any Copyright notices in
 * the code are not to be removed.
 * If this package is used in a product, Eric Young should be given attribution
 * as the author of the parts of the library used.
 * This can be in the form of a textual message at program startup or
 * in documentation (online or textual) provided with the package.
 *
 * Redistribution and use in source and binary forms, with or without
 * modification, are permitted provided that the following conditions
 * are met:
 * 1. Redistributions of source code must retain the copyright
 *    notice, this list of conditions and the following disclaimer.
 * 2. Redistributions in binary form must reproduce the above copyright
 *    notice, this list of conditions and the following disclaimer in the
 *    documentation and/or other materials provided with the distribution.
 * 3. All advertising materials mentioning features or use of this software
 *    must display the following acknowledgement:
 *    "This product includes cryptographic software written by
 *     Eric Young (eay@cryptsoft.com)"
 *    The word 'cryptographic' can be left out if the rouines from the library
 *    being used are not cryptographic related :-).
 * 4. If you include any Windows specific code (or a derivative thereof) from
 *    the apps directory (application code) you must include an acknowledgement:
 *    "This product includes software written by Tim Hudson (tjh@cryptsoft.com)"
 *
 * THIS SOFTWARE IS PROVIDED BY ERIC YOUNG ``AS IS'' AND
 * ANY EXPRESS OR IMPLIED WARRANTIES, INCLUDING, BUT NOT LIMITED TO, THE
 * IMPLIED WARRANTIES OF MERCHANTABILITY AND FITNESS FOR A PARTICULAR PURPOSE
 * ARE DISCLAIMED.  IN NO EVENT SHALL THE AUTHOR OR CONTRIBUTORS BE LIABLE
 * FOR ANY DIRECT, INDIRECT, INCIDENTAL, SPECIAL, EXEMPLARY, OR CONSEQUENTIAL
 * DAMAGES (INCLUDING, BUT NOT LIMITED TO, PROCUREMENT OF SUBSTITUTE GOODS
 * OR SERVICES; LOSS OF USE, DATA, OR PROFITS; OR BUSINESS INTERRUPTION)
 * HOWEVER CAUSED AND ON ANY THEORY OF LIABILITY, WHETHER IN CONTRACT, STRICT
 * LIABILITY, OR TORT (INCLUDING NEGLIGENCE OR OTHERWISE) ARISING IN ANY WAY
 * OUT OF THE USE OF THIS SOFTWARE, EVEN IF ADVISED OF THE POSSIBILITY OF
 * SUCH DAMAGE.
 *
 * The licence and distribution terms for any publically available version or
 * derivative of this code cannot be changed.  i.e. this code cannot simply be
 * copied and put under another distribution licence
 * [including the GNU Public Licence.]
 */
/* ====================================================================
 * Copyright (c) 1998-2002 The OpenSSL Project.  All rights reserved.
 *
 * Redistribution and use in source and binary forms, with or without
 * modification, are permitted provided that the following conditions
 * are met:
 *
 * 1. Redistributions of source code must retain the above copyright
 *    notice, this list of conditions and the following disclaimer.
 *
 * 2. Redistributions in binary form must reproduce the above copyright
 *    notice, this list of conditions and the following disclaimer in
 *    the documentation and/or other materials provided with the
 *    distribution.
 *
 * 3. All advertising materials mentioning features or use of this
 *    software must display the following acknowledgment:
 *    "This product includes software developed by the OpenSSL Project
 *    for use in the OpenSSL Toolkit. (http://www.openssl.org/)"
 *
 * 4. The names "OpenSSL Toolkit" and "OpenSSL Project" must not be used to
 *    endorse or promote products derived from this software without
 *    prior written permission. For written permission, please contact
 *    openssl-core@openssl.org.
 *
 * 5. Products derived from this software may not be called "OpenSSL"
 *    nor may "OpenSSL" appear in their names without prior written
 *    permission of the OpenSSL Project.
 *
 * 6. Redistributions of any form whatsoever must retain the following
 *    acknowledgment:
 *    "This product includes software developed by the OpenSSL Project
 *    for use in the OpenSSL Toolkit (http://www.openssl.org/)"
 *
 * THIS SOFTWARE IS PROVIDED BY THE OpenSSL PROJECT ``AS IS'' AND ANY
 * EXPRESSED OR IMPLIED WARRANTIES, INCLUDING, BUT NOT LIMITED TO, THE
 * IMPLIED WARRANTIES OF MERCHANTABILITY AND FITNESS FOR A PARTICULAR
 * PURPOSE ARE DISCLAIMED.  IN NO EVENT SHALL THE OpenSSL PROJECT OR
 * ITS CONTRIBUTORS BE LIABLE FOR ANY DIRECT, INDIRECT, INCIDENTAL,
 * SPECIAL, EXEMPLARY, OR CONSEQUENTIAL DAMAGES (INCLUDING, BUT
 * NOT LIMITED TO, PROCUREMENT OF SUBSTITUTE GOODS OR SERVICES;
 * LOSS OF USE, DATA, OR PROFITS; OR BUSINESS INTERRUPTION)
 * HOWEVER CAUSED AND ON ANY THEORY OF LIABILITY, WHETHER IN CONTRACT,
 * STRICT LIABILITY, OR TORT (INCLUDING NEGLIGENCE OR OTHERWISE)
 * ARISING IN ANY WAY OUT OF THE USE OF THIS SOFTWARE, EVEN IF ADVISED
 * OF THE POSSIBILITY OF SUCH DAMAGE.
 * ====================================================================
 *
 * This product includes cryptographic software written by Eric Young
 * (eay@cryptsoft.com).  This product includes software written by Tim
 * Hudson (tjh@cryptsoft.com). */
/* ====================================================================
 * Copyright 2002 Sun Microsystems, Inc. ALL RIGHTS RESERVED.
 * ECC cipher suite support in OpenSSL originally developed by
 * SUN MICROSYSTEMS, INC., and contributed to the OpenSSL project. */

#include <openssl/ssl.h>

#include <assert.h>
#include <limits.h>
#include <string.h>

#include <tuple>

#include <openssl/buf.h>
#include <openssl/bytestring.h>
#include <openssl/err.h>
#include <openssl/evp.h>
#include <openssl/mem.h>
#include <openssl/md5.h>
#include <openssl/nid.h>
#include <openssl/rand.h>
#include <openssl/sha.h>

#include "../crypto/internal.h"
#include "internal.h"


BSSL_NAMESPACE_BEGIN

static bool add_record_to_flight(SSL *ssl, uint8_t type,
                                 Span<const uint8_t> in) {
  // The caller should have flushed |pending_hs_data| first.
  assert(!ssl->s3->pending_hs_data);
  // We'll never add a flight while in the process of writing it out.
  assert(ssl->s3->pending_flight_offset == 0);

  if (ssl->s3->pending_flight == nullptr) {
    ssl->s3->pending_flight.reset(BUF_MEM_new());
    if (ssl->s3->pending_flight == nullptr) {
      return false;
    }
  }

  size_t max_out = in.size() + SSL_max_seal_overhead(ssl);
  size_t new_cap = ssl->s3->pending_flight->length + max_out;
  if (max_out < in.size() || new_cap < max_out) {
    OPENSSL_PUT_ERROR(SSL, ERR_R_OVERFLOW);
    return false;
  }

  size_t len;
  if (!BUF_MEM_reserve(ssl->s3->pending_flight.get(), new_cap) ||
      !tls_seal_record(ssl,
                       (uint8_t *)ssl->s3->pending_flight->data +
                           ssl->s3->pending_flight->length,
                       &len, max_out, type, in.data(), in.size())) {
    return false;
  }

  ssl->s3->pending_flight->length += len;
  return true;
}

bool tls_init_message(const SSL *ssl, CBB *cbb, CBB *body, uint8_t type) {
  // Pick a modest size hint to save most of the |realloc| calls.
  if (!CBB_init(cbb, 64) ||
      !CBB_add_u8(cbb, type) ||
      !CBB_add_u24_length_prefixed(cbb, body)) {
    OPENSSL_PUT_ERROR(SSL, ERR_R_INTERNAL_ERROR);
    CBB_cleanup(cbb);
    return false;
  }

  return true;
}

bool tls_finish_message(const SSL *ssl, CBB *cbb, Array<uint8_t> *out_msg) {
  return CBBFinishArray(cbb, out_msg);
}

bool tls_add_message(SSL *ssl, Array<uint8_t> msg) {
  // Pack handshake data into the minimal number of records. This avoids
  // unnecessary encryption overhead, notably in TLS 1.3 where we send several
  // encrypted messages in a row. For now, we do not do this for the null
  // cipher. The benefit is smaller and there is a risk of breaking buggy
  // implementations.
  //
  // TODO(davidben): See if we can do this uniformly.
  Span<const uint8_t> rest = msg;
  if (ssl->quic_method == nullptr &&
      ssl->s3->aead_write_ctx->is_null_cipher()) {
    while (!rest.empty()) {
      Span<const uint8_t> chunk = rest.subspan(0, ssl->max_send_fragment);
      rest = rest.subspan(chunk.size());

      if (!add_record_to_flight(ssl, SSL3_RT_HANDSHAKE, chunk)) {
        return false;
      }
    }
  } else {
    while (!rest.empty()) {
      // Flush if |pending_hs_data| is full.
      if (ssl->s3->pending_hs_data &&
          ssl->s3->pending_hs_data->length >= ssl->max_send_fragment &&
          !tls_flush_pending_hs_data(ssl)) {
        return false;
      }

      size_t pending_len =
          ssl->s3->pending_hs_data ? ssl->s3->pending_hs_data->length : 0;
      Span<const uint8_t> chunk =
          rest.subspan(0, ssl->max_send_fragment - pending_len);
      assert(!chunk.empty());
      rest = rest.subspan(chunk.size());

      if (!ssl->s3->pending_hs_data) {
        ssl->s3->pending_hs_data.reset(BUF_MEM_new());
      }
      if (!ssl->s3->pending_hs_data ||
          !BUF_MEM_append(ssl->s3->pending_hs_data.get(), chunk.data(),
                          chunk.size())) {
        return false;
      }
    }
  }

  ssl_do_msg_callback(ssl, 1 /* write */, SSL3_RT_HANDSHAKE, msg);
  // TODO(svaldez): Move this up a layer to fix abstraction for SSLTranscript on
  // hs.
  if (ssl->s3->hs != NULL &&
      !ssl->s3->hs->transcript.Update(msg)) {
    return false;
  }
  return true;
}

bool tls_flush_pending_hs_data(SSL *ssl) {
  if (!ssl->s3->pending_hs_data || ssl->s3->pending_hs_data->length == 0) {
    return true;
  }

  UniquePtr<BUF_MEM> pending_hs_data = std::move(ssl->s3->pending_hs_data);
  auto data =
      MakeConstSpan(reinterpret_cast<const uint8_t *>(pending_hs_data->data),
                    pending_hs_data->length);
  if (ssl->quic_method) {
    if ((ssl->s3->hs == nullptr || !ssl->s3->hs->hints_requested) &&
        !ssl->quic_method->add_handshake_data(ssl, ssl->s3->write_level,
                                              data.data(), data.size())) {
      OPENSSL_PUT_ERROR(SSL, SSL_R_QUIC_INTERNAL_ERROR);
      return false;
    }
    return true;
  }

  return add_record_to_flight(ssl, SSL3_RT_HANDSHAKE, data);
}

bool tls_add_change_cipher_spec(SSL *ssl) {
  static const uint8_t kChangeCipherSpec[1] = {SSL3_MT_CCS};

  if (!tls_flush_pending_hs_data(ssl)) {
    return false;
  }

  if (!ssl->quic_method &&
      !add_record_to_flight(ssl, SSL3_RT_CHANGE_CIPHER_SPEC,
                            kChangeCipherSpec)) {
    return false;
  }

  ssl_do_msg_callback(ssl, 1 /* write */, SSL3_RT_CHANGE_CIPHER_SPEC,
                      kChangeCipherSpec);
  return true;
}

int tls_flush_flight(SSL *ssl) {
  if (!tls_flush_pending_hs_data(ssl)) {
    return -1;
  }

  if (ssl->quic_method) {
    if (ssl->s3->write_shutdown != ssl_shutdown_none) {
      OPENSSL_PUT_ERROR(SSL, SSL_R_PROTOCOL_IS_SHUTDOWN);
      return -1;
    }

    if (!ssl->quic_method->flush_flight(ssl)) {
      OPENSSL_PUT_ERROR(SSL, SSL_R_QUIC_INTERNAL_ERROR);
      return -1;
    }
  }

  if (ssl->s3->pending_flight == nullptr) {
    return 1;
  }

  if (ssl->s3->write_shutdown != ssl_shutdown_none) {
    OPENSSL_PUT_ERROR(SSL, SSL_R_PROTOCOL_IS_SHUTDOWN);
    return -1;
  }

  static_assert(INT_MAX <= 0xffffffff, "int is larger than 32 bits");
  if (ssl->s3->pending_flight->length > INT_MAX) {
    OPENSSL_PUT_ERROR(SSL, ERR_R_INTERNAL_ERROR);
    return -1;
  }

  // If there is pending data in the write buffer, it must be flushed out before
  // any new data in pending_flight.
  if (!ssl->s3->write_buffer.empty()) {
    int ret = ssl_write_buffer_flush(ssl);
    if (ret <= 0) {
      ssl->s3->rwstate = SSL_ERROR_WANT_WRITE;
      return ret;
    }
  }

  if (ssl->wbio == nullptr) {
    OPENSSL_PUT_ERROR(SSL, SSL_R_BIO_NOT_SET);
    return -1;
  }

  // Write the pending flight.
  while (ssl->s3->pending_flight_offset < ssl->s3->pending_flight->length) {
    int ret = BIO_write(
        ssl->wbio.get(),
        ssl->s3->pending_flight->data + ssl->s3->pending_flight_offset,
        ssl->s3->pending_flight->length - ssl->s3->pending_flight_offset);
    if (ret <= 0) {
      ssl->s3->rwstate = SSL_ERROR_WANT_WRITE;
      return ret;
    }

    ssl->s3->pending_flight_offset += ret;
  }

  if (BIO_flush(ssl->wbio.get()) <= 0) {
    ssl->s3->rwstate = SSL_ERROR_WANT_WRITE;
    return -1;
  }

  ssl->s3->pending_flight.reset();
  ssl->s3->pending_flight_offset = 0;
  return 1;
}

static ssl_open_record_t read_v2_client_hello(SSL *ssl, size_t *out_consumed,
                                              Span<const uint8_t> in) {
  *out_consumed = 0;
  assert(in.size() >= SSL3_RT_HEADER_LENGTH);
  // Determine the length of the V2ClientHello.
  size_t msg_length = ((in[0] & 0x7f) << 8) | in[1];
  if (msg_length > (1024 * 4)) {
    OPENSSL_PUT_ERROR(SSL, SSL_R_RECORD_TOO_LARGE);
    return ssl_open_record_error;
  }
  if (msg_length < SSL3_RT_HEADER_LENGTH - 2) {
    // Reject lengths that are too short early. We have already read
    // |SSL3_RT_HEADER_LENGTH| bytes, so we should not attempt to process an
    // (invalid) V2ClientHello which would be shorter than that.
    OPENSSL_PUT_ERROR(SSL, SSL_R_RECORD_LENGTH_MISMATCH);
    return ssl_open_record_error;
  }

  // Ask for the remainder of the V2ClientHello.
  if (in.size() < 2 + msg_length) {
    *out_consumed = 2 + msg_length;
    return ssl_open_record_partial;
  }

  CBS v2_client_hello = CBS(ssl->s3->read_buffer.span().subspan(2, msg_length));
  // The V2ClientHello without the length is incorporated into the handshake
  // hash. This is only ever called at the start of the handshake, so hs is
  // guaranteed to be non-NULL.
  if (!ssl->s3->hs->transcript.Update(v2_client_hello)) {
    return ssl_open_record_error;
  }

  ssl_do_msg_callback(ssl, 0 /* read */, 0 /* V2ClientHello */,
                      v2_client_hello);

  uint8_t msg_type;
  uint16_t version, cipher_spec_length, session_id_length, challenge_length;
  CBS cipher_specs, session_id, challenge;
  if (!CBS_get_u8(&v2_client_hello, &msg_type) ||
      !CBS_get_u16(&v2_client_hello, &version) ||
      !CBS_get_u16(&v2_client_hello, &cipher_spec_length) ||
      !CBS_get_u16(&v2_client_hello, &session_id_length) ||
      !CBS_get_u16(&v2_client_hello, &challenge_length) ||
      !CBS_get_bytes(&v2_client_hello, &cipher_specs, cipher_spec_length) ||
      !CBS_get_bytes(&v2_client_hello, &session_id, session_id_length) ||
      !CBS_get_bytes(&v2_client_hello, &challenge, challenge_length) ||
      CBS_len(&v2_client_hello) != 0) {
    OPENSSL_PUT_ERROR(SSL, SSL_R_DECODE_ERROR);
    return ssl_open_record_error;
  }

  // msg_type has already been checked.
  assert(msg_type == SSL2_MT_CLIENT_HELLO);

  // The client_random is the V2ClientHello challenge. Truncate or left-pad with
  // zeros as needed.
  size_t rand_len = CBS_len(&challenge);
  if (rand_len > SSL3_RANDOM_SIZE) {
    rand_len = SSL3_RANDOM_SIZE;
  }
  uint8_t random[SSL3_RANDOM_SIZE];
  OPENSSL_memset(random, 0, SSL3_RANDOM_SIZE);
  OPENSSL_memcpy(random + (SSL3_RANDOM_SIZE - rand_len), CBS_data(&challenge),
                 rand_len);

  // Write out an equivalent TLS ClientHello directly to the handshake buffer.
  size_t max_v3_client_hello = SSL3_HM_HEADER_LENGTH + 2 /* version */ +
                               SSL3_RANDOM_SIZE + 1 /* session ID length */ +
                               2 /* cipher list length */ +
                               CBS_len(&cipher_specs) / 3 * 2 +
                               1 /* compression length */ + 1 /* compression */;
  ScopedCBB client_hello;
  CBB hello_body, cipher_suites;
  if (!ssl->s3->hs_buf) {
    ssl->s3->hs_buf.reset(BUF_MEM_new());
  }
  if (!ssl->s3->hs_buf ||
      !BUF_MEM_reserve(ssl->s3->hs_buf.get(), max_v3_client_hello) ||
      !CBB_init_fixed(client_hello.get(), (uint8_t *)ssl->s3->hs_buf->data,
                      ssl->s3->hs_buf->max) ||
      !CBB_add_u8(client_hello.get(), SSL3_MT_CLIENT_HELLO) ||
      !CBB_add_u24_length_prefixed(client_hello.get(), &hello_body) ||
      !CBB_add_u16(&hello_body, version) ||
      !CBB_add_bytes(&hello_body, random, SSL3_RANDOM_SIZE) ||
      // No session id.
      !CBB_add_u8(&hello_body, 0) ||
      !CBB_add_u16_length_prefixed(&hello_body, &cipher_suites)) {
    return ssl_open_record_error;
  }

  // Copy the cipher suites.
  while (CBS_len(&cipher_specs) > 0) {
    uint32_t cipher_spec;
    if (!CBS_get_u24(&cipher_specs, &cipher_spec)) {
      OPENSSL_PUT_ERROR(SSL, SSL_R_DECODE_ERROR);
      return ssl_open_record_error;
    }

    // Skip SSLv2 ciphers.
    if ((cipher_spec & 0xff0000) != 0) {
      continue;
    }
    if (!CBB_add_u16(&cipher_suites, cipher_spec)) {
      OPENSSL_PUT_ERROR(SSL, ERR_R_INTERNAL_ERROR);
      return ssl_open_record_error;
    }
  }

  // Add the null compression scheme and finish.
  if (!CBB_add_u8(&hello_body, 1) ||
      !CBB_add_u8(&hello_body, 0) ||
      !CBB_finish(client_hello.get(), NULL, &ssl->s3->hs_buf->length)) {
    OPENSSL_PUT_ERROR(SSL, ERR_R_INTERNAL_ERROR);
    return ssl_open_record_error;
  }

  *out_consumed = 2 + msg_length;
  ssl->s3->is_v2_hello = true;
  return ssl_open_record_success;
}

static bool parse_message(const SSL *ssl, SSLMessage *out,
                          size_t *out_bytes_needed) {
  if (!ssl->s3->hs_buf) {
    *out_bytes_needed = 4;
    return false;
  }

  CBS cbs;
  uint32_t len;
  CBS_init(&cbs, reinterpret_cast<const uint8_t *>(ssl->s3->hs_buf->data),
           ssl->s3->hs_buf->length);
  if (!CBS_get_u8(&cbs, &out->type) ||
      !CBS_get_u24(&cbs, &len)) {
    *out_bytes_needed = 4;
    return false;
  }

  if (!CBS_get_bytes(&cbs, &out->body, len)) {
    *out_bytes_needed = 4 + len;
    return false;
  }

  CBS_init(&out->raw, reinterpret_cast<const uint8_t *>(ssl->s3->hs_buf->data),
           4 + len);
  out->is_v2_hello = ssl->s3->is_v2_hello;
  return true;
}

bool tls_get_message(const SSL *ssl, SSLMessage *out) {
  size_t unused;
  if (!parse_message(ssl, out, &unused)) {
    return false;
  }
  if (!ssl->s3->has_message) {
    if (!out->is_v2_hello) {
      ssl_do_msg_callback(ssl, 0 /* read */, SSL3_RT_HANDSHAKE, out->raw);
    }
    ssl->s3->has_message = true;
  }
  return true;
}

bool tls_can_accept_handshake_data(const SSL *ssl, uint8_t *out_alert) {
  // If there is a complete message, the caller must have consumed it first.
  SSLMessage msg;
  size_t bytes_needed;
  if (parse_message(ssl, &msg, &bytes_needed)) {
    OPENSSL_PUT_ERROR(SSL, ERR_R_INTERNAL_ERROR);
    *out_alert = SSL_AD_INTERNAL_ERROR;
    return false;
  }

  // Enforce the limit so the peer cannot force us to buffer 16MB.
  if (bytes_needed > 4 + ssl_max_handshake_message_len(ssl)) {
    OPENSSL_PUT_ERROR(SSL, SSL_R_EXCESSIVE_MESSAGE_SIZE);
    *out_alert = SSL_AD_ILLEGAL_PARAMETER;
    return false;
  }

  return true;
}

bool tls_has_unprocessed_handshake_data(const SSL *ssl) {
  size_t msg_len = 0;
  if (ssl->s3->has_message) {
    SSLMessage msg;
    size_t unused;
    if (parse_message(ssl, &msg, &unused)) {
      msg_len = CBS_len(&msg.raw);
    }
  }

  return ssl->s3->hs_buf && ssl->s3->hs_buf->length > msg_len;
}

bool tls_append_handshake_data(SSL *ssl, Span<const uint8_t> data) {
  // Re-create the handshake buffer if needed.
  if (!ssl->s3->hs_buf) {
    ssl->s3->hs_buf.reset(BUF_MEM_new());
  }
  return ssl->s3->hs_buf &&
         BUF_MEM_append(ssl->s3->hs_buf.get(), data.data(), data.size());
}

ssl_open_record_t tls_open_handshake(SSL *ssl, size_t *out_consumed,
                                     uint8_t *out_alert, Span<uint8_t> in) {
  *out_consumed = 0;
  // Bypass the record layer for the first message to handle V2ClientHello.
  if (ssl->server && !ssl->s3->v2_hello_done) {
    // Ask for the first 5 bytes, the size of the TLS record header. This is
    // sufficient to detect a V2ClientHello and ensures that we never read
    // beyond the first record.
    if (in.size() < SSL3_RT_HEADER_LENGTH) {
      *out_consumed = SSL3_RT_HEADER_LENGTH;
      return ssl_open_record_partial;
    }

    // Some dedicated error codes for protocol mixups should the application
    // wish to interpret them differently. (These do not overlap with
    // ClientHello or V2ClientHello.)
    const char *str = reinterpret_cast<const char*>(in.data());
    if (strncmp("GET ", str, 4) == 0 ||
        strncmp("POST ", str, 5) == 0 ||
        strncmp("HEAD ", str, 5) == 0 ||
        strncmp("PUT ", str, 4) == 0) {
      OPENSSL_PUT_ERROR(SSL, SSL_R_HTTP_REQUEST);
      *out_alert = 0;
      return ssl_open_record_error;
    }
    if (strncmp("CONNE", str, 5) == 0) {
      OPENSSL_PUT_ERROR(SSL, SSL_R_HTTPS_PROXY_REQUEST);
      *out_alert = 0;
      return ssl_open_record_error;
    }

    // Check for a V2ClientHello.
    if ((in[0] & 0x80) != 0 && in[2] == SSL2_MT_CLIENT_HELLO &&
        in[3] == SSL3_VERSION_MAJOR) {
      auto ret = read_v2_client_hello(ssl, out_consumed, in);
      if (ret == ssl_open_record_error) {
        *out_alert = 0;
      } else if (ret == ssl_open_record_success) {
        ssl->s3->v2_hello_done = true;
      }
      return ret;
    }

    ssl->s3->v2_hello_done = true;
  }

  uint8_t type;
  Span<uint8_t> body;
  auto ret = tls_open_record(ssl, &type, &body, out_consumed, out_alert, in);
  if (ret != ssl_open_record_success) {
    return ret;
  }

  // WatchGuard's TLS 1.3 interference bug is very distinctive: they drop the
  // ServerHello and send the remaining encrypted application data records
  // as-is. This manifests as an application data record when we expect
  // handshake. Report a dedicated error code for this case.
  if (!ssl->server && type == SSL3_RT_APPLICATION_DATA &&
      ssl->s3->aead_read_ctx->is_null_cipher()) {
    OPENSSL_PUT_ERROR(SSL, SSL_R_APPLICATION_DATA_INSTEAD_OF_HANDSHAKE);
    *out_alert = SSL_AD_UNEXPECTED_MESSAGE;
    return ssl_open_record_error;
  }

  if (type != SSL3_RT_HANDSHAKE) {
    OPENSSL_PUT_ERROR(SSL, SSL_R_UNEXPECTED_RECORD);
    *out_alert = SSL_AD_UNEXPECTED_MESSAGE;
    return ssl_open_record_error;
  }

  // Append the entire handshake record to the buffer.
  if (!tls_append_handshake_data(ssl, body)) {
    *out_alert = SSL_AD_INTERNAL_ERROR;
    return ssl_open_record_error;
  }

  return ssl_open_record_success;
}

void tls_next_message(SSL *ssl) {
  SSLMessage msg;
  if (!tls_get_message(ssl, &msg) ||
      !ssl->s3->hs_buf ||
      ssl->s3->hs_buf->length < CBS_len(&msg.raw)) {
    assert(0);
    return;
  }

  OPENSSL_memmove(ssl->s3->hs_buf->data,
                  ssl->s3->hs_buf->data + CBS_len(&msg.raw),
                  ssl->s3->hs_buf->length - CBS_len(&msg.raw));
  ssl->s3->hs_buf->length -= CBS_len(&msg.raw);
  ssl->s3->is_v2_hello = false;
  ssl->s3->has_message = false;

  // Post-handshake messages are rare, so release the buffer after every
  // message. During the handshake, |on_handshake_complete| will release it.
  if (!SSL_in_init(ssl) && ssl->s3->hs_buf->length == 0) {
    ssl->s3->hs_buf.reset();
  }
}

// CipherScorer produces a "score" for each possible cipher suite offered by
// the client.
class CipherScorer {
 public:
<<<<<<< HEAD
  CipherScorer(uint16_t group_id)
      : aes_is_fine_(EVP_has_aes_hardware()),
        security_128_is_fine_(group_id != SSL_CURVE_CECPQ2 &&
///// OQS_TEMPLATE_FRAGMENT_LIST_CURVES_START
                              group_id != SSL_CURVE_FRODO640AES &&
                              group_id != SSL_CURVE_P256_FRODO640AES &&
                              group_id != SSL_CURVE_FRODO640SHAKE &&
                              group_id != SSL_CURVE_P256_FRODO640SHAKE &&
                              group_id != SSL_CURVE_FRODO976AES &&
                              group_id != SSL_CURVE_P384_FRODO976AES &&
                              group_id != SSL_CURVE_FRODO976SHAKE &&
                              group_id != SSL_CURVE_P384_FRODO976SHAKE &&
                              group_id != SSL_CURVE_FRODO1344AES &&
                              group_id != SSL_CURVE_P521_FRODO1344AES &&
                              group_id != SSL_CURVE_FRODO1344SHAKE &&
                              group_id != SSL_CURVE_P521_FRODO1344SHAKE &&
                              group_id != SSL_CURVE_BIKEL1 &&
                              group_id != SSL_CURVE_P256_BIKEL1 &&
                              group_id != SSL_CURVE_BIKEL3 &&
                              group_id != SSL_CURVE_P384_BIKEL3 &&
                              group_id != SSL_CURVE_KYBER512 &&
                              group_id != SSL_CURVE_P256_KYBER512 &&
                              group_id != SSL_CURVE_KYBER768 &&
                              group_id != SSL_CURVE_P384_KYBER768 &&
                              group_id != SSL_CURVE_KYBER1024 &&
                              group_id != SSL_CURVE_P521_KYBER1024 &&
                              group_id != SSL_CURVE_HQC128 &&
                              group_id != SSL_CURVE_P256_HQC128 &&
                              group_id != SSL_CURVE_HQC192 &&
                              group_id != SSL_CURVE_P384_HQC192 &&
                              group_id != SSL_CURVE_HQC256 &&
                              group_id != SSL_CURVE_P521_HQC256
///// OQS_TEMPLATE_FRAGMENT_LIST_CURVES_END
                              ) {}
=======
  CipherScorer(bool has_aes_hw) : aes_is_fine_(has_aes_hw) {}
>>>>>>> ae88f198

  typedef std::tuple<bool, bool> Score;

  // MinScore returns a |Score| that will compare less than the score of all
  // cipher suites.
  Score MinScore() const {
    return Score(false, false);
  }

  Score Evaluate(const SSL_CIPHER *a) const {
    return Score(
        // Something is always preferable to nothing.
        true,
        // Either AES is fine, or else ChaCha20 is preferred.
        aes_is_fine_ || a->algorithm_enc == SSL_CHACHA20POLY1305);
  }

 private:
  const bool aes_is_fine_;
};

bool ssl_tls13_cipher_meets_policy(uint16_t cipher_id,
                                   enum ssl_compliance_policy_t policy) {
  switch (policy) {
    case ssl_compliance_policy_none:
      return true;

    case ssl_compliance_policy_fips_202205:
      switch (cipher_id) {
        case TLS1_3_CK_AES_128_GCM_SHA256 & 0xffff:
        case TLS1_3_CK_AES_256_GCM_SHA384 & 0xffff:
          return true;
        case TLS1_3_CK_CHACHA20_POLY1305_SHA256 & 0xffff:
          return false;
        default:
          assert(false);
          return false;
      }

    case ssl_compliance_policy_wpa3_192_202304:
      switch (cipher_id) {
        case TLS1_3_CK_AES_256_GCM_SHA384 & 0xffff:
          return true;
        case TLS1_3_CK_AES_128_GCM_SHA256 & 0xffff:
        case TLS1_3_CK_CHACHA20_POLY1305_SHA256 & 0xffff:
          return false;
        default:
          assert(false);
          return false;
      }
  }

  assert(false);
  return false;
}

const SSL_CIPHER *ssl_choose_tls13_cipher(CBS cipher_suites, bool has_aes_hw,
                                          uint16_t version, uint16_t group_id,
                                          enum ssl_compliance_policy_t policy) {
  if (CBS_len(&cipher_suites) % 2 != 0) {
    return nullptr;
  }

  const SSL_CIPHER *best = nullptr;
  CipherScorer scorer(has_aes_hw);
  CipherScorer::Score best_score = scorer.MinScore();

  while (CBS_len(&cipher_suites) > 0) {
    uint16_t cipher_suite;
    if (!CBS_get_u16(&cipher_suites, &cipher_suite)) {
      return nullptr;
    }

    // Limit to TLS 1.3 ciphers we know about.
    const SSL_CIPHER *candidate = SSL_get_cipher_by_value(cipher_suite);
    if (candidate == nullptr ||
        SSL_CIPHER_get_min_version(candidate) > version ||
        SSL_CIPHER_get_max_version(candidate) < version) {
      continue;
    }

    if (!ssl_tls13_cipher_meets_policy(SSL_CIPHER_get_protocol_id(candidate),
                                       policy)) {
      continue;
    }

    const CipherScorer::Score candidate_score = scorer.Evaluate(candidate);
    // |candidate_score| must be larger to displace the current choice. That way
    // the client's order controls between ciphers with an equal score.
    if (candidate_score > best_score) {
      best = candidate;
      best_score = candidate_score;
    }
  }

  return best;
}

BSSL_NAMESPACE_END<|MERGE_RESOLUTION|>--- conflicted
+++ resolved
@@ -663,44 +663,7 @@
 // the client.
 class CipherScorer {
  public:
-<<<<<<< HEAD
-  CipherScorer(uint16_t group_id)
-      : aes_is_fine_(EVP_has_aes_hardware()),
-        security_128_is_fine_(group_id != SSL_CURVE_CECPQ2 &&
-///// OQS_TEMPLATE_FRAGMENT_LIST_CURVES_START
-                              group_id != SSL_CURVE_FRODO640AES &&
-                              group_id != SSL_CURVE_P256_FRODO640AES &&
-                              group_id != SSL_CURVE_FRODO640SHAKE &&
-                              group_id != SSL_CURVE_P256_FRODO640SHAKE &&
-                              group_id != SSL_CURVE_FRODO976AES &&
-                              group_id != SSL_CURVE_P384_FRODO976AES &&
-                              group_id != SSL_CURVE_FRODO976SHAKE &&
-                              group_id != SSL_CURVE_P384_FRODO976SHAKE &&
-                              group_id != SSL_CURVE_FRODO1344AES &&
-                              group_id != SSL_CURVE_P521_FRODO1344AES &&
-                              group_id != SSL_CURVE_FRODO1344SHAKE &&
-                              group_id != SSL_CURVE_P521_FRODO1344SHAKE &&
-                              group_id != SSL_CURVE_BIKEL1 &&
-                              group_id != SSL_CURVE_P256_BIKEL1 &&
-                              group_id != SSL_CURVE_BIKEL3 &&
-                              group_id != SSL_CURVE_P384_BIKEL3 &&
-                              group_id != SSL_CURVE_KYBER512 &&
-                              group_id != SSL_CURVE_P256_KYBER512 &&
-                              group_id != SSL_CURVE_KYBER768 &&
-                              group_id != SSL_CURVE_P384_KYBER768 &&
-                              group_id != SSL_CURVE_KYBER1024 &&
-                              group_id != SSL_CURVE_P521_KYBER1024 &&
-                              group_id != SSL_CURVE_HQC128 &&
-                              group_id != SSL_CURVE_P256_HQC128 &&
-                              group_id != SSL_CURVE_HQC192 &&
-                              group_id != SSL_CURVE_P384_HQC192 &&
-                              group_id != SSL_CURVE_HQC256 &&
-                              group_id != SSL_CURVE_P521_HQC256
-///// OQS_TEMPLATE_FRAGMENT_LIST_CURVES_END
-                              ) {}
-=======
   CipherScorer(bool has_aes_hw) : aes_is_fine_(has_aes_hw) {}
->>>>>>> ae88f198
 
   typedef std::tuple<bool, bool> Score;
 
