--- conflicted
+++ resolved
@@ -177,12 +177,6 @@
     }
   }
 
-<<<<<<< HEAD
-  if (false) {
-  err:
-    sk_X509_NAME_pop_free(ret, X509_NAME_free);
-    ret = NULL;
-=======
   // Append |to_append| to |stack|, skipping any duplicates.
   sk_X509_NAME_sort(to_append.get());
   size_t num = sk_X509_NAME_num(to_append.get());
@@ -197,7 +191,6 @@
     if (!bssl::PushToStack(out, std::move(name))) {
       return 0;
     }
->>>>>>> 5511fa83
   }
 
   // Sort |out| one last time, to preserve the historical behavior of
