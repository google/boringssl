/* Copyright (c) 2015, Google Inc.
 *
 * Permission to use, copy, modify, and/or distribute this software for any
 * purpose with or without fee is hereby granted, provided that the above
 * copyright notice and this permission notice appear in all copies.
 *
 * THE SOFTWARE IS PROVIDED "AS IS" AND THE AUTHOR DISCLAIMS ALL WARRANTIES
 * WITH REGARD TO THIS SOFTWARE INCLUDING ALL IMPLIED WARRANTIES OF
 * MERCHANTABILITY AND FITNESS. IN NO EVENT SHALL THE AUTHOR BE LIABLE FOR ANY
 * SPECIAL, DIRECT, INDIRECT, OR CONSEQUENTIAL DAMAGES OR ANY DAMAGES
 * WHATSOEVER RESULTING FROM LOSS OF USE, DATA OR PROFITS, WHETHER IN AN ACTION
 * OF CONTRACT, NEGLIGENCE OR OTHER TORTIOUS ACTION, ARISING OUT OF OR IN
 * CONNECTION WITH THE USE OR PERFORMANCE OF THIS SOFTWARE. */

#include <openssl/ssl.h>

#include <assert.h>
#include <string.h>

#include <utility>

#include <openssl/bn.h>
#include <openssl/bytestring.h>
#include <openssl/curve25519.h>
#include <openssl/ec.h>
#include <openssl/err.h>
#include <openssl/hrss.h>
#include <openssl/mem.h>
#include <openssl/nid.h>
#include <openssl/rand.h>

#include "internal.h"
#include "../crypto/internal.h"

#include <oqs/oqs.h>

BSSL_NAMESPACE_BEGIN

namespace {

class ECKeyShare : public SSLKeyShare {
 public:
  ECKeyShare(int nid, uint16_t group_id) : nid_(nid), group_id_(group_id) {}

  uint16_t GroupID() const override { return group_id_; }

  bool Offer(CBB *out) override {
    assert(!private_key_);
    // Set up a shared |BN_CTX| for all operations.
    UniquePtr<BN_CTX> bn_ctx(BN_CTX_new());
    if (!bn_ctx) {
      return false;
    }
    BN_CTXScope scope(bn_ctx.get());

    // Generate a private key.
    UniquePtr<EC_GROUP> group(EC_GROUP_new_by_curve_name(nid_));
    private_key_.reset(BN_new());
    if (!group || !private_key_ ||
        !BN_rand_range_ex(private_key_.get(), 1,
                          EC_GROUP_get0_order(group.get()))) {
      return false;
    }

    // Compute the corresponding public key and serialize it.
    UniquePtr<EC_POINT> public_key(EC_POINT_new(group.get()));
    if (!public_key ||
        !EC_POINT_mul(group.get(), public_key.get(), private_key_.get(), NULL,
                      NULL, bn_ctx.get()) ||
        !EC_POINT_point2cbb(out, group.get(), public_key.get(),
                            POINT_CONVERSION_UNCOMPRESSED, bn_ctx.get())) {
      return false;
    }

    return true;
  }

  bool Finish(Array<uint8_t> *out_secret, uint8_t *out_alert,
              Span<const uint8_t> peer_key) override {
    assert(private_key_);
    *out_alert = SSL_AD_INTERNAL_ERROR;

    // Set up a shared |BN_CTX| for all operations.
    UniquePtr<BN_CTX> bn_ctx(BN_CTX_new());
    if (!bn_ctx) {
      return false;
    }
    BN_CTXScope scope(bn_ctx.get());

    UniquePtr<EC_GROUP> group(EC_GROUP_new_by_curve_name(nid_));
    if (!group) {
      return false;
    }

    UniquePtr<EC_POINT> peer_point(EC_POINT_new(group.get()));
    UniquePtr<EC_POINT> result(EC_POINT_new(group.get()));
    BIGNUM *x = BN_CTX_get(bn_ctx.get());
    if (!peer_point || !result || !x) {
      return false;
    }

    if (peer_key.empty() || peer_key[0] != POINT_CONVERSION_UNCOMPRESSED ||
        !EC_POINT_oct2point(group.get(), peer_point.get(), peer_key.data(),
                            peer_key.size(), bn_ctx.get())) {
      OPENSSL_PUT_ERROR(SSL, SSL_R_BAD_ECPOINT);
      *out_alert = SSL_AD_DECODE_ERROR;
      return false;
    }

    // Compute the x-coordinate of |peer_key| * |private_key_|.
    if (!EC_POINT_mul(group.get(), result.get(), NULL, peer_point.get(),
                      private_key_.get(), bn_ctx.get()) ||
        !EC_POINT_get_affine_coordinates_GFp(group.get(), result.get(), x, NULL,
                                             bn_ctx.get())) {
      return false;
    }

    // Encode the x-coordinate left-padded with zeros.
    Array<uint8_t> secret;
    if (!secret.Init((EC_GROUP_get_degree(group.get()) + 7) / 8) ||
        !BN_bn2bin_padded(secret.data(), secret.size(), x)) {
      return false;
    }

    *out_secret = std::move(secret);
    return true;
  }

  bool SerializePrivateKey(CBB *out) override {
    assert(private_key_);
    UniquePtr<EC_GROUP> group(EC_GROUP_new_by_curve_name(nid_));
    // Padding is added to avoid leaking the length.
    size_t len = BN_num_bytes(EC_GROUP_get0_order(group.get()));
    return BN_bn2cbb_padded(out, len, private_key_.get());
  }

  bool DeserializePrivateKey(CBS *in) override {
    assert(!private_key_);
    private_key_.reset(BN_bin2bn(CBS_data(in), CBS_len(in), nullptr));
    return private_key_ != nullptr;
  }

 private:
  UniquePtr<BIGNUM> private_key_;
  int nid_;
  uint16_t group_id_;
};

class X25519KeyShare : public SSLKeyShare {
 public:
  X25519KeyShare() {}

  uint16_t GroupID() const override { return SSL_CURVE_X25519; }

  bool Offer(CBB *out) override {
    uint8_t public_key[32];
    X25519_keypair(public_key, private_key_);
    return !!CBB_add_bytes(out, public_key, sizeof(public_key));
  }

  bool Finish(Array<uint8_t> *out_secret, uint8_t *out_alert,
              Span<const uint8_t> peer_key) override {
    *out_alert = SSL_AD_INTERNAL_ERROR;

    Array<uint8_t> secret;
    if (!secret.Init(32)) {
      OPENSSL_PUT_ERROR(SSL, ERR_R_MALLOC_FAILURE);
      return false;
    }

    if (peer_key.size() != 32 ||
        !X25519(secret.data(), private_key_, peer_key.data())) {
      *out_alert = SSL_AD_DECODE_ERROR;
      OPENSSL_PUT_ERROR(SSL, SSL_R_BAD_ECPOINT);
      return false;
    }

    *out_secret = std::move(secret);
    return true;
  }

  bool SerializePrivateKey(CBB *out) override {
    return CBB_add_bytes(out, private_key_, sizeof(private_key_));
  }

  bool DeserializePrivateKey(CBS *in) override {
    if (CBS_len(in) != sizeof(private_key_) ||
        !CBS_copy_bytes(in, private_key_, sizeof(private_key_))) {
      return false;
    }
    return true;
  }

 private:
  uint8_t private_key_[32];
};

class CECPQ2KeyShare : public SSLKeyShare {
 public:
  CECPQ2KeyShare() {}

  uint16_t GroupID() const override { return SSL_CURVE_CECPQ2; }

  bool Offer(CBB *out) override {
    uint8_t x25519_public_key[32];
    X25519_keypair(x25519_public_key, x25519_private_key_);

    uint8_t hrss_entropy[HRSS_GENERATE_KEY_BYTES];
    HRSS_public_key hrss_public_key;
    RAND_bytes(hrss_entropy, sizeof(hrss_entropy));
    if (!HRSS_generate_key(&hrss_public_key, &hrss_private_key_,
                           hrss_entropy)) {
      return false;
    }

    uint8_t hrss_public_key_bytes[HRSS_PUBLIC_KEY_BYTES];
    HRSS_marshal_public_key(hrss_public_key_bytes, &hrss_public_key);

    if (!CBB_add_bytes(out, x25519_public_key, sizeof(x25519_public_key)) ||
        !CBB_add_bytes(out, hrss_public_key_bytes,
                       sizeof(hrss_public_key_bytes))) {
      return false;
    }

    return true;
  }

  bool Accept(CBB *out_public_key, Array<uint8_t> *out_secret,
              uint8_t *out_alert, Span<const uint8_t> peer_key) override {
    Array<uint8_t> secret;
    if (!secret.Init(32 + HRSS_KEY_BYTES)) {
      OPENSSL_PUT_ERROR(SSL, ERR_R_MALLOC_FAILURE);
      return false;
    }

    uint8_t x25519_public_key[32];
    X25519_keypair(x25519_public_key, x25519_private_key_);

    HRSS_public_key peer_public_key;
    if (peer_key.size() != 32 + HRSS_PUBLIC_KEY_BYTES ||
        !HRSS_parse_public_key(&peer_public_key, peer_key.data() + 32) ||
        !X25519(secret.data(), x25519_private_key_, peer_key.data())) {
      *out_alert = SSL_AD_DECODE_ERROR;
      OPENSSL_PUT_ERROR(SSL, SSL_R_BAD_ECPOINT);
      return false;
    }

    uint8_t ciphertext[HRSS_CIPHERTEXT_BYTES];
    uint8_t entropy[HRSS_ENCAP_BYTES];
    RAND_bytes(entropy, sizeof(entropy));

    if (!HRSS_encap(ciphertext, secret.data() + 32, &peer_public_key,
                    entropy) ||
        !CBB_add_bytes(out_public_key, x25519_public_key,
                       sizeof(x25519_public_key)) ||
        !CBB_add_bytes(out_public_key, ciphertext, sizeof(ciphertext))) {
      return false;
    }

    *out_secret = std::move(secret);
    return true;
  }

  bool Finish(Array<uint8_t> *out_secret, uint8_t *out_alert,
              Span<const uint8_t> peer_key) override {
    *out_alert = SSL_AD_INTERNAL_ERROR;

    Array<uint8_t> secret;
    if (!secret.Init(32 + HRSS_KEY_BYTES)) {
      OPENSSL_PUT_ERROR(SSL, ERR_R_MALLOC_FAILURE);
      return false;
    }

    if (peer_key.size() != 32 + HRSS_CIPHERTEXT_BYTES ||
        !X25519(secret.data(), x25519_private_key_, peer_key.data())) {
      *out_alert = SSL_AD_DECODE_ERROR;
      OPENSSL_PUT_ERROR(SSL, SSL_R_BAD_ECPOINT);
      return false;
    }

    if (!HRSS_decap(secret.data() + 32, &hrss_private_key_,
                    peer_key.data() + 32, peer_key.size() - 32)) {
      return false;
    }

    *out_secret = std::move(secret);
    return true;
  }

 private:
  uint8_t x25519_private_key_[32];
  HRSS_private_key hrss_private_key_;
};

<<<<<<< HEAD
// Class for key-exchange using OQS supplied
// post-quantum algorithms.
class OQSKeyShare : public SSLKeyShare {
 public:
  // While oqs_meth can be determined from the group_id,
  // we pass both in as the translation from group_id to
  // oqs_meth is already done by SSLKeyShare::Create to
  // to determine if oqs_meth is enabled in liboqs and
  // and return nullptr if not. It is easier to handle
  // the error in there as opposed to in this constructor.
  OQSKeyShare(uint16_t group_id, const char *oqs_meth) : group_id_(group_id) {
    oqs_kex_ = OQS_KEM_new(oqs_meth);
  }

  uint16_t GroupID() const override { return group_id_; }

  size_t length_public_key() {
    return oqs_kex_->length_public_key;
  }

  size_t length_ciphertext() {
    return oqs_kex_->length_ciphertext;
  }

  // Client sends its public key to server
  bool Offer(CBB *out) override {
    Array<uint8_t> public_key;

    if (!public_key.Init(oqs_kex_->length_public_key) ||
        !private_key_.Init(oqs_kex_->length_secret_key)) {
      OPENSSL_PUT_ERROR(SSL, ERR_R_MALLOC_FAILURE);
      return false;
    }
    if (OQS_KEM_keypair(oqs_kex_, public_key.data(), private_key_.data()) != OQS_SUCCESS) {
      OPENSSL_PUT_ERROR(SSL, SSL_R_PRIVATE_KEY_OPERATION_FAILED);
      return false;
    }

    if (!CBB_add_bytes(out, public_key.data(), public_key.size())) {
      return false;
    }

    return true;
  }

  // Server computes shared secret under client's public key
  // and sends a ciphertext to client
  bool Accept(CBB *out_public_key, Array<uint8_t> *out_secret,
              uint8_t *out_alert, Span<const uint8_t> peer_key) override {
    Array<uint8_t> shared_secret;
    Array<uint8_t> ciphertext;

    if (peer_key.size() != oqs_kex_->length_public_key) {
      *out_alert = SSL_AD_DECODE_ERROR;
      OPENSSL_PUT_ERROR(SSL, SSL_R_BAD_ECPOINT);
      return false;
    }

    if (!shared_secret.Init(oqs_kex_->length_shared_secret) ||
        !ciphertext.Init(oqs_kex_->length_ciphertext)) {
      OPENSSL_PUT_ERROR(SSL, ERR_R_MALLOC_FAILURE);
      return false;
    }

    if (OQS_KEM_encaps(oqs_kex_, ciphertext.data(), shared_secret.data(), peer_key.data()) != OQS_SUCCESS) {
      *out_alert = SSL_AD_DECODE_ERROR;
      OPENSSL_PUT_ERROR(SSL, SSL_R_BAD_ECPOINT);
      return false;
    }

    if (!CBB_add_bytes(out_public_key, ciphertext.data(), oqs_kex_->length_ciphertext)) {
      return false;
    }

    *out_secret = std::move(shared_secret);

    return true;
  }

  // Client decapsulates the ciphertext using its
  // private key to obtain the shared secret.
  bool Finish(Array<uint8_t> *out_secret, uint8_t *out_alert,
              Span<const uint8_t> peer_key) override {
    Array<uint8_t> shared_secret;

    if (peer_key.size() != oqs_kex_->length_ciphertext) {
      *out_alert = SSL_AD_DECODE_ERROR;
      OPENSSL_PUT_ERROR(SSL, SSL_R_BAD_ECPOINT);
      return false;
    }

    if (!shared_secret.Init(oqs_kex_->length_shared_secret)) {
      OPENSSL_PUT_ERROR(SSL, ERR_R_MALLOC_FAILURE);
      return false;
    }

    if (OQS_KEM_decaps(oqs_kex_, shared_secret.data(), peer_key.data(), private_key_.data()) != OQS_SUCCESS) {
      *out_alert = SSL_AD_DECODE_ERROR;
      OPENSSL_PUT_ERROR(SSL, SSL_R_BAD_ECPOINT);
      return false;
    }

    *out_secret = std::move(shared_secret);

    return true;
  }

  ~OQSKeyShare() {
      OQS_KEM_free(oqs_kex_);
  }

 private:
  uint16_t group_id_;

  OQS_KEM *oqs_kex_;
  Array<uint8_t> private_key_;
};

// Class for key-exchange using a classical key-exchange
// algorithm in hybrid mode with OQS supplied post-quantum
// algorithms. Following https://tools.ietf.org/html/draft-ietf-tls-hybrid-design-01#section-3.2
// hybrid messages are encoded as follows:
// classical_artifact | pq_artifact
class ClassicalWithOQSKeyShare : public SSLKeyShare {
 public:
  ClassicalWithOQSKeyShare(uint16_t group_id, uint16_t classical_group_id, const char *oqs_meth) : group_id_(group_id), classical_group_id_(classical_group_id), oqs_meth_(oqs_meth) {}

  uint16_t GroupID() const override { return group_id_; }

  bool Offer(CBB *out) override {
    if (!initCheck()) {
        return false;
    }

    ScopedCBB classical_offer;
    ScopedCBB pq_offer;

    if (!CBB_init(classical_offer.get(), 0) ||
        !classical_kex_->Offer(classical_offer.get()) ||
        !CBB_flush(classical_offer.get())) {
      // classical_kex_ will set the appropriate error on failure
      return false;
    }

    if (!CBB_init(pq_offer.get(), 0) ||
        !pq_kex_->Offer(pq_offer.get()) ||
        !CBB_flush(pq_offer.get())) {
      // pq_kex_ will set the appropriate error on failure
      return false;
    }

    if (!CBB_add_bytes(out, CBB_data(classical_offer.get()), CBB_len(classical_offer.get())) ||
        !CBB_add_bytes(out, CBB_data(pq_offer.get()), CBB_len(pq_offer.get()))) {
      OPENSSL_PUT_ERROR(SSL, ERR_R_MALLOC_FAILURE);
      return false;
    }

    return true;
  }

  bool Accept(CBB *out_public_key, Array<uint8_t> *out_secret,
              uint8_t *out_alert, Span<const uint8_t> peer_key) override {
    if (!initCheck()) {
        return false;
    }

    Array<uint8_t> out_classical_secret;
    ScopedCBB out_classical_public_key;

    Array<uint8_t> out_pq_secret;
    ScopedCBB out_pq_ciphertext;

    ScopedCBB out_secret_cbb;

    if (!CBB_init(out_classical_public_key.get(), classical_pub_size_) ||
        !classical_kex_->Accept(out_classical_public_key.get(), &out_classical_secret, out_alert, peer_key.subspan(0, classical_pub_size_)) ||
        !CBB_flush(out_classical_public_key.get())) {
      return false;
    }

    if (!CBB_init(out_pq_ciphertext.get(), 0) ||
        !pq_kex_->Accept(out_pq_ciphertext.get(), &out_pq_secret, out_alert, peer_key.subspan(classical_pub_size_, pq_kex_->length_public_key())) ||
        !CBB_flush(out_pq_ciphertext.get())) {
      return false;
    }

    if (!CBB_add_bytes(out_public_key, CBB_data(out_classical_public_key.get()), CBB_len(out_classical_public_key.get())) ||
        !CBB_add_bytes(out_public_key, CBB_data(out_pq_ciphertext.get()), CBB_len(out_pq_ciphertext.get()))) {
      OPENSSL_PUT_ERROR(SSL, ERR_R_MALLOC_FAILURE);
      return false;
    }

    if (!CBB_init(out_secret_cbb.get(), out_classical_secret.size() + out_pq_secret.size()) ||
        !CBB_add_bytes(out_secret_cbb.get(), out_classical_secret.data(), out_classical_secret.size()) ||
        !CBB_add_bytes(out_secret_cbb.get(), out_pq_secret.data(), out_pq_secret.size()) ||
        !CBBFinishArray(out_secret_cbb.get(), out_secret)) {
      OPENSSL_PUT_ERROR(SSL, ERR_R_MALLOC_FAILURE);
      return false;
    }

    return true;
  }

  bool Finish(Array<uint8_t> *out_secret, uint8_t *out_alert,
              Span<const uint8_t> peer_key) override {
    if (!initCheck()) {
        return false;
    }

    ScopedCBB out_secret_cbb;

    Array<uint8_t> out_classical_secret;
    Array<uint8_t> out_pq_secret;

    if (!classical_kex_->Finish(&out_classical_secret, out_alert, peer_key.subspan(0, classical_pub_size_))) {
      return false;
    }

    if (!pq_kex_->Finish(&out_pq_secret, out_alert, peer_key.subspan(classical_pub_size_, pq_kex_->length_ciphertext()))) {
      return false;
    }

    if (!CBB_init(out_secret_cbb.get(), out_classical_secret.size() + out_pq_secret.size()) ||
        !CBB_add_bytes(out_secret_cbb.get(), out_classical_secret.data(), out_classical_secret.size()) ||
        !CBB_add_bytes(out_secret_cbb.get(), out_pq_secret.data(), out_pq_secret.size()) ||
        !CBBFinishArray(out_secret_cbb.get(), out_secret)) {
      return false;
    }

    return true;
  }

 private:
  uint16_t group_id_;
  uint16_t classical_group_id_;
  const char *oqs_meth_;

  UniquePtr<SSLKeyShare> classical_kex_ = nullptr;
  size_t classical_pub_size_ = 0;

  UniquePtr<OQSKeyShare> pq_kex_ = nullptr;

  bool initCheck() {
    if (!classical_kex_) {
        classical_kex_ = SSLKeyShare::Create(classical_group_id_);
        if (!classical_kex_) {
            OPENSSL_PUT_ERROR(SSL, ERR_R_MALLOC_FAILURE);
            return false;
        }
    }
    if (!pq_kex_) {
        pq_kex_ = MakeUnique<OQSKeyShare>(0, oqs_meth_); //We don't need pq_kex_->GroupID()
        if (!pq_kex_) {
            OPENSSL_PUT_ERROR(SSL, ERR_R_MALLOC_FAILURE);
            return false;
        }
    }
    if (!classical_pub_size_) {
        // TODO(oqs): This is hacky, but seems like the easiest way to go from
        // classical group ID -> classical public key size.
        UniquePtr<SSLKeyShare> tmp_kex = SSLKeyShare::Create(classical_group_id_);
        ScopedCBB tmp;
        if (!CBB_init(tmp.get(), 0) ||
            !tmp_kex->Offer(tmp.get()) ||
            !CBB_flush(tmp.get())) {
          OPENSSL_PUT_ERROR(SSL, ERR_R_MALLOC_FAILURE);
          return false;
        }
        classical_pub_size_ = CBB_len(tmp.get());
        if(!classical_pub_size_) {
            return false;
        }
    }
    return true;
  }
};

CONSTEXPR_ARRAY NamedGroup kNamedGroups[] = {
=======
constexpr NamedGroup kNamedGroups[] = {
>>>>>>> 5511fa83
    {NID_secp224r1, SSL_CURVE_SECP224R1, "P-224", "secp224r1"},
    {NID_X9_62_prime256v1, SSL_CURVE_SECP256R1, "P-256", "prime256v1"},
    {NID_secp384r1, SSL_CURVE_SECP384R1, "P-384", "secp384r1"},
    {NID_secp521r1, SSL_CURVE_SECP521R1, "P-521", "secp521r1"},
    {NID_X25519, SSL_CURVE_X25519, "X25519", "x25519"},
    {NID_CECPQ2, SSL_CURVE_CECPQ2, "CECPQ2", "CECPQ2"},
///// OQS_TEMPLATE_FRAGMENT_DEF_NAMEDGROUPS_START
    {NID_frodo640aes, SSL_CURVE_FRODO640AES, "frodo640aes", "frodo640aes"},
    {NID_p256_frodo640aes, SSL_CURVE_P256_FRODO640AES, "p256_frodo640aes", "p256_frodo640aes"},
    {NID_frodo640shake, SSL_CURVE_FRODO640SHAKE, "frodo640shake", "frodo640shake"},
    {NID_p256_frodo640shake, SSL_CURVE_P256_FRODO640SHAKE, "p256_frodo640shake", "p256_frodo640shake"},
    {NID_frodo976aes, SSL_CURVE_FRODO976AES, "frodo976aes", "frodo976aes"},
    {NID_p384_frodo976aes, SSL_CURVE_P384_FRODO976AES, "p384_frodo976aes", "p384_frodo976aes"},
    {NID_frodo976shake, SSL_CURVE_FRODO976SHAKE, "frodo976shake", "frodo976shake"},
    {NID_p384_frodo976shake, SSL_CURVE_P384_FRODO976SHAKE, "p384_frodo976shake", "p384_frodo976shake"},
    {NID_frodo1344aes, SSL_CURVE_FRODO1344AES, "frodo1344aes", "frodo1344aes"},
    {NID_p521_frodo1344aes, SSL_CURVE_P521_FRODO1344AES, "p521_frodo1344aes", "p521_frodo1344aes"},
    {NID_frodo1344shake, SSL_CURVE_FRODO1344SHAKE, "frodo1344shake", "frodo1344shake"},
    {NID_p521_frodo1344shake, SSL_CURVE_P521_FRODO1344SHAKE, "p521_frodo1344shake", "p521_frodo1344shake"},
    {NID_bikel1, SSL_CURVE_BIKEL1, "bikel1", "bikel1"},
    {NID_p256_bikel1, SSL_CURVE_P256_BIKEL1, "p256_bikel1", "p256_bikel1"},
    {NID_bikel3, SSL_CURVE_BIKEL3, "bikel3", "bikel3"},
    {NID_p384_bikel3, SSL_CURVE_P384_BIKEL3, "p384_bikel3", "p384_bikel3"},
    {NID_kyber512, SSL_CURVE_KYBER512, "kyber512", "kyber512"},
    {NID_p256_kyber512, SSL_CURVE_P256_KYBER512, "p256_kyber512", "p256_kyber512"},
    {NID_kyber768, SSL_CURVE_KYBER768, "kyber768", "kyber768"},
    {NID_p384_kyber768, SSL_CURVE_P384_KYBER768, "p384_kyber768", "p384_kyber768"},
    {NID_kyber1024, SSL_CURVE_KYBER1024, "kyber1024", "kyber1024"},
    {NID_p521_kyber1024, SSL_CURVE_P521_KYBER1024, "p521_kyber1024", "p521_kyber1024"},
    {NID_ntru_hps2048509, SSL_CURVE_NTRU_HPS2048509, "ntru_hps2048509", "ntru_hps2048509"},
    {NID_p256_ntru_hps2048509, SSL_CURVE_P256_NTRU_HPS2048509, "p256_ntru_hps2048509", "p256_ntru_hps2048509"},
    {NID_ntru_hps2048677, SSL_CURVE_NTRU_HPS2048677, "ntru_hps2048677", "ntru_hps2048677"},
    {NID_p384_ntru_hps2048677, SSL_CURVE_P384_NTRU_HPS2048677, "p384_ntru_hps2048677", "p384_ntru_hps2048677"},
    {NID_ntru_hps4096821, SSL_CURVE_NTRU_HPS4096821, "ntru_hps4096821", "ntru_hps4096821"},
    {NID_p521_ntru_hps4096821, SSL_CURVE_P521_NTRU_HPS4096821, "p521_ntru_hps4096821", "p521_ntru_hps4096821"},
    {NID_ntru_hps40961229, SSL_CURVE_NTRU_HPS40961229, "ntru_hps40961229", "ntru_hps40961229"},
    {NID_p521_ntru_hps40961229, SSL_CURVE_P521_NTRU_HPS40961229, "p521_ntru_hps40961229", "p521_ntru_hps40961229"},
    {NID_ntru_hrss701, SSL_CURVE_NTRU_HRSS701, "ntru_hrss701", "ntru_hrss701"},
    {NID_p384_ntru_hrss701, SSL_CURVE_P384_NTRU_HRSS701, "p384_ntru_hrss701", "p384_ntru_hrss701"},
    {NID_ntru_hrss1373, SSL_CURVE_NTRU_HRSS1373, "ntru_hrss1373", "ntru_hrss1373"},
    {NID_p521_ntru_hrss1373, SSL_CURVE_P521_NTRU_HRSS1373, "p521_ntru_hrss1373", "p521_ntru_hrss1373"},
    {NID_kyber90s512, SSL_CURVE_KYBER90S512, "kyber90s512", "kyber90s512"},
    {NID_p256_kyber90s512, SSL_CURVE_P256_KYBER90S512, "p256_kyber90s512", "p256_kyber90s512"},
    {NID_kyber90s768, SSL_CURVE_KYBER90S768, "kyber90s768", "kyber90s768"},
    {NID_p384_kyber90s768, SSL_CURVE_P384_KYBER90S768, "p384_kyber90s768", "p384_kyber90s768"},
    {NID_kyber90s1024, SSL_CURVE_KYBER90S1024, "kyber90s1024", "kyber90s1024"},
    {NID_p521_kyber90s1024, SSL_CURVE_P521_KYBER90S1024, "p521_kyber90s1024", "p521_kyber90s1024"},
    {NID_hqc128, SSL_CURVE_HQC128, "hqc128", "hqc128"},
    {NID_p256_hqc128, SSL_CURVE_P256_HQC128, "p256_hqc128", "p256_hqc128"},
    {NID_hqc192, SSL_CURVE_HQC192, "hqc192", "hqc192"},
    {NID_p384_hqc192, SSL_CURVE_P384_HQC192, "p384_hqc192", "p384_hqc192"},
    {NID_hqc256, SSL_CURVE_HQC256, "hqc256", "hqc256"},
    {NID_p521_hqc256, SSL_CURVE_P521_HQC256, "p521_hqc256", "p521_hqc256"},
///// OQS_TEMPLATE_FRAGMENT_DEF_NAMEDGROUPS_END
};

}  // namespace

Span<const NamedGroup> NamedGroups() {
  return MakeConstSpan(kNamedGroups, OPENSSL_ARRAY_SIZE(kNamedGroups));
}

UniquePtr<SSLKeyShare> SSLKeyShare::Create(uint16_t group_id) {
  switch (group_id) {
    case SSL_CURVE_SECP224R1:
      return UniquePtr<SSLKeyShare>(
          New<ECKeyShare>(NID_secp224r1, SSL_CURVE_SECP224R1));
    case SSL_CURVE_SECP256R1:
      return UniquePtr<SSLKeyShare>(
          New<ECKeyShare>(NID_X9_62_prime256v1, SSL_CURVE_SECP256R1));
    case SSL_CURVE_SECP384R1:
      return UniquePtr<SSLKeyShare>(
          New<ECKeyShare>(NID_secp384r1, SSL_CURVE_SECP384R1));
    case SSL_CURVE_SECP521R1:
      return UniquePtr<SSLKeyShare>(
          New<ECKeyShare>(NID_secp521r1, SSL_CURVE_SECP521R1));
    case SSL_CURVE_X25519:
      return UniquePtr<SSLKeyShare>(New<X25519KeyShare>());
    case SSL_CURVE_CECPQ2:
      return UniquePtr<SSLKeyShare>(New<CECPQ2KeyShare>());
///// OQS_TEMPLATE_FRAGMENT_HANDLE_GROUP_IDS_START
    case SSL_CURVE_FRODO640AES:
      if(OQS_KEM_alg_is_enabled(OQS_KEM_alg_frodokem_640_aes))
          return UniquePtr<SSLKeyShare>(New<OQSKeyShare>(SSL_CURVE_FRODO640AES, OQS_KEM_alg_frodokem_640_aes));
      else
          return nullptr;
    case SSL_CURVE_P256_FRODO640AES:
      if(OQS_KEM_alg_is_enabled(OQS_KEM_alg_frodokem_640_aes))
          return UniquePtr<SSLKeyShare>(New<ClassicalWithOQSKeyShare>(SSL_CURVE_P256_FRODO640AES, SSL_CURVE_SECP256R1, OQS_KEM_alg_frodokem_640_aes));
      else
          return nullptr;
    case SSL_CURVE_FRODO640SHAKE:
      if(OQS_KEM_alg_is_enabled(OQS_KEM_alg_frodokem_640_shake))
          return UniquePtr<SSLKeyShare>(New<OQSKeyShare>(SSL_CURVE_FRODO640SHAKE, OQS_KEM_alg_frodokem_640_shake));
      else
          return nullptr;
    case SSL_CURVE_P256_FRODO640SHAKE:
      if(OQS_KEM_alg_is_enabled(OQS_KEM_alg_frodokem_640_shake))
          return UniquePtr<SSLKeyShare>(New<ClassicalWithOQSKeyShare>(SSL_CURVE_P256_FRODO640SHAKE, SSL_CURVE_SECP256R1, OQS_KEM_alg_frodokem_640_shake));
      else
          return nullptr;
    case SSL_CURVE_FRODO976AES:
      if(OQS_KEM_alg_is_enabled(OQS_KEM_alg_frodokem_976_aes))
          return UniquePtr<SSLKeyShare>(New<OQSKeyShare>(SSL_CURVE_FRODO976AES, OQS_KEM_alg_frodokem_976_aes));
      else
          return nullptr;
    case SSL_CURVE_P384_FRODO976AES:
      if(OQS_KEM_alg_is_enabled(OQS_KEM_alg_frodokem_976_aes))
          return UniquePtr<SSLKeyShare>(New<ClassicalWithOQSKeyShare>(SSL_CURVE_P384_FRODO976AES, SSL_CURVE_SECP384R1, OQS_KEM_alg_frodokem_976_aes));
      else
          return nullptr;
    case SSL_CURVE_FRODO976SHAKE:
      if(OQS_KEM_alg_is_enabled(OQS_KEM_alg_frodokem_976_shake))
          return UniquePtr<SSLKeyShare>(New<OQSKeyShare>(SSL_CURVE_FRODO976SHAKE, OQS_KEM_alg_frodokem_976_shake));
      else
          return nullptr;
    case SSL_CURVE_P384_FRODO976SHAKE:
      if(OQS_KEM_alg_is_enabled(OQS_KEM_alg_frodokem_976_shake))
          return UniquePtr<SSLKeyShare>(New<ClassicalWithOQSKeyShare>(SSL_CURVE_P384_FRODO976SHAKE, SSL_CURVE_SECP384R1, OQS_KEM_alg_frodokem_976_shake));
      else
          return nullptr;
    case SSL_CURVE_FRODO1344AES:
      if(OQS_KEM_alg_is_enabled(OQS_KEM_alg_frodokem_1344_aes))
          return UniquePtr<SSLKeyShare>(New<OQSKeyShare>(SSL_CURVE_FRODO1344AES, OQS_KEM_alg_frodokem_1344_aes));
      else
          return nullptr;
    case SSL_CURVE_P521_FRODO1344AES:
      if(OQS_KEM_alg_is_enabled(OQS_KEM_alg_frodokem_1344_aes))
          return UniquePtr<SSLKeyShare>(New<ClassicalWithOQSKeyShare>(SSL_CURVE_P521_FRODO1344AES, SSL_CURVE_SECP521R1, OQS_KEM_alg_frodokem_1344_aes));
      else
          return nullptr;
    case SSL_CURVE_FRODO1344SHAKE:
      if(OQS_KEM_alg_is_enabled(OQS_KEM_alg_frodokem_1344_shake))
          return UniquePtr<SSLKeyShare>(New<OQSKeyShare>(SSL_CURVE_FRODO1344SHAKE, OQS_KEM_alg_frodokem_1344_shake));
      else
          return nullptr;
    case SSL_CURVE_P521_FRODO1344SHAKE:
      if(OQS_KEM_alg_is_enabled(OQS_KEM_alg_frodokem_1344_shake))
          return UniquePtr<SSLKeyShare>(New<ClassicalWithOQSKeyShare>(SSL_CURVE_P521_FRODO1344SHAKE, SSL_CURVE_SECP521R1, OQS_KEM_alg_frodokem_1344_shake));
      else
          return nullptr;
    case SSL_CURVE_BIKEL1:
      if(OQS_KEM_alg_is_enabled(OQS_KEM_alg_bike_l1))
          return UniquePtr<SSLKeyShare>(New<OQSKeyShare>(SSL_CURVE_BIKEL1, OQS_KEM_alg_bike_l1));
      else
          return nullptr;
    case SSL_CURVE_P256_BIKEL1:
      if(OQS_KEM_alg_is_enabled(OQS_KEM_alg_bike_l1))
          return UniquePtr<SSLKeyShare>(New<ClassicalWithOQSKeyShare>(SSL_CURVE_P256_BIKEL1, SSL_CURVE_SECP256R1, OQS_KEM_alg_bike_l1));
      else
          return nullptr;
    case SSL_CURVE_BIKEL3:
      if(OQS_KEM_alg_is_enabled(OQS_KEM_alg_bike_l3))
          return UniquePtr<SSLKeyShare>(New<OQSKeyShare>(SSL_CURVE_BIKEL3, OQS_KEM_alg_bike_l3));
      else
          return nullptr;
    case SSL_CURVE_P384_BIKEL3:
      if(OQS_KEM_alg_is_enabled(OQS_KEM_alg_bike_l3))
          return UniquePtr<SSLKeyShare>(New<ClassicalWithOQSKeyShare>(SSL_CURVE_P384_BIKEL3, SSL_CURVE_SECP384R1, OQS_KEM_alg_bike_l3));
      else
          return nullptr;
    case SSL_CURVE_KYBER512:
      if(OQS_KEM_alg_is_enabled(OQS_KEM_alg_kyber_512))
          return UniquePtr<SSLKeyShare>(New<OQSKeyShare>(SSL_CURVE_KYBER512, OQS_KEM_alg_kyber_512));
      else
          return nullptr;
    case SSL_CURVE_P256_KYBER512:
      if(OQS_KEM_alg_is_enabled(OQS_KEM_alg_kyber_512))
          return UniquePtr<SSLKeyShare>(New<ClassicalWithOQSKeyShare>(SSL_CURVE_P256_KYBER512, SSL_CURVE_SECP256R1, OQS_KEM_alg_kyber_512));
      else
          return nullptr;
    case SSL_CURVE_KYBER768:
      if(OQS_KEM_alg_is_enabled(OQS_KEM_alg_kyber_768))
          return UniquePtr<SSLKeyShare>(New<OQSKeyShare>(SSL_CURVE_KYBER768, OQS_KEM_alg_kyber_768));
      else
          return nullptr;
    case SSL_CURVE_P384_KYBER768:
      if(OQS_KEM_alg_is_enabled(OQS_KEM_alg_kyber_768))
          return UniquePtr<SSLKeyShare>(New<ClassicalWithOQSKeyShare>(SSL_CURVE_P384_KYBER768, SSL_CURVE_SECP384R1, OQS_KEM_alg_kyber_768));
      else
          return nullptr;
    case SSL_CURVE_KYBER1024:
      if(OQS_KEM_alg_is_enabled(OQS_KEM_alg_kyber_1024))
          return UniquePtr<SSLKeyShare>(New<OQSKeyShare>(SSL_CURVE_KYBER1024, OQS_KEM_alg_kyber_1024));
      else
          return nullptr;
    case SSL_CURVE_P521_KYBER1024:
      if(OQS_KEM_alg_is_enabled(OQS_KEM_alg_kyber_1024))
          return UniquePtr<SSLKeyShare>(New<ClassicalWithOQSKeyShare>(SSL_CURVE_P521_KYBER1024, SSL_CURVE_SECP521R1, OQS_KEM_alg_kyber_1024));
      else
          return nullptr;
    case SSL_CURVE_NTRU_HPS2048509:
      if(OQS_KEM_alg_is_enabled(OQS_KEM_alg_ntru_hps2048509))
          return UniquePtr<SSLKeyShare>(New<OQSKeyShare>(SSL_CURVE_NTRU_HPS2048509, OQS_KEM_alg_ntru_hps2048509));
      else
          return nullptr;
    case SSL_CURVE_P256_NTRU_HPS2048509:
      if(OQS_KEM_alg_is_enabled(OQS_KEM_alg_ntru_hps2048509))
          return UniquePtr<SSLKeyShare>(New<ClassicalWithOQSKeyShare>(SSL_CURVE_P256_NTRU_HPS2048509, SSL_CURVE_SECP256R1, OQS_KEM_alg_ntru_hps2048509));
      else
          return nullptr;
    case SSL_CURVE_NTRU_HPS2048677:
      if(OQS_KEM_alg_is_enabled(OQS_KEM_alg_ntru_hps2048677))
          return UniquePtr<SSLKeyShare>(New<OQSKeyShare>(SSL_CURVE_NTRU_HPS2048677, OQS_KEM_alg_ntru_hps2048677));
      else
          return nullptr;
    case SSL_CURVE_P384_NTRU_HPS2048677:
      if(OQS_KEM_alg_is_enabled(OQS_KEM_alg_ntru_hps2048677))
          return UniquePtr<SSLKeyShare>(New<ClassicalWithOQSKeyShare>(SSL_CURVE_P384_NTRU_HPS2048677, SSL_CURVE_SECP384R1, OQS_KEM_alg_ntru_hps2048677));
      else
          return nullptr;
    case SSL_CURVE_NTRU_HPS4096821:
      if(OQS_KEM_alg_is_enabled(OQS_KEM_alg_ntru_hps4096821))
          return UniquePtr<SSLKeyShare>(New<OQSKeyShare>(SSL_CURVE_NTRU_HPS4096821, OQS_KEM_alg_ntru_hps4096821));
      else
          return nullptr;
    case SSL_CURVE_P521_NTRU_HPS4096821:
      if(OQS_KEM_alg_is_enabled(OQS_KEM_alg_ntru_hps4096821))
          return UniquePtr<SSLKeyShare>(New<ClassicalWithOQSKeyShare>(SSL_CURVE_P521_NTRU_HPS4096821, SSL_CURVE_SECP521R1, OQS_KEM_alg_ntru_hps4096821));
      else
          return nullptr;
    case SSL_CURVE_NTRU_HPS40961229:
      if(OQS_KEM_alg_is_enabled(OQS_KEM_alg_ntru_hps40961229))
          return UniquePtr<SSLKeyShare>(New<OQSKeyShare>(SSL_CURVE_NTRU_HPS40961229, OQS_KEM_alg_ntru_hps40961229));
      else
          return nullptr;
    case SSL_CURVE_P521_NTRU_HPS40961229:
      if(OQS_KEM_alg_is_enabled(OQS_KEM_alg_ntru_hps40961229))
          return UniquePtr<SSLKeyShare>(New<ClassicalWithOQSKeyShare>(SSL_CURVE_P521_NTRU_HPS40961229, SSL_CURVE_SECP521R1, OQS_KEM_alg_ntru_hps40961229));
      else
          return nullptr;
    case SSL_CURVE_NTRU_HRSS701:
      if(OQS_KEM_alg_is_enabled(OQS_KEM_alg_ntru_hrss701))
          return UniquePtr<SSLKeyShare>(New<OQSKeyShare>(SSL_CURVE_NTRU_HRSS701, OQS_KEM_alg_ntru_hrss701));
      else
          return nullptr;
    case SSL_CURVE_P384_NTRU_HRSS701:
      if(OQS_KEM_alg_is_enabled(OQS_KEM_alg_ntru_hrss701))
          return UniquePtr<SSLKeyShare>(New<ClassicalWithOQSKeyShare>(SSL_CURVE_P384_NTRU_HRSS701, SSL_CURVE_SECP384R1, OQS_KEM_alg_ntru_hrss701));
      else
          return nullptr;
    case SSL_CURVE_NTRU_HRSS1373:
      if(OQS_KEM_alg_is_enabled(OQS_KEM_alg_ntru_hrss1373))
          return UniquePtr<SSLKeyShare>(New<OQSKeyShare>(SSL_CURVE_NTRU_HRSS1373, OQS_KEM_alg_ntru_hrss1373));
      else
          return nullptr;
    case SSL_CURVE_P521_NTRU_HRSS1373:
      if(OQS_KEM_alg_is_enabled(OQS_KEM_alg_ntru_hrss1373))
          return UniquePtr<SSLKeyShare>(New<ClassicalWithOQSKeyShare>(SSL_CURVE_P521_NTRU_HRSS1373, SSL_CURVE_SECP521R1, OQS_KEM_alg_ntru_hrss1373));
      else
          return nullptr;
    case SSL_CURVE_KYBER90S512:
      if(OQS_KEM_alg_is_enabled(OQS_KEM_alg_kyber_512_90s))
          return UniquePtr<SSLKeyShare>(New<OQSKeyShare>(SSL_CURVE_KYBER90S512, OQS_KEM_alg_kyber_512_90s));
      else
          return nullptr;
    case SSL_CURVE_P256_KYBER90S512:
      if(OQS_KEM_alg_is_enabled(OQS_KEM_alg_kyber_512_90s))
          return UniquePtr<SSLKeyShare>(New<ClassicalWithOQSKeyShare>(SSL_CURVE_P256_KYBER90S512, SSL_CURVE_SECP256R1, OQS_KEM_alg_kyber_512_90s));
      else
          return nullptr;
    case SSL_CURVE_KYBER90S768:
      if(OQS_KEM_alg_is_enabled(OQS_KEM_alg_kyber_768_90s))
          return UniquePtr<SSLKeyShare>(New<OQSKeyShare>(SSL_CURVE_KYBER90S768, OQS_KEM_alg_kyber_768_90s));
      else
          return nullptr;
    case SSL_CURVE_P384_KYBER90S768:
      if(OQS_KEM_alg_is_enabled(OQS_KEM_alg_kyber_768_90s))
          return UniquePtr<SSLKeyShare>(New<ClassicalWithOQSKeyShare>(SSL_CURVE_P384_KYBER90S768, SSL_CURVE_SECP384R1, OQS_KEM_alg_kyber_768_90s));
      else
          return nullptr;
    case SSL_CURVE_KYBER90S1024:
      if(OQS_KEM_alg_is_enabled(OQS_KEM_alg_kyber_1024_90s))
          return UniquePtr<SSLKeyShare>(New<OQSKeyShare>(SSL_CURVE_KYBER90S1024, OQS_KEM_alg_kyber_1024_90s));
      else
          return nullptr;
    case SSL_CURVE_P521_KYBER90S1024:
      if(OQS_KEM_alg_is_enabled(OQS_KEM_alg_kyber_1024_90s))
          return UniquePtr<SSLKeyShare>(New<ClassicalWithOQSKeyShare>(SSL_CURVE_P521_KYBER90S1024, SSL_CURVE_SECP521R1, OQS_KEM_alg_kyber_1024_90s));
      else
          return nullptr;
    case SSL_CURVE_HQC128:
      if(OQS_KEM_alg_is_enabled(OQS_KEM_alg_hqc_128))
          return UniquePtr<SSLKeyShare>(New<OQSKeyShare>(SSL_CURVE_HQC128, OQS_KEM_alg_hqc_128));
      else
          return nullptr;
    case SSL_CURVE_P256_HQC128:
      if(OQS_KEM_alg_is_enabled(OQS_KEM_alg_hqc_128))
          return UniquePtr<SSLKeyShare>(New<ClassicalWithOQSKeyShare>(SSL_CURVE_P256_HQC128, SSL_CURVE_SECP256R1, OQS_KEM_alg_hqc_128));
      else
          return nullptr;
    case SSL_CURVE_HQC192:
      if(OQS_KEM_alg_is_enabled(OQS_KEM_alg_hqc_192))
          return UniquePtr<SSLKeyShare>(New<OQSKeyShare>(SSL_CURVE_HQC192, OQS_KEM_alg_hqc_192));
      else
          return nullptr;
    case SSL_CURVE_P384_HQC192:
      if(OQS_KEM_alg_is_enabled(OQS_KEM_alg_hqc_192))
          return UniquePtr<SSLKeyShare>(New<ClassicalWithOQSKeyShare>(SSL_CURVE_P384_HQC192, SSL_CURVE_SECP384R1, OQS_KEM_alg_hqc_192));
      else
          return nullptr;
    case SSL_CURVE_HQC256:
      if(OQS_KEM_alg_is_enabled(OQS_KEM_alg_hqc_256))
          return UniquePtr<SSLKeyShare>(New<OQSKeyShare>(SSL_CURVE_HQC256, OQS_KEM_alg_hqc_256));
      else
          return nullptr;
    case SSL_CURVE_P521_HQC256:
      if(OQS_KEM_alg_is_enabled(OQS_KEM_alg_hqc_256))
          return UniquePtr<SSLKeyShare>(New<ClassicalWithOQSKeyShare>(SSL_CURVE_P521_HQC256, SSL_CURVE_SECP521R1, OQS_KEM_alg_hqc_256));
      else
          return nullptr;
///// OQS_TEMPLATE_FRAGMENT_HANDLE_GROUP_IDS_END
    default:
      return nullptr;
  }
}

UniquePtr<SSLKeyShare> SSLKeyShare::Create(CBS *in) {
  uint64_t group;
  CBS private_key;
  if (!CBS_get_asn1_uint64(in, &group) || group > 0xffff ||
      !CBS_get_asn1(in, &private_key, CBS_ASN1_OCTETSTRING)) {
    return nullptr;
  }
  UniquePtr<SSLKeyShare> key_share = Create(static_cast<uint16_t>(group));
  if (!key_share || !key_share->DeserializePrivateKey(&private_key)) {
    return nullptr;
  }
  return key_share;
}

bool SSLKeyShare::Serialize(CBB *out) {
  CBB private_key;
  if (!CBB_add_asn1_uint64(out, GroupID()) ||
      !CBB_add_asn1(out, &private_key, CBS_ASN1_OCTETSTRING) ||
      !SerializePrivateKey(&private_key) ||  //
      !CBB_flush(out)) {
    return false;
  }
  return true;
}

bool SSLKeyShare::Accept(CBB *out_public_key, Array<uint8_t> *out_secret,
                         uint8_t *out_alert, Span<const uint8_t> peer_key) {
  *out_alert = SSL_AD_INTERNAL_ERROR;
  return Offer(out_public_key) &&
         Finish(out_secret, out_alert, peer_key);
}

bool ssl_nid_to_group_id(uint16_t *out_group_id, int nid) {
  for (const auto &group : kNamedGroups) {
    if (group.nid == nid) {
      *out_group_id = group.group_id;
      return true;
    }
  }
  return false;
}

bool ssl_name_to_group_id(uint16_t *out_group_id, const char *name, size_t len) {
  for (const auto &group : kNamedGroups) {
    if (len == strlen(group.name) &&
        !strncmp(group.name, name, len)) {
      *out_group_id = group.group_id;
      return true;
    }
    if (len == strlen(group.alias) &&
        !strncmp(group.alias, name, len)) {
      *out_group_id = group.group_id;
      return true;
    }
  }
  return false;
}

BSSL_NAMESPACE_END

using namespace bssl;

const char* SSL_get_curve_name(uint16_t group_id) {
  for (const auto &group : kNamedGroups) {
    if (group.group_id == group_id) {
      return group.name;
    }
  }
  return nullptr;
}<|MERGE_RESOLUTION|>--- conflicted
+++ resolved
@@ -292,7 +292,6 @@
   HRSS_private_key hrss_private_key_;
 };
 
-<<<<<<< HEAD
 // Class for key-exchange using OQS supplied
 // post-quantum algorithms.
 class OQSKeyShare : public SSLKeyShare {
@@ -570,10 +569,7 @@
   }
 };
 
-CONSTEXPR_ARRAY NamedGroup kNamedGroups[] = {
-=======
 constexpr NamedGroup kNamedGroups[] = {
->>>>>>> 5511fa83
     {NID_secp224r1, SSL_CURVE_SECP224R1, "P-224", "secp224r1"},
     {NID_X9_62_prime256v1, SSL_CURVE_SECP256R1, "P-256", "prime256v1"},
     {NID_secp384r1, SSL_CURVE_SECP384R1, "P-384", "secp384r1"},
