--- conflicted
+++ resolved
@@ -659,15 +659,9 @@
     // Decrypt the payload with the HPKE context from the first ClientHello.
     uint8_t alert = SSL_AD_DECODE_ERROR;
     bool unused;
-<<<<<<< HEAD
-    if (!ssl_client_hello_decrypt(hs->ech_hpke_ctx.get(),
-                                  &encoded_client_hello_inner, &unused,
-                                  &client_hello, payload)) {
-=======
     if (!ssl_client_hello_decrypt(hs, &alert, &unused,
                                   &hs->ech_client_hello_buf, &client_hello,
                                   payload)) {
->>>>>>> 5511fa83
       // Decryption failure is fatal in the second ClientHello.
       OPENSSL_PUT_ERROR(SSL, SSL_R_DECRYPTION_FAILED);
       ssl_send_alert(ssl, SSL3_AL_FATAL, alert);
