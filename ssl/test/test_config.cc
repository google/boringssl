--- conflicted
+++ resolved
@@ -115,6 +115,7 @@
     {"-renegotiate-explicit", &TestConfig::renegotiate_explicit},
     {"-forbid-renegotiation-after-handshake",
      &TestConfig::forbid_renegotiation_after_handshake},
+    {"-enable-all-curves", &TestConfig::enable_all_curves},
     {"-use-old-client-cert-callback",
      &TestConfig::use_old_client_cert_callback},
     {"-send-alert", &TestConfig::send_alert},
@@ -2125,7 +2126,7 @@
       }
     }
   }
-<<<<<<< HEAD
+
   if (enable_all_curves) {
     static const int kAllCurves[] = {
         NID_secp224r1, NID_X9_62_prime256v1, NID_secp384r1,
@@ -2176,8 +2177,7 @@
       return nullptr;
     }
   }
-=======
->>>>>>> 519c2986
+
   if (initial_timeout_duration_ms > 0) {
     DTLSv1_set_initial_timeout_duration(ssl.get(), initial_timeout_duration_ms);
   }
