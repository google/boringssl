--- conflicted
+++ resolved
@@ -17,40 +17,9 @@
   set(CMAKE_C_FLAGS "${CMAKE_C_FLAGS} -fvisibility=hidden -fno-common -std=c11")
 endif()
 
-<<<<<<< HEAD
 # pthread_rwlock_t requires a feature flag.
 if(NOT WIN32)
   set(CMAKE_C_FLAGS "${CMAKE_C_FLAGS} -D_XOPEN_SOURCE=700")
-=======
-  # In GCC, -Wmissing-declarations is the C++ spelling of -Wmissing-prototypes
-  # and using the wrong one is an error. In Clang, -Wmissing-prototypes is the
-  # spelling for both and -Wmissing-declarations is some other warning.
-  #
-  # https://gcc.gnu.org/onlinedocs/gcc-7.1.0/gcc/Warning-Options.html#Warning-Options
-  # https://clang.llvm.org/docs/DiagnosticsReference.html#wmissing-prototypes
-  # https://clang.llvm.org/docs/DiagnosticsReference.html#wmissing-declarations
-  if(CLANG)
-    set(CMAKE_CXX_FLAGS "${CMAKE_CXX_FLAGS} -Wmissing-prototypes")
-  endif()
-elseif(MSVC)
-  set(MSVC_DISABLED_WARNINGS_LIST
-      "C4100" # 'exarg' : unreferenced formal parameter
-      "C4127" # conditional expression is constant
-      # C4204 and C4221 are C89-only restrictions which were dropped in C99, but
-      # VS2017 warns about it. They can be removed when we require VS2019.
-      "C4204" # nonstandard extension used: non-constant aggregate initializer
-      "C4221" # nonstandard extension used : 'identifier' : cannot be
-              # initialized using address of automatic variable
-      "C4244" # 'function' : conversion from 'int' to 'uint8_t',
-              # possible loss of data
-      "C4267" # conversion from 'size_t' to 'int', possible loss of data
-      "C4706" # assignment within conditional expression
-      )
-  string(REPLACE "C" " -wd" MSVC_DISABLED_WARNINGS_STR
-                            ${MSVC_DISABLED_WARNINGS_LIST})
-  set(CMAKE_C_FLAGS   "-utf-8 -W4 -WX ${MSVC_DISABLED_WARNINGS_STR}")
-  set(CMAKE_CXX_FLAGS "-utf-8 -W4 -WX ${MSVC_DISABLED_WARNINGS_STR}")
->>>>>>> 45b8d7bb
 endif()
 
 if(WIN32)
@@ -59,6 +28,10 @@
   add_definitions(-DNOMINMAX)
   # Allow use of fopen.
   add_definitions(-D_CRT_SECURE_NO_WARNINGS)
+  # VS 2017 and higher supports STL-only warning suppressions.
+  # A bug in CMake < 3.13.0 may cause the space in this value to
+  # cause issues when building with NASM. In that case, update CMake.
+  add_definitions("-D_STL_EXTRA_DISABLED_WARNINGS=4774 4987")
 endif()
 
 add_definitions(-DBORINGSSL_IMPLEMENTATION)
@@ -154,6 +127,7 @@
   apple-aarch64/crypto/chacha/chacha-armv8.S
   apple-aarch64/crypto/cipher_extra/chacha20_poly1305_armv8.S
   apple-aarch64/crypto/fipsmodule/aesv8-armx64.S
+  apple-aarch64/crypto/fipsmodule/aesv8-gcm-armv8.S
   apple-aarch64/crypto/fipsmodule/armv8-mont.S
   apple-aarch64/crypto/fipsmodule/ghash-neon-armv8.S
   apple-aarch64/crypto/fipsmodule/ghashv8-armx64.S
@@ -230,6 +204,7 @@
   linux-aarch64/crypto/chacha/chacha-armv8.S
   linux-aarch64/crypto/cipher_extra/chacha20_poly1305_armv8.S
   linux-aarch64/crypto/fipsmodule/aesv8-armx64.S
+  linux-aarch64/crypto/fipsmodule/aesv8-gcm-armv8.S
   linux-aarch64/crypto/fipsmodule/armv8-mont.S
   linux-aarch64/crypto/fipsmodule/ghash-neon-armv8.S
   linux-aarch64/crypto/fipsmodule/ghashv8-armx64.S
@@ -317,6 +292,7 @@
   win-aarch64/crypto/chacha/chacha-armv8.S
   win-aarch64/crypto/cipher_extra/chacha20_poly1305_armv8.S
   win-aarch64/crypto/fipsmodule/aesv8-armx64.S
+  win-aarch64/crypto/fipsmodule/aesv8-gcm-armv8.S
   win-aarch64/crypto/fipsmodule/armv8-mont.S
   win-aarch64/crypto/fipsmodule/ghash-neon-armv8.S
   win-aarch64/crypto/fipsmodule/ghashv8-armx64.S
