--- conflicted
+++ resolved
@@ -132,11 +132,7 @@
 if(CMAKE_COMPILER_IS_GNUCXX OR CLANG)
   # Note clang-cl is odd and sets both CLANG and MSVC. We base our configuration
   # primarily on our normal Clang one.
-<<<<<<< HEAD
-  set(C_CXX_FLAGS "-Werror -Wformat=2 -Wsign-compare -Wmissing-field-initializers -Wwrite-strings -Wvla -Wshadow")
-=======
   set(C_CXX_FLAGS "-Werror -Wformat=2 -Wsign-compare -Wmissing-field-initializers -Wwrite-strings -Wvla -Wshadow -Wtype-limits")
->>>>>>> 5511fa83
   if(MSVC)
     # clang-cl sets different default warnings than clang. It also treats -Wall
     # as -Weverything, to match MSVC. Instead -W3 is the alias for -Wall.
@@ -276,13 +272,6 @@
   add_definitions("-D_STL_EXTRA_DISABLED_WARNINGS=4774 4987")
 endif()
 
-<<<<<<< HEAD
-if(CMAKE_COMPILER_IS_GNUCXX)
-  set(CMAKE_C_FLAGS "${CMAKE_C_FLAGS} -std=c11")
-endif()
-
-=======
->>>>>>> 5511fa83
 # pthread_rwlock_t on Linux requires a feature flag. We limit this to Linux
 # because, on Apple platforms, it instead disables APIs we use. See compat(5)
 # and sys/cdefs.h. Reportedly, FreeBSD also breaks when this is set. See
@@ -427,12 +416,6 @@
 
 function(go_executable dest package)
   set(godeps "${CMAKE_SOURCE_DIR}/util/godeps.go")
-<<<<<<< HEAD
-  if(CMAKE_VERSION VERSION_LESS "3.7" OR NOT CMAKE_GENERATOR STREQUAL "Ninja")
-    # The DEPFILE parameter to add_custom_command is new as of CMake 3.7 and
-    # only works with Ninja. Query the sources at configure time. Additionally,
-    # everything depends on go.mod. That affects what external packages to use.
-=======
   if(NOT CMAKE_GENERATOR STREQUAL "Ninja")
     # The DEPFILE parameter to add_custom_command only works with Ninja. Query
     # the sources at configure time. Additionally, everything depends on go.mod.
@@ -440,7 +423,6 @@
     #
     # TODO(davidben): Starting CMake 3.20, it also works with Make. Starting
     # 3.21, it works with Visual Studio and Xcode too.
->>>>>>> 5511fa83
     execute_process(COMMAND ${GO_EXECUTABLE} run ${godeps} -format cmake
                             -pkg ${package}
                     WORKING_DIRECTORY ${CMAKE_CURRENT_SOURCE_DIR}
@@ -579,10 +561,7 @@
   set_target_properties(libcxxabi PROPERTIES COMPILE_FLAGS "-Wno-missing-prototypes -Wno-implicit-fallthrough")
   # libc++abi depends on libc++ internal headers.
   set_property(TARGET libcxxabi APPEND PROPERTY INCLUDE_DIRECTORIES "${CMAKE_SOURCE_DIR}/util/bot/libcxx/src")
-<<<<<<< HEAD
-=======
   install(TARGETS libcxxabi EXPORT OpenSSLTargets)
->>>>>>> 5511fa83
 
   add_library(libcxx ${LIBCXX_SOURCES})
   if(ASAN OR MSAN OR TSAN)
@@ -687,11 +666,7 @@
   endif()
 endif()
 
-<<<<<<< HEAD
-if(UNIX AND NOT APPLE AND NOT ANDROID)
-=======
 if(CMAKE_SYSTEM_NAME STREQUAL "Linux")
->>>>>>> 5511fa83
   set(HANDSHAKER_ARGS "-handshaker-path" $<TARGET_FILE:handshaker>)
 endif()
 
