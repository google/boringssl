# Copyright (c) 2019 The Chromium Authors. All rights reserved.
# Use of this source code is governed by a BSD-style license that can be
# found in the LICENSE file.

# This file is created by generate_build_files.py. Do not edit manually.

cmake_minimum_required(VERSION 3.5)

project(BoringSSL LANGUAGES C CXX)

if(CMAKE_CXX_COMPILER_ID MATCHES "Clang")
  set(CLANG 1)
endif()

if(CMAKE_COMPILER_IS_GNUCXX OR CLANG)
  set(CMAKE_CXX_FLAGS "${CMAKE_CXX_FLAGS} -std=c++11 -fvisibility=hidden -fno-common -fno-exceptions -fno-rtti")
  if(APPLE)
    set(CMAKE_CXX_FLAGS "${CMAKE_CXX_FLAGS} -stdlib=libc++")
  endif()

  set(CMAKE_C_FLAGS "${CMAKE_C_FLAGS} -fvisibility=hidden -fno-common -std=c11")
endif()

# pthread_rwlock_t requires a feature flag.
if(NOT WIN32)
  set(CMAKE_C_FLAGS "${CMAKE_C_FLAGS} -D_XOPEN_SOURCE=700")
endif()

if(WIN32)
  add_definitions(-D_HAS_EXCEPTIONS=0)
  add_definitions(-DWIN32_LEAN_AND_MEAN)
  add_definitions(-DNOMINMAX)
  # Allow use of fopen.
  add_definitions(-D_CRT_SECURE_NO_WARNINGS)
  # VS 2017 and higher supports STL-only warning suppressions.
  # A bug in CMake < 3.13.0 may cause the space in this value to
  # cause issues when building with NASM. In that case, update CMake.
  add_definitions("-D_STL_EXTRA_DISABLED_WARNINGS=4774 4987")
endif()

add_definitions(-DBORINGSSL_IMPLEMENTATION)

<<<<<<< HEAD
=======
if(BUILD_SHARED_LIBS)
  add_definitions(-DBORINGSSL_SHARED_LIBRARY)
  # Enable position-independent code globally. This is needed because
  # some library targets are OBJECT libraries.
  set(CMAKE_POSITION_INDEPENDENT_CODE TRUE)
endif()

if(MSAN)
  if(NOT CLANG)
    message(FATAL_ERROR "Cannot enable MSAN unless using Clang")
  endif()

  if(ASAN)
    message(FATAL_ERROR "ASAN and MSAN are mutually exclusive")
  endif()

  set(CMAKE_C_FLAGS "${CMAKE_C_FLAGS} -fsanitize=memory -fsanitize-memory-track-origins -fno-omit-frame-pointer")
  set(CMAKE_CXX_FLAGS "${CMAKE_CXX_FLAGS} -fsanitize=memory -fsanitize-memory-track-origins -fno-omit-frame-pointer")
  set(CMAKE_ASM_FLAGS "${CMAKE_ASM_FLAGS} -fsanitize=memory -fsanitize-memory-track-origins -fno-omit-frame-pointer")
endif()

if(ASAN)
  if(NOT CLANG)
    message(FATAL_ERROR "Cannot enable ASAN unless using Clang")
  endif()

  set(CMAKE_C_FLAGS "${CMAKE_C_FLAGS} -fsanitize=address -fsanitize-address-use-after-scope -fno-omit-frame-pointer")
  set(CMAKE_CXX_FLAGS "${CMAKE_CXX_FLAGS} -fsanitize=address -fsanitize-address-use-after-scope -fno-omit-frame-pointer")
endif()

if(CFI)
  if(NOT CLANG)
    message(FATAL_ERROR "Cannot enable CFI unless using Clang")
  endif()

  set(CMAKE_C_FLAGS "${CMAKE_C_FLAGS} -fsanitize=cfi -fno-sanitize-trap=cfi -flto=thin")
  set(CMAKE_CXX_FLAGS "${CMAKE_CXX_FLAGS} -fsanitize=cfi -fno-sanitize-trap=cfi -flto=thin")
  # We use Chromium's copy of clang, which requires -fuse-ld=lld if building
  # with -flto. That, in turn, can't handle -ggdb.
  set(CMAKE_EXE_LINKER_FLAGS "${CMAKE_EXE_LINKER_FLAGS} -fuse-ld=lld")
  string(REPLACE "-ggdb" "-g" CMAKE_C_FLAGS "${CMAKE_C_FLAGS}")
  string(REPLACE "-ggdb" "-g" CMAKE_CXX_FLAGS "${CMAKE_CXX_FLAGS}")
  # -flto causes object files to contain LLVM bitcode. Mixing those with
  # assembly output in the same static library breaks the linker.
  set(OPENSSL_NO_ASM "1")
endif()

if(TSAN)
  if(NOT CLANG)
    message(FATAL_ERROR "Cannot enable TSAN unless using Clang")
  endif()

  set(CMAKE_C_FLAGS "${CMAKE_C_FLAGS} -fsanitize=thread")
  set(CMAKE_CXX_FLAGS "${CMAKE_CXX_FLAGS} -fsanitize=thread")
  set(CMAKE_EXE_LINKER_FLAGS "${CMAKE_EXE_LINKER_FLAGS} -fsanitize=thread")
endif()

if(UBSAN)
  if(NOT CLANG)
    message(FATAL_ERROR "Cannot enable UBSAN unless using Clang")
  endif()

  set(CMAKE_C_FLAGS "${CMAKE_C_FLAGS} -fsanitize=undefined")
  set(CMAKE_CXX_FLAGS "${CMAKE_CXX_FLAGS} -fsanitize=undefined")
  set(CMAKE_EXE_LINKER_FLAGS "${CMAKE_EXE_LINKER_FLAGS} -fsanitize=undefined")

  if(NOT UBSAN_RECOVER)
    set(CMAKE_C_FLAGS "${CMAKE_C_FLAGS} -fno-sanitize-recover=undefined")
    set(CMAKE_CXX_FLAGS "${CMAKE_CXX_FLAGS} -fno-sanitize-recover=undefined")
    set(CMAKE_EXE_LINKER_FLAGS "${CMAKE_EXE_LINKER_FLAGS} -fno-sanitize-recover=undefined")
  endif()
endif()

if(GCOV)
  set(CMAKE_C_FLAGS "${CMAKE_C_FLAGS} -fprofile-arcs -ftest-coverage")
  set(CMAKE_CXX_FLAGS "${CMAKE_CXX_FLAGS} -fprofile-arcs -ftest-coverage")
endif()

if(FIPS)
  add_definitions(-DBORINGSSL_FIPS)
  if(FIPS_BREAK_TEST)
    add_definitions("-DBORINGSSL_FIPS_BREAK_${FIPS_BREAK_TEST}=1")
  endif()
  # The FIPS integrity check does not work for ASan and MSan builds.
  if(NOT ASAN AND NOT MSAN)
    if(BUILD_SHARED_LIBS)
      set(FIPS_SHARED "1")
    else()
      set(FIPS_DELOCATE "1")
    endif()
  endif()
  if(FIPS_SHARED)
    # The Android CMake files set -ffunction-sections and -fdata-sections,
    # which is incompatible with FIPS_SHARED.
    set(CMAKE_C_FLAGS
        "${CMAKE_C_FLAGS} -fno-function-sections -fno-data-sections")
    set(CMAKE_CXX_FLAGS
        "${CMAKE_CXX_FLAGS} -fno-function-sections -fno-data-sections")
  endif()
endif()

if(OPENSSL_SMALL)
  add_definitions(-DOPENSSL_SMALL)
endif()

if(CONSTANT_TIME_VALIDATION)
  add_definitions(-DBORINGSSL_CONSTANT_TIME_VALIDATION)
  # Asserts will often test secret data.
  add_definitions(-DNDEBUG)
endif()

function(go_executable dest package)
  set(godeps "${CMAKE_SOURCE_DIR}/util/godeps.go")
  if(CMAKE_VERSION VERSION_LESS "3.7" OR NOT CMAKE_GENERATOR STREQUAL "Ninja")
    # The DEPFILE parameter to add_custom_command is new as of CMake 3.7 and
    # only works with Ninja. Query the sources at configure time. Additionally,
    # everything depends on go.mod. That affects what external packages to use.
    execute_process(COMMAND ${GO_EXECUTABLE} run ${godeps} -format cmake
                            -pkg ${package}
                    WORKING_DIRECTORY ${CMAKE_CURRENT_SOURCE_DIR}
                    OUTPUT_VARIABLE sources
                    RESULT_VARIABLE godeps_result)
    add_custom_command(OUTPUT ${dest}
                       COMMAND ${GO_EXECUTABLE} build
                               -o ${CMAKE_CURRENT_BINARY_DIR}/${dest} ${package}
                       WORKING_DIRECTORY ${CMAKE_CURRENT_SOURCE_DIR}
                       DEPENDS ${sources} ${CMAKE_SOURCE_DIR}/go.mod)
  else()
    # Ninja expects the target in the depfile to match the output. This is a
    # relative path from the build directory.
    string(LENGTH "${CMAKE_BINARY_DIR}" root_dir_length)
    math(EXPR root_dir_length "${root_dir_length} + 1")
    string(SUBSTRING "${CMAKE_CURRENT_BINARY_DIR}" ${root_dir_length} -1 target)
    set(target "${target}/${dest}")

    set(depfile "${CMAKE_CURRENT_BINARY_DIR}/${dest}.d")
    add_custom_command(OUTPUT ${dest}
                       COMMAND ${GO_EXECUTABLE} build
                               -o ${CMAKE_CURRENT_BINARY_DIR}/${dest} ${package}
                       COMMAND ${GO_EXECUTABLE} run ${godeps} -format depfile
                               -target ${target} -pkg ${package} -out ${depfile}
                       WORKING_DIRECTORY ${CMAKE_CURRENT_SOURCE_DIR}
                       DEPENDS ${godeps} ${CMAKE_SOURCE_DIR}/go.mod
                       DEPFILE ${depfile})
  endif()
endfunction()

>>>>>>> 7e265971
# CMake's iOS support uses Apple's multiple-architecture toolchain. It takes an
# architecture list from CMAKE_OSX_ARCHITECTURES, leaves CMAKE_SYSTEM_PROCESSOR
# alone, and expects all architecture-specific logic to be conditioned within
# the source files rather than the build. This does not work for our assembly
# files, so we fix CMAKE_SYSTEM_PROCESSOR and only support single-architecture
# builds.
if(NOT OPENSSL_NO_ASM AND CMAKE_OSX_ARCHITECTURES)
  list(LENGTH CMAKE_OSX_ARCHITECTURES NUM_ARCHES)
  if(NOT NUM_ARCHES EQUAL 1)
    message(FATAL_ERROR "Universal binaries not supported.")
  endif()
  list(GET CMAKE_OSX_ARCHITECTURES 0 CMAKE_SYSTEM_PROCESSOR)
endif()

if(OPENSSL_NO_ASM)
  add_definitions(-DOPENSSL_NO_ASM)
  set(ARCH "generic")
elseif(CMAKE_SYSTEM_PROCESSOR STREQUAL "x86_64")
  set(ARCH "x86_64")
elseif(CMAKE_SYSTEM_PROCESSOR STREQUAL "amd64")
  set(ARCH "x86_64")
elseif(CMAKE_SYSTEM_PROCESSOR STREQUAL "AMD64")
  # cmake reports AMD64 on Windows, but we might be building for 32-bit.
  if(CMAKE_SIZEOF_VOID_P EQUAL 8)
    set(ARCH "x86_64")
  else()
    set(ARCH "x86")
  endif()
elseif(CMAKE_SYSTEM_PROCESSOR STREQUAL "x86")
  set(ARCH "x86")
elseif(CMAKE_SYSTEM_PROCESSOR STREQUAL "i386")
  set(ARCH "x86")
elseif(CMAKE_SYSTEM_PROCESSOR STREQUAL "i686")
  set(ARCH "x86")
elseif(CMAKE_SYSTEM_PROCESSOR STREQUAL "aarch64")
  set(ARCH "aarch64")
<<<<<<< HEAD
elseif(${CMAKE_SYSTEM_PROCESSOR} STREQUAL "arm64")
=======
elseif(CMAKE_SYSTEM_PROCESSOR STREQUAL "ARM64")
  set(ARCH "aarch64")
elseif(CMAKE_SYSTEM_PROCESSOR STREQUAL "arm64")
>>>>>>> 7e265971
  set(ARCH "aarch64")
# Apple A12 Bionic chipset which is added in iPhone XS/XS Max/XR uses arm64e architecture.
elseif(CMAKE_SYSTEM_PROCESSOR STREQUAL "arm64e")
  set(ARCH "aarch64")
elseif(CMAKE_SYSTEM_PROCESSOR MATCHES "^arm*")
  set(ARCH "arm")
elseif(CMAKE_SYSTEM_PROCESSOR STREQUAL "mips")
  # Just to avoid the “unknown processor” error.
  set(ARCH "generic")
elseif(CMAKE_SYSTEM_PROCESSOR STREQUAL "ppc64le")
  set(ARCH "ppc64le")
else()
  message(FATAL_ERROR "Unknown processor:" ${CMAKE_SYSTEM_PROCESSOR})
endif()

<<<<<<< HEAD
if(NOT OPENSSL_NO_ASM)
  if(UNIX)
    enable_language(ASM)
=======
if(ANDROID AND NOT ANDROID_NDK_REVISION AND ARCH STREQUAL "arm")
  # The third-party Android-NDK CMake files somehow fail to set the -march flag
  # for assembly files. Without this flag, the compiler believes that it's
  # building for ARMv5.
  set(CMAKE_ASM_FLAGS "-march=${CMAKE_SYSTEM_PROCESSOR} ${CMAKE_ASM_FLAGS}")
endif()
>>>>>>> 7e265971

    # Clang's integerated assembler does not support debug symbols.
    if(NOT CMAKE_ASM_COMPILER_ID MATCHES "Clang")
      set(CMAKE_ASM_FLAGS "${CMAKE_ASM_FLAGS} -Wa,-g")
    endif()

    # CMake does not add -isysroot and -arch flags to assembly.
    if(APPLE)
      if(CMAKE_OSX_SYSROOT)
        set(CMAKE_ASM_FLAGS "${CMAKE_ASM_FLAGS} -isysroot \"${CMAKE_OSX_SYSROOT}\"")
      endif()
      foreach(arch ${CMAKE_OSX_ARCHITECTURES})
        set(CMAKE_ASM_FLAGS "${CMAKE_ASM_FLAGS} -arch ${arch}")
      endforeach()
    endif()
  else()
    set(CMAKE_ASM_NASM_FLAGS "${CMAKE_ASM_NASM_FLAGS} -gcv8")
    enable_language(ASM_NASM)
  endif()
endif()

if(BUILD_SHARED_LIBS)
  add_definitions(-DBORINGSSL_SHARED_LIBRARY)
  # Enable position-independent code globally. This is needed because
  # some library targets are OBJECT libraries.
  set(CMAKE_POSITION_INDEPENDENT_CODE TRUE)
endif()

include_directories(src/include)

set(
  CRYPTO_ios_aarch64_SOURCES

  ios-aarch64/crypto/chacha/chacha-armv8.S
  ios-aarch64/crypto/fipsmodule/aesv8-armx64.S
  ios-aarch64/crypto/fipsmodule/armv8-mont.S
  ios-aarch64/crypto/fipsmodule/ghash-neon-armv8.S
  ios-aarch64/crypto/fipsmodule/ghashv8-armx64.S
  ios-aarch64/crypto/fipsmodule/sha1-armv8.S
  ios-aarch64/crypto/fipsmodule/sha256-armv8.S
  ios-aarch64/crypto/fipsmodule/sha512-armv8.S
  ios-aarch64/crypto/fipsmodule/vpaes-armv8.S
  ios-aarch64/crypto/test/trampoline-armv8.S
)

set(
  CRYPTO_ios_arm_SOURCES

  ios-arm/crypto/chacha/chacha-armv4.S
  ios-arm/crypto/fipsmodule/aesv8-armx32.S
  ios-arm/crypto/fipsmodule/armv4-mont.S
  ios-arm/crypto/fipsmodule/bsaes-armv7.S
  ios-arm/crypto/fipsmodule/ghash-armv4.S
  ios-arm/crypto/fipsmodule/ghashv8-armx32.S
  ios-arm/crypto/fipsmodule/sha1-armv4-large.S
  ios-arm/crypto/fipsmodule/sha256-armv4.S
  ios-arm/crypto/fipsmodule/sha512-armv4.S
  ios-arm/crypto/fipsmodule/vpaes-armv7.S
  ios-arm/crypto/test/trampoline-armv4.S
)

set(
  CRYPTO_linux_aarch64_SOURCES

  linux-aarch64/crypto/chacha/chacha-armv8.S
  linux-aarch64/crypto/fipsmodule/aesv8-armx64.S
  linux-aarch64/crypto/fipsmodule/armv8-mont.S
  linux-aarch64/crypto/fipsmodule/ghash-neon-armv8.S
  linux-aarch64/crypto/fipsmodule/ghashv8-armx64.S
  linux-aarch64/crypto/fipsmodule/sha1-armv8.S
  linux-aarch64/crypto/fipsmodule/sha256-armv8.S
  linux-aarch64/crypto/fipsmodule/sha512-armv8.S
  linux-aarch64/crypto/fipsmodule/vpaes-armv8.S
  linux-aarch64/crypto/test/trampoline-armv8.S
)

set(
  CRYPTO_linux_arm_SOURCES

  linux-arm/crypto/chacha/chacha-armv4.S
  linux-arm/crypto/fipsmodule/aesv8-armx32.S
  linux-arm/crypto/fipsmodule/armv4-mont.S
  linux-arm/crypto/fipsmodule/bsaes-armv7.S
  linux-arm/crypto/fipsmodule/ghash-armv4.S
  linux-arm/crypto/fipsmodule/ghashv8-armx32.S
  linux-arm/crypto/fipsmodule/sha1-armv4-large.S
  linux-arm/crypto/fipsmodule/sha256-armv4.S
  linux-arm/crypto/fipsmodule/sha512-armv4.S
  linux-arm/crypto/fipsmodule/vpaes-armv7.S
  linux-arm/crypto/test/trampoline-armv4.S
  src/crypto/curve25519/asm/x25519-asm-arm.S
  src/crypto/poly1305/poly1305_arm_asm.S
)

set(
  CRYPTO_linux_ppc64le_SOURCES

  linux-ppc64le/crypto/fipsmodule/aesp8-ppc.S
  linux-ppc64le/crypto/fipsmodule/ghashp8-ppc.S
  linux-ppc64le/crypto/test/trampoline-ppc.S
)

set(
  CRYPTO_linux_x86_SOURCES

  linux-x86/crypto/chacha/chacha-x86.S
  linux-x86/crypto/fipsmodule/aesni-x86.S
  linux-x86/crypto/fipsmodule/bn-586.S
  linux-x86/crypto/fipsmodule/co-586.S
  linux-x86/crypto/fipsmodule/ghash-ssse3-x86.S
  linux-x86/crypto/fipsmodule/ghash-x86.S
  linux-x86/crypto/fipsmodule/md5-586.S
  linux-x86/crypto/fipsmodule/sha1-586.S
  linux-x86/crypto/fipsmodule/sha256-586.S
  linux-x86/crypto/fipsmodule/sha512-586.S
  linux-x86/crypto/fipsmodule/vpaes-x86.S
  linux-x86/crypto/fipsmodule/x86-mont.S
  linux-x86/crypto/test/trampoline-x86.S
)

set(
  CRYPTO_linux_x86_64_SOURCES

  linux-x86_64/crypto/chacha/chacha-x86_64.S
  linux-x86_64/crypto/cipher_extra/aes128gcmsiv-x86_64.S
  linux-x86_64/crypto/cipher_extra/chacha20_poly1305_x86_64.S
  linux-x86_64/crypto/fipsmodule/aesni-gcm-x86_64.S
  linux-x86_64/crypto/fipsmodule/aesni-x86_64.S
  linux-x86_64/crypto/fipsmodule/ghash-ssse3-x86_64.S
  linux-x86_64/crypto/fipsmodule/ghash-x86_64.S
  linux-x86_64/crypto/fipsmodule/md5-x86_64.S
  linux-x86_64/crypto/fipsmodule/p256-x86_64-asm.S
  linux-x86_64/crypto/fipsmodule/p256_beeu-x86_64-asm.S
  linux-x86_64/crypto/fipsmodule/rdrand-x86_64.S
  linux-x86_64/crypto/fipsmodule/rsaz-avx2.S
  linux-x86_64/crypto/fipsmodule/sha1-x86_64.S
  linux-x86_64/crypto/fipsmodule/sha256-x86_64.S
  linux-x86_64/crypto/fipsmodule/sha512-x86_64.S
  linux-x86_64/crypto/fipsmodule/vpaes-x86_64.S
  linux-x86_64/crypto/fipsmodule/x86_64-mont.S
  linux-x86_64/crypto/fipsmodule/x86_64-mont5.S
  linux-x86_64/crypto/test/trampoline-x86_64.S
  src/crypto/hrss/asm/poly_rq_mul.S
)

set(
  CRYPTO_mac_x86_SOURCES

  mac-x86/crypto/chacha/chacha-x86.S
  mac-x86/crypto/fipsmodule/aesni-x86.S
  mac-x86/crypto/fipsmodule/bn-586.S
  mac-x86/crypto/fipsmodule/co-586.S
  mac-x86/crypto/fipsmodule/ghash-ssse3-x86.S
  mac-x86/crypto/fipsmodule/ghash-x86.S
  mac-x86/crypto/fipsmodule/md5-586.S
  mac-x86/crypto/fipsmodule/sha1-586.S
  mac-x86/crypto/fipsmodule/sha256-586.S
  mac-x86/crypto/fipsmodule/sha512-586.S
  mac-x86/crypto/fipsmodule/vpaes-x86.S
  mac-x86/crypto/fipsmodule/x86-mont.S
  mac-x86/crypto/test/trampoline-x86.S
)

set(
  CRYPTO_mac_x86_64_SOURCES

  mac-x86_64/crypto/chacha/chacha-x86_64.S
  mac-x86_64/crypto/cipher_extra/aes128gcmsiv-x86_64.S
  mac-x86_64/crypto/cipher_extra/chacha20_poly1305_x86_64.S
  mac-x86_64/crypto/fipsmodule/aesni-gcm-x86_64.S
  mac-x86_64/crypto/fipsmodule/aesni-x86_64.S
  mac-x86_64/crypto/fipsmodule/ghash-ssse3-x86_64.S
  mac-x86_64/crypto/fipsmodule/ghash-x86_64.S
  mac-x86_64/crypto/fipsmodule/md5-x86_64.S
  mac-x86_64/crypto/fipsmodule/p256-x86_64-asm.S
  mac-x86_64/crypto/fipsmodule/p256_beeu-x86_64-asm.S
  mac-x86_64/crypto/fipsmodule/rdrand-x86_64.S
  mac-x86_64/crypto/fipsmodule/rsaz-avx2.S
  mac-x86_64/crypto/fipsmodule/sha1-x86_64.S
  mac-x86_64/crypto/fipsmodule/sha256-x86_64.S
  mac-x86_64/crypto/fipsmodule/sha512-x86_64.S
  mac-x86_64/crypto/fipsmodule/vpaes-x86_64.S
  mac-x86_64/crypto/fipsmodule/x86_64-mont.S
  mac-x86_64/crypto/fipsmodule/x86_64-mont5.S
  mac-x86_64/crypto/test/trampoline-x86_64.S
)

set(
  CRYPTO_win_aarch64_SOURCES

  win-aarch64/crypto/chacha/chacha-armv8.S
  win-aarch64/crypto/fipsmodule/aesv8-armx64.S
  win-aarch64/crypto/fipsmodule/armv8-mont.S
  win-aarch64/crypto/fipsmodule/ghash-neon-armv8.S
  win-aarch64/crypto/fipsmodule/ghashv8-armx64.S
  win-aarch64/crypto/fipsmodule/sha1-armv8.S
  win-aarch64/crypto/fipsmodule/sha256-armv8.S
  win-aarch64/crypto/fipsmodule/sha512-armv8.S
  win-aarch64/crypto/fipsmodule/vpaes-armv8.S
  win-aarch64/crypto/test/trampoline-armv8.S
)

set(
  CRYPTO_win_x86_SOURCES

  win-x86/crypto/chacha/chacha-x86.asm
  win-x86/crypto/fipsmodule/aesni-x86.asm
  win-x86/crypto/fipsmodule/bn-586.asm
  win-x86/crypto/fipsmodule/co-586.asm
  win-x86/crypto/fipsmodule/ghash-ssse3-x86.asm
  win-x86/crypto/fipsmodule/ghash-x86.asm
  win-x86/crypto/fipsmodule/md5-586.asm
  win-x86/crypto/fipsmodule/sha1-586.asm
  win-x86/crypto/fipsmodule/sha256-586.asm
  win-x86/crypto/fipsmodule/sha512-586.asm
  win-x86/crypto/fipsmodule/vpaes-x86.asm
  win-x86/crypto/fipsmodule/x86-mont.asm
  win-x86/crypto/test/trampoline-x86.asm
)

set(
  CRYPTO_win_x86_64_SOURCES

  win-x86_64/crypto/chacha/chacha-x86_64.asm
  win-x86_64/crypto/cipher_extra/aes128gcmsiv-x86_64.asm
  win-x86_64/crypto/cipher_extra/chacha20_poly1305_x86_64.asm
  win-x86_64/crypto/fipsmodule/aesni-gcm-x86_64.asm
  win-x86_64/crypto/fipsmodule/aesni-x86_64.asm
  win-x86_64/crypto/fipsmodule/ghash-ssse3-x86_64.asm
  win-x86_64/crypto/fipsmodule/ghash-x86_64.asm
  win-x86_64/crypto/fipsmodule/md5-x86_64.asm
  win-x86_64/crypto/fipsmodule/p256-x86_64-asm.asm
  win-x86_64/crypto/fipsmodule/p256_beeu-x86_64-asm.asm
  win-x86_64/crypto/fipsmodule/rdrand-x86_64.asm
  win-x86_64/crypto/fipsmodule/rsaz-avx2.asm
  win-x86_64/crypto/fipsmodule/sha1-x86_64.asm
  win-x86_64/crypto/fipsmodule/sha256-x86_64.asm
  win-x86_64/crypto/fipsmodule/sha512-x86_64.asm
  win-x86_64/crypto/fipsmodule/vpaes-x86_64.asm
  win-x86_64/crypto/fipsmodule/x86_64-mont.asm
  win-x86_64/crypto/fipsmodule/x86_64-mont5.asm
  win-x86_64/crypto/test/trampoline-x86_64.asm
)

if(APPLE AND ${ARCH} STREQUAL "aarch64")
  set(CRYPTO_ARCH_SOURCES ${CRYPTO_ios_aarch64_SOURCES})
elseif(APPLE AND ${ARCH} STREQUAL "arm")
  set(CRYPTO_ARCH_SOURCES ${CRYPTO_ios_arm_SOURCES})
elseif(APPLE)
  set(CRYPTO_ARCH_SOURCES ${CRYPTO_mac_${ARCH}_SOURCES})
elseif(UNIX)
  set(CRYPTO_ARCH_SOURCES ${CRYPTO_linux_${ARCH}_SOURCES})
elseif(WIN32)
  set(CRYPTO_ARCH_SOURCES ${CRYPTO_win_${ARCH}_SOURCES})
endif()

add_library(
  crypto

  ${CRYPTO_ARCH_SOURCES}
  err_data.c
  src/crypto/asn1/a_bitstr.c
  src/crypto/asn1/a_bool.c
  src/crypto/asn1/a_d2i_fp.c
  src/crypto/asn1/a_dup.c
  src/crypto/asn1/a_enum.c
  src/crypto/asn1/a_gentm.c
  src/crypto/asn1/a_i2d_fp.c
  src/crypto/asn1/a_int.c
  src/crypto/asn1/a_mbstr.c
  src/crypto/asn1/a_object.c
  src/crypto/asn1/a_octet.c
  src/crypto/asn1/a_print.c
  src/crypto/asn1/a_strnid.c
  src/crypto/asn1/a_time.c
  src/crypto/asn1/a_type.c
  src/crypto/asn1/a_utctm.c
  src/crypto/asn1/a_utf8.c
  src/crypto/asn1/asn1_lib.c
  src/crypto/asn1/asn1_par.c
  src/crypto/asn1/asn_pack.c
  src/crypto/asn1/f_enum.c
  src/crypto/asn1/f_int.c
  src/crypto/asn1/f_string.c
  src/crypto/asn1/tasn_dec.c
  src/crypto/asn1/tasn_enc.c
  src/crypto/asn1/tasn_fre.c
  src/crypto/asn1/tasn_new.c
  src/crypto/asn1/tasn_typ.c
  src/crypto/asn1/tasn_utl.c
  src/crypto/asn1/time_support.c
  src/crypto/base64/base64.c
  src/crypto/bio/bio.c
  src/crypto/bio/bio_mem.c
  src/crypto/bio/connect.c
  src/crypto/bio/fd.c
  src/crypto/bio/file.c
  src/crypto/bio/hexdump.c
  src/crypto/bio/pair.c
  src/crypto/bio/printf.c
  src/crypto/bio/socket.c
  src/crypto/bio/socket_helper.c
  src/crypto/blake2/blake2.c
  src/crypto/bn_extra/bn_asn1.c
  src/crypto/bn_extra/convert.c
  src/crypto/buf/buf.c
  src/crypto/bytestring/asn1_compat.c
  src/crypto/bytestring/ber.c
  src/crypto/bytestring/cbb.c
  src/crypto/bytestring/cbs.c
  src/crypto/bytestring/unicode.c
  src/crypto/chacha/chacha.c
  src/crypto/cipher_extra/cipher_extra.c
  src/crypto/cipher_extra/derive_key.c
  src/crypto/cipher_extra/e_aesccm.c
  src/crypto/cipher_extra/e_aesctrhmac.c
  src/crypto/cipher_extra/e_aesgcmsiv.c
  src/crypto/cipher_extra/e_chacha20poly1305.c
  src/crypto/cipher_extra/e_null.c
  src/crypto/cipher_extra/e_rc2.c
  src/crypto/cipher_extra/e_rc4.c
  src/crypto/cipher_extra/e_tls.c
  src/crypto/cipher_extra/tls_cbc.c
  src/crypto/cmac/cmac.c
  src/crypto/conf/conf.c
  src/crypto/cpu-aarch64-fuchsia.c
  src/crypto/cpu-aarch64-linux.c
  src/crypto/cpu-aarch64-win.c
  src/crypto/cpu-arm-linux.c
  src/crypto/cpu-arm.c
  src/crypto/cpu-intel.c
  src/crypto/cpu-ppc64le.c
  src/crypto/crypto.c
  src/crypto/curve25519/curve25519.c
  src/crypto/curve25519/spake25519.c
  src/crypto/dh_extra/dh_asn1.c
  src/crypto/dh_extra/params.c
  src/crypto/digest_extra/digest_extra.c
  src/crypto/dsa/dsa.c
  src/crypto/dsa/dsa_asn1.c
  src/crypto/ec_extra/ec_asn1.c
  src/crypto/ec_extra/ec_derive.c
  src/crypto/ec_extra/hash_to_curve.c
  src/crypto/ecdh_extra/ecdh_extra.c
  src/crypto/ecdsa_extra/ecdsa_asn1.c
  src/crypto/engine/engine.c
  src/crypto/err/err.c
  src/crypto/evp/digestsign.c
  src/crypto/evp/evp.c
  src/crypto/evp/evp_asn1.c
  src/crypto/evp/evp_ctx.c
  src/crypto/evp/p_dsa_asn1.c
  src/crypto/evp/p_ec.c
  src/crypto/evp/p_ec_asn1.c
  src/crypto/evp/p_ed25519.c
  src/crypto/evp/p_ed25519_asn1.c
  src/crypto/evp/p_rsa.c
  src/crypto/evp/p_rsa_asn1.c
  src/crypto/evp/p_x25519.c
  src/crypto/evp/p_x25519_asn1.c
  src/crypto/evp/pbkdf.c
  src/crypto/evp/print.c
  src/crypto/evp/scrypt.c
  src/crypto/evp/sign.c
  src/crypto/ex_data.c
  src/crypto/fipsmodule/bcm.c
  src/crypto/fipsmodule/fips_shared_support.c
  src/crypto/hkdf/hkdf.c
  src/crypto/hpke/hpke.c
  src/crypto/hrss/hrss.c
  src/crypto/lhash/lhash.c
  src/crypto/mem.c
  src/crypto/obj/obj.c
  src/crypto/obj/obj_xref.c
  src/crypto/pem/pem_all.c
  src/crypto/pem/pem_info.c
  src/crypto/pem/pem_lib.c
  src/crypto/pem/pem_oth.c
  src/crypto/pem/pem_pk8.c
  src/crypto/pem/pem_pkey.c
  src/crypto/pem/pem_x509.c
  src/crypto/pem/pem_xaux.c
  src/crypto/pkcs7/pkcs7.c
  src/crypto/pkcs7/pkcs7_x509.c
  src/crypto/pkcs8/p5_pbev2.c
  src/crypto/pkcs8/pkcs8.c
  src/crypto/pkcs8/pkcs8_x509.c
  src/crypto/poly1305/poly1305.c
  src/crypto/poly1305/poly1305_arm.c
  src/crypto/poly1305/poly1305_vec.c
  src/crypto/pool/pool.c
  src/crypto/rand_extra/deterministic.c
  src/crypto/rand_extra/forkunsafe.c
  src/crypto/rand_extra/fuchsia.c
  src/crypto/rand_extra/passive.c
  src/crypto/rand_extra/rand_extra.c
  src/crypto/rand_extra/windows.c
  src/crypto/rc4/rc4.c
  src/crypto/refcount_c11.c
  src/crypto/refcount_lock.c
  src/crypto/rsa_extra/rsa_asn1.c
  src/crypto/rsa_extra/rsa_print.c
  src/crypto/siphash/siphash.c
  src/crypto/stack/stack.c
  src/crypto/thread.c
  src/crypto/thread_none.c
  src/crypto/thread_pthread.c
  src/crypto/thread_win.c
  src/crypto/trust_token/pmbtoken.c
  src/crypto/trust_token/trust_token.c
  src/crypto/trust_token/voprf.c
  src/crypto/x509/a_digest.c
  src/crypto/x509/a_sign.c
  src/crypto/x509/a_strex.c
  src/crypto/x509/a_verify.c
  src/crypto/x509/algorithm.c
  src/crypto/x509/asn1_gen.c
  src/crypto/x509/by_dir.c
  src/crypto/x509/by_file.c
  src/crypto/x509/i2d_pr.c
  src/crypto/x509/rsa_pss.c
  src/crypto/x509/t_crl.c
  src/crypto/x509/t_req.c
  src/crypto/x509/t_x509.c
  src/crypto/x509/t_x509a.c
  src/crypto/x509/x509.c
  src/crypto/x509/x509_att.c
  src/crypto/x509/x509_cmp.c
  src/crypto/x509/x509_d2.c
  src/crypto/x509/x509_def.c
  src/crypto/x509/x509_ext.c
  src/crypto/x509/x509_lu.c
  src/crypto/x509/x509_obj.c
  src/crypto/x509/x509_req.c
  src/crypto/x509/x509_set.c
  src/crypto/x509/x509_trs.c
  src/crypto/x509/x509_txt.c
  src/crypto/x509/x509_v3.c
  src/crypto/x509/x509_vfy.c
  src/crypto/x509/x509_vpm.c
  src/crypto/x509/x509cset.c
  src/crypto/x509/x509name.c
  src/crypto/x509/x509rset.c
  src/crypto/x509/x509spki.c
  src/crypto/x509/x_algor.c
  src/crypto/x509/x_all.c
  src/crypto/x509/x_attrib.c
  src/crypto/x509/x_crl.c
  src/crypto/x509/x_exten.c
  src/crypto/x509/x_info.c
  src/crypto/x509/x_name.c
  src/crypto/x509/x_pkey.c
  src/crypto/x509/x_pubkey.c
  src/crypto/x509/x_req.c
  src/crypto/x509/x_sig.c
  src/crypto/x509/x_spki.c
  src/crypto/x509/x_val.c
  src/crypto/x509/x_x509.c
  src/crypto/x509/x_x509a.c
  src/crypto/x509v3/pcy_cache.c
  src/crypto/x509v3/pcy_data.c
  src/crypto/x509v3/pcy_lib.c
  src/crypto/x509v3/pcy_map.c
  src/crypto/x509v3/pcy_node.c
  src/crypto/x509v3/pcy_tree.c
  src/crypto/x509v3/v3_akey.c
  src/crypto/x509v3/v3_akeya.c
  src/crypto/x509v3/v3_alt.c
  src/crypto/x509v3/v3_bcons.c
  src/crypto/x509v3/v3_bitst.c
  src/crypto/x509v3/v3_conf.c
  src/crypto/x509v3/v3_cpols.c
  src/crypto/x509v3/v3_crld.c
  src/crypto/x509v3/v3_enum.c
  src/crypto/x509v3/v3_extku.c
  src/crypto/x509v3/v3_genn.c
  src/crypto/x509v3/v3_ia5.c
  src/crypto/x509v3/v3_info.c
  src/crypto/x509v3/v3_int.c
  src/crypto/x509v3/v3_lib.c
  src/crypto/x509v3/v3_ncons.c
  src/crypto/x509v3/v3_ocsp.c
  src/crypto/x509v3/v3_pci.c
  src/crypto/x509v3/v3_pcia.c
  src/crypto/x509v3/v3_pcons.c
  src/crypto/x509v3/v3_pmaps.c
  src/crypto/x509v3/v3_prn.c
  src/crypto/x509v3/v3_purp.c
  src/crypto/x509v3/v3_skey.c
  src/crypto/x509v3/v3_utl.c
)

add_library(
  ssl

  src/ssl/bio_ssl.cc
  src/ssl/d1_both.cc
  src/ssl/d1_lib.cc
  src/ssl/d1_pkt.cc
  src/ssl/d1_srtp.cc
  src/ssl/dtls_method.cc
  src/ssl/dtls_record.cc
  src/ssl/encrypted_client_hello.cc
  src/ssl/extensions.cc
  src/ssl/handoff.cc
  src/ssl/handshake.cc
  src/ssl/handshake_client.cc
  src/ssl/handshake_server.cc
  src/ssl/s3_both.cc
  src/ssl/s3_lib.cc
  src/ssl/s3_pkt.cc
  src/ssl/ssl_aead_ctx.cc
  src/ssl/ssl_asn1.cc
  src/ssl/ssl_buffer.cc
  src/ssl/ssl_cert.cc
  src/ssl/ssl_cipher.cc
  src/ssl/ssl_file.cc
  src/ssl/ssl_key_share.cc
  src/ssl/ssl_lib.cc
  src/ssl/ssl_privkey.cc
  src/ssl/ssl_session.cc
  src/ssl/ssl_stat.cc
  src/ssl/ssl_transcript.cc
  src/ssl/ssl_versions.cc
  src/ssl/ssl_x509.cc
  src/ssl/t1_enc.cc
  src/ssl/tls13_both.cc
  src/ssl/tls13_client.cc
  src/ssl/tls13_enc.cc
  src/ssl/tls13_server.cc
  src/ssl/tls_method.cc
  src/ssl/tls_record.cc
)

add_executable(
  bssl

  src/tool/args.cc
  src/tool/ciphers.cc
  src/tool/client.cc
  src/tool/const.cc
  src/tool/digest.cc
  src/tool/fd.cc
  src/tool/file.cc
  src/tool/generate_ech.cc
  src/tool/generate_ed25519.cc
  src/tool/genrsa.cc
  src/tool/pkcs12.cc
  src/tool/rand.cc
  src/tool/server.cc
  src/tool/sign.cc
  src/tool/speed.cc
  src/tool/tool.cc
  src/tool/transport_common.cc
)

target_link_libraries(bssl ssl crypto)

if(NOT WIN32 AND NOT ANDROID)
  target_link_libraries(crypto pthread)
endif()

if(WIN32)
  target_link_libraries(bssl ws2_32)
endif()
<|MERGE_RESOLUTION|>--- conflicted
+++ resolved
@@ -40,156 +40,6 @@
 
 add_definitions(-DBORINGSSL_IMPLEMENTATION)
 
-<<<<<<< HEAD
-=======
-if(BUILD_SHARED_LIBS)
-  add_definitions(-DBORINGSSL_SHARED_LIBRARY)
-  # Enable position-independent code globally. This is needed because
-  # some library targets are OBJECT libraries.
-  set(CMAKE_POSITION_INDEPENDENT_CODE TRUE)
-endif()
-
-if(MSAN)
-  if(NOT CLANG)
-    message(FATAL_ERROR "Cannot enable MSAN unless using Clang")
-  endif()
-
-  if(ASAN)
-    message(FATAL_ERROR "ASAN and MSAN are mutually exclusive")
-  endif()
-
-  set(CMAKE_C_FLAGS "${CMAKE_C_FLAGS} -fsanitize=memory -fsanitize-memory-track-origins -fno-omit-frame-pointer")
-  set(CMAKE_CXX_FLAGS "${CMAKE_CXX_FLAGS} -fsanitize=memory -fsanitize-memory-track-origins -fno-omit-frame-pointer")
-  set(CMAKE_ASM_FLAGS "${CMAKE_ASM_FLAGS} -fsanitize=memory -fsanitize-memory-track-origins -fno-omit-frame-pointer")
-endif()
-
-if(ASAN)
-  if(NOT CLANG)
-    message(FATAL_ERROR "Cannot enable ASAN unless using Clang")
-  endif()
-
-  set(CMAKE_C_FLAGS "${CMAKE_C_FLAGS} -fsanitize=address -fsanitize-address-use-after-scope -fno-omit-frame-pointer")
-  set(CMAKE_CXX_FLAGS "${CMAKE_CXX_FLAGS} -fsanitize=address -fsanitize-address-use-after-scope -fno-omit-frame-pointer")
-endif()
-
-if(CFI)
-  if(NOT CLANG)
-    message(FATAL_ERROR "Cannot enable CFI unless using Clang")
-  endif()
-
-  set(CMAKE_C_FLAGS "${CMAKE_C_FLAGS} -fsanitize=cfi -fno-sanitize-trap=cfi -flto=thin")
-  set(CMAKE_CXX_FLAGS "${CMAKE_CXX_FLAGS} -fsanitize=cfi -fno-sanitize-trap=cfi -flto=thin")
-  # We use Chromium's copy of clang, which requires -fuse-ld=lld if building
-  # with -flto. That, in turn, can't handle -ggdb.
-  set(CMAKE_EXE_LINKER_FLAGS "${CMAKE_EXE_LINKER_FLAGS} -fuse-ld=lld")
-  string(REPLACE "-ggdb" "-g" CMAKE_C_FLAGS "${CMAKE_C_FLAGS}")
-  string(REPLACE "-ggdb" "-g" CMAKE_CXX_FLAGS "${CMAKE_CXX_FLAGS}")
-  # -flto causes object files to contain LLVM bitcode. Mixing those with
-  # assembly output in the same static library breaks the linker.
-  set(OPENSSL_NO_ASM "1")
-endif()
-
-if(TSAN)
-  if(NOT CLANG)
-    message(FATAL_ERROR "Cannot enable TSAN unless using Clang")
-  endif()
-
-  set(CMAKE_C_FLAGS "${CMAKE_C_FLAGS} -fsanitize=thread")
-  set(CMAKE_CXX_FLAGS "${CMAKE_CXX_FLAGS} -fsanitize=thread")
-  set(CMAKE_EXE_LINKER_FLAGS "${CMAKE_EXE_LINKER_FLAGS} -fsanitize=thread")
-endif()
-
-if(UBSAN)
-  if(NOT CLANG)
-    message(FATAL_ERROR "Cannot enable UBSAN unless using Clang")
-  endif()
-
-  set(CMAKE_C_FLAGS "${CMAKE_C_FLAGS} -fsanitize=undefined")
-  set(CMAKE_CXX_FLAGS "${CMAKE_CXX_FLAGS} -fsanitize=undefined")
-  set(CMAKE_EXE_LINKER_FLAGS "${CMAKE_EXE_LINKER_FLAGS} -fsanitize=undefined")
-
-  if(NOT UBSAN_RECOVER)
-    set(CMAKE_C_FLAGS "${CMAKE_C_FLAGS} -fno-sanitize-recover=undefined")
-    set(CMAKE_CXX_FLAGS "${CMAKE_CXX_FLAGS} -fno-sanitize-recover=undefined")
-    set(CMAKE_EXE_LINKER_FLAGS "${CMAKE_EXE_LINKER_FLAGS} -fno-sanitize-recover=undefined")
-  endif()
-endif()
-
-if(GCOV)
-  set(CMAKE_C_FLAGS "${CMAKE_C_FLAGS} -fprofile-arcs -ftest-coverage")
-  set(CMAKE_CXX_FLAGS "${CMAKE_CXX_FLAGS} -fprofile-arcs -ftest-coverage")
-endif()
-
-if(FIPS)
-  add_definitions(-DBORINGSSL_FIPS)
-  if(FIPS_BREAK_TEST)
-    add_definitions("-DBORINGSSL_FIPS_BREAK_${FIPS_BREAK_TEST}=1")
-  endif()
-  # The FIPS integrity check does not work for ASan and MSan builds.
-  if(NOT ASAN AND NOT MSAN)
-    if(BUILD_SHARED_LIBS)
-      set(FIPS_SHARED "1")
-    else()
-      set(FIPS_DELOCATE "1")
-    endif()
-  endif()
-  if(FIPS_SHARED)
-    # The Android CMake files set -ffunction-sections and -fdata-sections,
-    # which is incompatible with FIPS_SHARED.
-    set(CMAKE_C_FLAGS
-        "${CMAKE_C_FLAGS} -fno-function-sections -fno-data-sections")
-    set(CMAKE_CXX_FLAGS
-        "${CMAKE_CXX_FLAGS} -fno-function-sections -fno-data-sections")
-  endif()
-endif()
-
-if(OPENSSL_SMALL)
-  add_definitions(-DOPENSSL_SMALL)
-endif()
-
-if(CONSTANT_TIME_VALIDATION)
-  add_definitions(-DBORINGSSL_CONSTANT_TIME_VALIDATION)
-  # Asserts will often test secret data.
-  add_definitions(-DNDEBUG)
-endif()
-
-function(go_executable dest package)
-  set(godeps "${CMAKE_SOURCE_DIR}/util/godeps.go")
-  if(CMAKE_VERSION VERSION_LESS "3.7" OR NOT CMAKE_GENERATOR STREQUAL "Ninja")
-    # The DEPFILE parameter to add_custom_command is new as of CMake 3.7 and
-    # only works with Ninja. Query the sources at configure time. Additionally,
-    # everything depends on go.mod. That affects what external packages to use.
-    execute_process(COMMAND ${GO_EXECUTABLE} run ${godeps} -format cmake
-                            -pkg ${package}
-                    WORKING_DIRECTORY ${CMAKE_CURRENT_SOURCE_DIR}
-                    OUTPUT_VARIABLE sources
-                    RESULT_VARIABLE godeps_result)
-    add_custom_command(OUTPUT ${dest}
-                       COMMAND ${GO_EXECUTABLE} build
-                               -o ${CMAKE_CURRENT_BINARY_DIR}/${dest} ${package}
-                       WORKING_DIRECTORY ${CMAKE_CURRENT_SOURCE_DIR}
-                       DEPENDS ${sources} ${CMAKE_SOURCE_DIR}/go.mod)
-  else()
-    # Ninja expects the target in the depfile to match the output. This is a
-    # relative path from the build directory.
-    string(LENGTH "${CMAKE_BINARY_DIR}" root_dir_length)
-    math(EXPR root_dir_length "${root_dir_length} + 1")
-    string(SUBSTRING "${CMAKE_CURRENT_BINARY_DIR}" ${root_dir_length} -1 target)
-    set(target "${target}/${dest}")
-
-    set(depfile "${CMAKE_CURRENT_BINARY_DIR}/${dest}.d")
-    add_custom_command(OUTPUT ${dest}
-                       COMMAND ${GO_EXECUTABLE} build
-                               -o ${CMAKE_CURRENT_BINARY_DIR}/${dest} ${package}
-                       COMMAND ${GO_EXECUTABLE} run ${godeps} -format depfile
-                               -target ${target} -pkg ${package} -out ${depfile}
-                       WORKING_DIRECTORY ${CMAKE_CURRENT_SOURCE_DIR}
-                       DEPENDS ${godeps} ${CMAKE_SOURCE_DIR}/go.mod
-                       DEPFILE ${depfile})
-  endif()
-endfunction()
-
->>>>>>> 7e265971
 # CMake's iOS support uses Apple's multiple-architecture toolchain. It takes an
 # architecture list from CMAKE_OSX_ARCHITECTURES, leaves CMAKE_SYSTEM_PROCESSOR
 # alone, and expects all architecture-specific logic to be conditioned within
@@ -226,13 +76,7 @@
   set(ARCH "x86")
 elseif(CMAKE_SYSTEM_PROCESSOR STREQUAL "aarch64")
   set(ARCH "aarch64")
-<<<<<<< HEAD
-elseif(${CMAKE_SYSTEM_PROCESSOR} STREQUAL "arm64")
-=======
-elseif(CMAKE_SYSTEM_PROCESSOR STREQUAL "ARM64")
-  set(ARCH "aarch64")
 elseif(CMAKE_SYSTEM_PROCESSOR STREQUAL "arm64")
->>>>>>> 7e265971
   set(ARCH "aarch64")
 # Apple A12 Bionic chipset which is added in iPhone XS/XS Max/XR uses arm64e architecture.
 elseif(CMAKE_SYSTEM_PROCESSOR STREQUAL "arm64e")
@@ -248,18 +92,9 @@
   message(FATAL_ERROR "Unknown processor:" ${CMAKE_SYSTEM_PROCESSOR})
 endif()
 
-<<<<<<< HEAD
 if(NOT OPENSSL_NO_ASM)
   if(UNIX)
     enable_language(ASM)
-=======
-if(ANDROID AND NOT ANDROID_NDK_REVISION AND ARCH STREQUAL "arm")
-  # The third-party Android-NDK CMake files somehow fail to set the -march flag
-  # for assembly files. Without this flag, the compiler believes that it's
-  # building for ARMv5.
-  set(CMAKE_ASM_FLAGS "-march=${CMAKE_SYSTEM_PROCESSOR} ${CMAKE_ASM_FLAGS}")
-endif()
->>>>>>> 7e265971
 
     # Clang's integerated assembler does not support debug symbols.
     if(NOT CMAKE_ASM_COMPILER_ID MATCHES "Clang")
@@ -504,9 +339,9 @@
   win-x86_64/crypto/test/trampoline-x86_64.asm
 )
 
-if(APPLE AND ${ARCH} STREQUAL "aarch64")
+if(APPLE AND ARCH STREQUAL "aarch64")
   set(CRYPTO_ARCH_SOURCES ${CRYPTO_ios_aarch64_SOURCES})
-elseif(APPLE AND ${ARCH} STREQUAL "arm")
+elseif(APPLE AND ARCH STREQUAL "arm")
   set(CRYPTO_ARCH_SOURCES ${CRYPTO_ios_arm_SOURCES})
 elseif(APPLE)
   set(CRYPTO_ARCH_SOURCES ${CRYPTO_mac_${ARCH}_SOURCES})
