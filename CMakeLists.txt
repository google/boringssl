# Copyright (c) 2019 The Chromium Authors. All rights reserved.
# Use of this source code is governed by a BSD-style license that can be
# found in the LICENSE file.

# This file is created by generate_build_files.py. Do not edit manually.

cmake_minimum_required(VERSION 3.0)

project(BoringSSL LANGUAGES C CXX)

if(CMAKE_CXX_COMPILER_ID MATCHES "Clang")
  set(CLANG 1)
endif()

if(CMAKE_COMPILER_IS_GNUCXX OR CLANG)
  set(CMAKE_CXX_FLAGS "${CMAKE_CXX_FLAGS} -std=c++11 -fvisibility=hidden -fno-common -fno-exceptions -fno-rtti")
  if(APPLE)
    set(CMAKE_CXX_FLAGS "${CMAKE_CXX_FLAGS} -stdlib=libc++")
  endif()

  set(CMAKE_C_FLAGS "${CMAKE_C_FLAGS} -fvisibility=hidden -fno-common")
  if((CMAKE_C_COMPILER_VERSION VERSION_GREATER "4.8.99") OR CLANG)
    set(CMAKE_C_FLAGS "${CMAKE_C_FLAGS} -std=c11")
  else()
    set(CMAKE_C_FLAGS "${CMAKE_C_FLAGS} -std=c99")
  endif()
endif()

# pthread_rwlock_t requires a feature flag.
if(NOT WIN32)
  set(CMAKE_C_FLAGS "${CMAKE_C_FLAGS} -D_XOPEN_SOURCE=700")
endif()

if(WIN32)
  add_definitions(-D_HAS_EXCEPTIONS=0)
  add_definitions(-DWIN32_LEAN_AND_MEAN)
  add_definitions(-DNOMINMAX)
  # Allow use of fopen.
  add_definitions(-D_CRT_SECURE_NO_WARNINGS)
  # VS 2017 and higher supports STL-only warning suppressions.
  # A bug in CMake < 3.13.0 may cause the space in this value to
  # cause issues when building with NASM. In that case, update CMake.
  add_definitions("-D_STL_EXTRA_DISABLED_WARNINGS=4774 4987")
endif()

add_definitions(-DBORINGSSL_IMPLEMENTATION)

# CMake's iOS support uses Apple's multiple-architecture toolchain. It takes an
# architecture list from CMAKE_OSX_ARCHITECTURES, leaves CMAKE_SYSTEM_PROCESSOR
# alone, and expects all architecture-specific logic to be conditioned within
# the source files rather than the build. This does not work for our assembly
# files, so we fix CMAKE_SYSTEM_PROCESSOR and only support single-architecture
# builds.
if(NOT OPENSSL_NO_ASM AND CMAKE_OSX_ARCHITECTURES)
  list(LENGTH CMAKE_OSX_ARCHITECTURES NUM_ARCHES)
  if(NOT ${NUM_ARCHES} EQUAL 1)
    message(FATAL_ERROR "Universal binaries not supported.")
  endif()
  list(GET CMAKE_OSX_ARCHITECTURES 0 CMAKE_SYSTEM_PROCESSOR)
endif()

if(OPENSSL_NO_ASM)
  add_definitions(-DOPENSSL_NO_ASM)
  set(ARCH "generic")
elseif(${CMAKE_SYSTEM_PROCESSOR} STREQUAL "x86_64")
  set(ARCH "x86_64")
elseif(${CMAKE_SYSTEM_PROCESSOR} STREQUAL "amd64")
  set(ARCH "x86_64")
elseif(${CMAKE_SYSTEM_PROCESSOR} STREQUAL "AMD64")
  # cmake reports AMD64 on Windows, but we might be building for 32-bit.
  if(CMAKE_SIZEOF_VOID_P EQUAL 8)
    set(ARCH "x86_64")
  else()
    set(ARCH "x86")
  endif()
elseif(${CMAKE_SYSTEM_PROCESSOR} STREQUAL "x86")
  set(ARCH "x86")
elseif(${CMAKE_SYSTEM_PROCESSOR} STREQUAL "i386")
  set(ARCH "x86")
elseif(${CMAKE_SYSTEM_PROCESSOR} STREQUAL "i686")
  set(ARCH "x86")
elseif(${CMAKE_SYSTEM_PROCESSOR} STREQUAL "aarch64")
  set(ARCH "aarch64")
elseif(${CMAKE_SYSTEM_PROCESSOR} STREQUAL "ARM64")
  set(ARCH "aarch64")
elseif(${CMAKE_SYSTEM_PROCESSOR} STREQUAL "arm64")
  set(ARCH "aarch64")
# Apple A12 Bionic chipset which is added in iPhone XS/XS Max/XR uses arm64e architecture.
elseif(${CMAKE_SYSTEM_PROCESSOR} STREQUAL "arm64e")
  set(ARCH "aarch64")
elseif(${CMAKE_SYSTEM_PROCESSOR} MATCHES "^arm*")
  set(ARCH "arm")
elseif(${CMAKE_SYSTEM_PROCESSOR} STREQUAL "mips")
  # Just to avoid the “unknown processor” error.
  set(ARCH "generic")
elseif(${CMAKE_SYSTEM_PROCESSOR} STREQUAL "ppc64le")
  set(ARCH "ppc64le")
else()
  message(FATAL_ERROR "Unknown processor:" ${CMAKE_SYSTEM_PROCESSOR})
endif()

if(NOT OPENSSL_NO_ASM)
  if(UNIX)
    enable_language(ASM)

    # Clang's integerated assembler does not support debug symbols.
    if(NOT CMAKE_ASM_COMPILER_ID MATCHES "Clang")
      set(CMAKE_ASM_FLAGS "${CMAKE_ASM_FLAGS} -Wa,-g")
    endif()

    # CMake does not add -isysroot and -arch flags to assembly.
    if(APPLE)
      if(CMAKE_OSX_SYSROOT)
        set(CMAKE_ASM_FLAGS "${CMAKE_ASM_FLAGS} -isysroot \"${CMAKE_OSX_SYSROOT}\"")
      endif()
      foreach(arch ${CMAKE_OSX_ARCHITECTURES})
        set(CMAKE_ASM_FLAGS "${CMAKE_ASM_FLAGS} -arch ${arch}")
      endforeach()
    endif()
  else()
    set(CMAKE_ASM_NASM_FLAGS "${CMAKE_ASM_NASM_FLAGS} -gcv8")
    enable_language(ASM_NASM)
  endif()
endif()

<<<<<<< HEAD
if(BUILD_SHARED_LIBS)
  add_definitions(-DBORINGSSL_SHARED_LIBRARY)
  # Enable position-independent code globally. This is needed because
  # some library targets are OBJECT libraries.
  set(CMAKE_POSITION_INDEPENDENT_CODE TRUE)
=======
# Add minimal googletest targets. The provided one has many side-effects, and
# googletest has a very straightforward build.
add_library(boringssl_gtest third_party/googletest/src/gtest-all.cc)
target_include_directories(boringssl_gtest PRIVATE third_party/googletest)

include_directories(third_party/googletest/include)

# Declare a dummy target to build all unit tests. Test targets should inject
# themselves as dependencies next to the target definition.
add_custom_target(all_tests)

# On Windows, CRYPTO_TEST_DATA is too long to fit in command-line limits.
# TODO(davidben): CMake 3.12 has a list(JOIN) command. Use that when we've
# updated the minimum version.
set(EMBED_TEST_DATA_ARGS "")
foreach(arg ${CRYPTO_TEST_DATA})
  set(EMBED_TEST_DATA_ARGS "${EMBED_TEST_DATA_ARGS}${arg}\n")
endforeach()
file(WRITE "${CMAKE_CURRENT_BINARY_DIR}/embed_test_data_args.txt"
     "${EMBED_TEST_DATA_ARGS}")

add_custom_command(
  OUTPUT crypto_test_data.cc
  COMMAND ${GO_EXECUTABLE} run util/embed_test_data.go -file-list
          "${CMAKE_CURRENT_BINARY_DIR}/embed_test_data_args.txt" >
          "${CMAKE_CURRENT_BINARY_DIR}/crypto_test_data.cc"
  DEPENDS util/embed_test_data.go ${CRYPTO_TEST_DATA}
  WORKING_DIRECTORY ${CMAKE_CURRENT_SOURCE_DIR})

add_library(crypto_test_data OBJECT crypto_test_data.cc)

add_subdirectory(crypto)
add_subdirectory(ssl)
add_subdirectory(ssl/test)
add_subdirectory(tool)
add_subdirectory(util/fipstools/cavp)
add_subdirectory(util/fipstools/acvp/modulewrapper)
add_subdirectory(decrepit)

if(FUZZ)
  if(LIBFUZZER_FROM_DEPS)
    file(GLOB LIBFUZZER_SOURCES "util/bot/libFuzzer/*.cpp")
    add_library(Fuzzer STATIC ${LIBFUZZER_SOURCES})
    # libFuzzer does not pass our aggressive warnings. It also must be built
    # without -fsanitize-coverage options or clang crashes.
    set_target_properties(Fuzzer PROPERTIES COMPILE_FLAGS "-Wno-shadow -Wno-format-nonliteral -Wno-missing-prototypes -fsanitize-coverage=0")
  endif()

  add_subdirectory(fuzz)
>>>>>>> 8dcdcb39
endif()

include_directories(src/include)

set(
  CRYPTO_ios_aarch64_SOURCES

  ios-aarch64/crypto/chacha/chacha-armv8.S
  ios-aarch64/crypto/fipsmodule/aesv8-armx64.S
  ios-aarch64/crypto/fipsmodule/armv8-mont.S
  ios-aarch64/crypto/fipsmodule/ghash-neon-armv8.S
  ios-aarch64/crypto/fipsmodule/ghashv8-armx64.S
  ios-aarch64/crypto/fipsmodule/sha1-armv8.S
  ios-aarch64/crypto/fipsmodule/sha256-armv8.S
  ios-aarch64/crypto/fipsmodule/sha512-armv8.S
  ios-aarch64/crypto/fipsmodule/vpaes-armv8.S
  ios-aarch64/crypto/test/trampoline-armv8.S
)

set(
  CRYPTO_ios_arm_SOURCES

  ios-arm/crypto/chacha/chacha-armv4.S
  ios-arm/crypto/fipsmodule/aesv8-armx32.S
  ios-arm/crypto/fipsmodule/armv4-mont.S
  ios-arm/crypto/fipsmodule/bsaes-armv7.S
  ios-arm/crypto/fipsmodule/ghash-armv4.S
  ios-arm/crypto/fipsmodule/ghashv8-armx32.S
  ios-arm/crypto/fipsmodule/sha1-armv4-large.S
  ios-arm/crypto/fipsmodule/sha256-armv4.S
  ios-arm/crypto/fipsmodule/sha512-armv4.S
  ios-arm/crypto/fipsmodule/vpaes-armv7.S
  ios-arm/crypto/test/trampoline-armv4.S
)

set(
  CRYPTO_linux_aarch64_SOURCES

  linux-aarch64/crypto/chacha/chacha-armv8.S
  linux-aarch64/crypto/fipsmodule/aesv8-armx64.S
  linux-aarch64/crypto/fipsmodule/armv8-mont.S
  linux-aarch64/crypto/fipsmodule/ghash-neon-armv8.S
  linux-aarch64/crypto/fipsmodule/ghashv8-armx64.S
  linux-aarch64/crypto/fipsmodule/sha1-armv8.S
  linux-aarch64/crypto/fipsmodule/sha256-armv8.S
  linux-aarch64/crypto/fipsmodule/sha512-armv8.S
  linux-aarch64/crypto/fipsmodule/vpaes-armv8.S
  linux-aarch64/crypto/test/trampoline-armv8.S
)

set(
  CRYPTO_linux_arm_SOURCES

  linux-arm/crypto/chacha/chacha-armv4.S
  linux-arm/crypto/fipsmodule/aesv8-armx32.S
  linux-arm/crypto/fipsmodule/armv4-mont.S
  linux-arm/crypto/fipsmodule/bsaes-armv7.S
  linux-arm/crypto/fipsmodule/ghash-armv4.S
  linux-arm/crypto/fipsmodule/ghashv8-armx32.S
  linux-arm/crypto/fipsmodule/sha1-armv4-large.S
  linux-arm/crypto/fipsmodule/sha256-armv4.S
  linux-arm/crypto/fipsmodule/sha512-armv4.S
  linux-arm/crypto/fipsmodule/vpaes-armv7.S
  linux-arm/crypto/test/trampoline-armv4.S
  src/crypto/curve25519/asm/x25519-asm-arm.S
  src/crypto/poly1305/poly1305_arm_asm.S
)

set(
  CRYPTO_linux_ppc64le_SOURCES

  linux-ppc64le/crypto/fipsmodule/aesp8-ppc.S
  linux-ppc64le/crypto/fipsmodule/ghashp8-ppc.S
  linux-ppc64le/crypto/test/trampoline-ppc.S
)

set(
  CRYPTO_linux_x86_SOURCES

  linux-x86/crypto/chacha/chacha-x86.S
  linux-x86/crypto/fipsmodule/aesni-x86.S
  linux-x86/crypto/fipsmodule/bn-586.S
  linux-x86/crypto/fipsmodule/co-586.S
  linux-x86/crypto/fipsmodule/ghash-ssse3-x86.S
  linux-x86/crypto/fipsmodule/ghash-x86.S
  linux-x86/crypto/fipsmodule/md5-586.S
  linux-x86/crypto/fipsmodule/sha1-586.S
  linux-x86/crypto/fipsmodule/sha256-586.S
  linux-x86/crypto/fipsmodule/sha512-586.S
  linux-x86/crypto/fipsmodule/vpaes-x86.S
  linux-x86/crypto/fipsmodule/x86-mont.S
  linux-x86/crypto/test/trampoline-x86.S
)

set(
  CRYPTO_linux_x86_64_SOURCES

  linux-x86_64/crypto/chacha/chacha-x86_64.S
  linux-x86_64/crypto/cipher_extra/aes128gcmsiv-x86_64.S
  linux-x86_64/crypto/cipher_extra/chacha20_poly1305_x86_64.S
  linux-x86_64/crypto/fipsmodule/aesni-gcm-x86_64.S
  linux-x86_64/crypto/fipsmodule/aesni-x86_64.S
  linux-x86_64/crypto/fipsmodule/ghash-ssse3-x86_64.S
  linux-x86_64/crypto/fipsmodule/ghash-x86_64.S
  linux-x86_64/crypto/fipsmodule/md5-x86_64.S
  linux-x86_64/crypto/fipsmodule/p256-x86_64-asm.S
  linux-x86_64/crypto/fipsmodule/p256_beeu-x86_64-asm.S
  linux-x86_64/crypto/fipsmodule/rdrand-x86_64.S
  linux-x86_64/crypto/fipsmodule/rsaz-avx2.S
  linux-x86_64/crypto/fipsmodule/sha1-x86_64.S
  linux-x86_64/crypto/fipsmodule/sha256-x86_64.S
  linux-x86_64/crypto/fipsmodule/sha512-x86_64.S
  linux-x86_64/crypto/fipsmodule/vpaes-x86_64.S
  linux-x86_64/crypto/fipsmodule/x86_64-mont.S
  linux-x86_64/crypto/fipsmodule/x86_64-mont5.S
  linux-x86_64/crypto/test/trampoline-x86_64.S
  src/crypto/hrss/asm/poly_rq_mul.S
)

set(
  CRYPTO_mac_x86_SOURCES

  mac-x86/crypto/chacha/chacha-x86.S
  mac-x86/crypto/fipsmodule/aesni-x86.S
  mac-x86/crypto/fipsmodule/bn-586.S
  mac-x86/crypto/fipsmodule/co-586.S
  mac-x86/crypto/fipsmodule/ghash-ssse3-x86.S
  mac-x86/crypto/fipsmodule/ghash-x86.S
  mac-x86/crypto/fipsmodule/md5-586.S
  mac-x86/crypto/fipsmodule/sha1-586.S
  mac-x86/crypto/fipsmodule/sha256-586.S
  mac-x86/crypto/fipsmodule/sha512-586.S
  mac-x86/crypto/fipsmodule/vpaes-x86.S
  mac-x86/crypto/fipsmodule/x86-mont.S
  mac-x86/crypto/test/trampoline-x86.S
)

set(
  CRYPTO_mac_x86_64_SOURCES

  mac-x86_64/crypto/chacha/chacha-x86_64.S
  mac-x86_64/crypto/cipher_extra/aes128gcmsiv-x86_64.S
  mac-x86_64/crypto/cipher_extra/chacha20_poly1305_x86_64.S
  mac-x86_64/crypto/fipsmodule/aesni-gcm-x86_64.S
  mac-x86_64/crypto/fipsmodule/aesni-x86_64.S
  mac-x86_64/crypto/fipsmodule/ghash-ssse3-x86_64.S
  mac-x86_64/crypto/fipsmodule/ghash-x86_64.S
  mac-x86_64/crypto/fipsmodule/md5-x86_64.S
  mac-x86_64/crypto/fipsmodule/p256-x86_64-asm.S
  mac-x86_64/crypto/fipsmodule/p256_beeu-x86_64-asm.S
  mac-x86_64/crypto/fipsmodule/rdrand-x86_64.S
  mac-x86_64/crypto/fipsmodule/rsaz-avx2.S
  mac-x86_64/crypto/fipsmodule/sha1-x86_64.S
  mac-x86_64/crypto/fipsmodule/sha256-x86_64.S
  mac-x86_64/crypto/fipsmodule/sha512-x86_64.S
  mac-x86_64/crypto/fipsmodule/vpaes-x86_64.S
  mac-x86_64/crypto/fipsmodule/x86_64-mont.S
  mac-x86_64/crypto/fipsmodule/x86_64-mont5.S
  mac-x86_64/crypto/test/trampoline-x86_64.S
)

set(
  CRYPTO_win_x86_SOURCES

  win-x86/crypto/chacha/chacha-x86.asm
  win-x86/crypto/fipsmodule/aesni-x86.asm
  win-x86/crypto/fipsmodule/bn-586.asm
  win-x86/crypto/fipsmodule/co-586.asm
  win-x86/crypto/fipsmodule/ghash-ssse3-x86.asm
  win-x86/crypto/fipsmodule/ghash-x86.asm
  win-x86/crypto/fipsmodule/md5-586.asm
  win-x86/crypto/fipsmodule/sha1-586.asm
  win-x86/crypto/fipsmodule/sha256-586.asm
  win-x86/crypto/fipsmodule/sha512-586.asm
  win-x86/crypto/fipsmodule/vpaes-x86.asm
  win-x86/crypto/fipsmodule/x86-mont.asm
  win-x86/crypto/test/trampoline-x86.asm
)

set(
  CRYPTO_win_x86_64_SOURCES

  win-x86_64/crypto/chacha/chacha-x86_64.asm
  win-x86_64/crypto/cipher_extra/aes128gcmsiv-x86_64.asm
  win-x86_64/crypto/cipher_extra/chacha20_poly1305_x86_64.asm
  win-x86_64/crypto/fipsmodule/aesni-gcm-x86_64.asm
  win-x86_64/crypto/fipsmodule/aesni-x86_64.asm
  win-x86_64/crypto/fipsmodule/ghash-ssse3-x86_64.asm
  win-x86_64/crypto/fipsmodule/ghash-x86_64.asm
  win-x86_64/crypto/fipsmodule/md5-x86_64.asm
  win-x86_64/crypto/fipsmodule/p256-x86_64-asm.asm
  win-x86_64/crypto/fipsmodule/p256_beeu-x86_64-asm.asm
  win-x86_64/crypto/fipsmodule/rdrand-x86_64.asm
  win-x86_64/crypto/fipsmodule/rsaz-avx2.asm
  win-x86_64/crypto/fipsmodule/sha1-x86_64.asm
  win-x86_64/crypto/fipsmodule/sha256-x86_64.asm
  win-x86_64/crypto/fipsmodule/sha512-x86_64.asm
  win-x86_64/crypto/fipsmodule/vpaes-x86_64.asm
  win-x86_64/crypto/fipsmodule/x86_64-mont.asm
  win-x86_64/crypto/fipsmodule/x86_64-mont5.asm
  win-x86_64/crypto/test/trampoline-x86_64.asm
)

if(APPLE AND ${ARCH} STREQUAL "aarch64")
  set(CRYPTO_ARCH_SOURCES ${CRYPTO_ios_aarch64_SOURCES})
elseif(APPLE AND ${ARCH} STREQUAL "arm")
  set(CRYPTO_ARCH_SOURCES ${CRYPTO_ios_arm_SOURCES})
elseif(APPLE)
  set(CRYPTO_ARCH_SOURCES ${CRYPTO_mac_${ARCH}_SOURCES})
elseif(UNIX)
  set(CRYPTO_ARCH_SOURCES ${CRYPTO_linux_${ARCH}_SOURCES})
elseif(WIN32)
  set(CRYPTO_ARCH_SOURCES ${CRYPTO_win_${ARCH}_SOURCES})
endif()

add_library(
  crypto

  ${CRYPTO_ARCH_SOURCES}
  err_data.c
  src/crypto/asn1/a_bitstr.c
  src/crypto/asn1/a_bool.c
  src/crypto/asn1/a_d2i_fp.c
  src/crypto/asn1/a_dup.c
  src/crypto/asn1/a_enum.c
  src/crypto/asn1/a_gentm.c
  src/crypto/asn1/a_i2d_fp.c
  src/crypto/asn1/a_int.c
  src/crypto/asn1/a_mbstr.c
  src/crypto/asn1/a_object.c
  src/crypto/asn1/a_octet.c
  src/crypto/asn1/a_print.c
  src/crypto/asn1/a_strnid.c
  src/crypto/asn1/a_time.c
  src/crypto/asn1/a_type.c
  src/crypto/asn1/a_utctm.c
  src/crypto/asn1/a_utf8.c
  src/crypto/asn1/asn1_lib.c
  src/crypto/asn1/asn1_par.c
  src/crypto/asn1/asn_pack.c
  src/crypto/asn1/f_enum.c
  src/crypto/asn1/f_int.c
  src/crypto/asn1/f_string.c
  src/crypto/asn1/tasn_dec.c
  src/crypto/asn1/tasn_enc.c
  src/crypto/asn1/tasn_fre.c
  src/crypto/asn1/tasn_new.c
  src/crypto/asn1/tasn_typ.c
  src/crypto/asn1/tasn_utl.c
  src/crypto/asn1/time_support.c
  src/crypto/base64/base64.c
  src/crypto/bio/bio.c
  src/crypto/bio/bio_mem.c
  src/crypto/bio/connect.c
  src/crypto/bio/fd.c
  src/crypto/bio/file.c
  src/crypto/bio/hexdump.c
  src/crypto/bio/pair.c
  src/crypto/bio/printf.c
  src/crypto/bio/socket.c
  src/crypto/bio/socket_helper.c
  src/crypto/bn_extra/bn_asn1.c
  src/crypto/bn_extra/convert.c
  src/crypto/buf/buf.c
  src/crypto/bytestring/asn1_compat.c
  src/crypto/bytestring/ber.c
  src/crypto/bytestring/cbb.c
  src/crypto/bytestring/cbs.c
  src/crypto/bytestring/unicode.c
  src/crypto/chacha/chacha.c
  src/crypto/cipher_extra/cipher_extra.c
  src/crypto/cipher_extra/derive_key.c
  src/crypto/cipher_extra/e_aesccm.c
  src/crypto/cipher_extra/e_aesctrhmac.c
  src/crypto/cipher_extra/e_aesgcmsiv.c
  src/crypto/cipher_extra/e_chacha20poly1305.c
  src/crypto/cipher_extra/e_null.c
  src/crypto/cipher_extra/e_rc2.c
  src/crypto/cipher_extra/e_rc4.c
  src/crypto/cipher_extra/e_tls.c
  src/crypto/cipher_extra/tls_cbc.c
  src/crypto/cmac/cmac.c
  src/crypto/conf/conf.c
  src/crypto/cpu-aarch64-fuchsia.c
  src/crypto/cpu-aarch64-linux.c
  src/crypto/cpu-arm-linux.c
  src/crypto/cpu-arm.c
  src/crypto/cpu-intel.c
  src/crypto/cpu-ppc64le.c
  src/crypto/crypto.c
  src/crypto/curve25519/curve25519.c
  src/crypto/curve25519/spake25519.c
  src/crypto/dh/check.c
  src/crypto/dh/dh.c
  src/crypto/dh/dh_asn1.c
  src/crypto/dh/params.c
  src/crypto/digest_extra/digest_extra.c
  src/crypto/dsa/dsa.c
  src/crypto/dsa/dsa_asn1.c
  src/crypto/ec_extra/ec_asn1.c
  src/crypto/ec_extra/ec_derive.c
  src/crypto/ec_extra/hash_to_curve.c
  src/crypto/ecdh_extra/ecdh_extra.c
  src/crypto/ecdsa_extra/ecdsa_asn1.c
  src/crypto/engine/engine.c
  src/crypto/err/err.c
  src/crypto/evp/digestsign.c
  src/crypto/evp/evp.c
  src/crypto/evp/evp_asn1.c
  src/crypto/evp/evp_ctx.c
  src/crypto/evp/p_dsa_asn1.c
  src/crypto/evp/p_ec.c
  src/crypto/evp/p_ec_asn1.c
  src/crypto/evp/p_ed25519.c
  src/crypto/evp/p_ed25519_asn1.c
  src/crypto/evp/p_rsa.c
  src/crypto/evp/p_rsa_asn1.c
  src/crypto/evp/p_x25519.c
  src/crypto/evp/p_x25519_asn1.c
  src/crypto/evp/pbkdf.c
  src/crypto/evp/print.c
  src/crypto/evp/scrypt.c
  src/crypto/evp/sign.c
  src/crypto/ex_data.c
  src/crypto/fipsmodule/bcm.c
  src/crypto/fipsmodule/fips_shared_support.c
  src/crypto/fipsmodule/is_fips.c
  src/crypto/hkdf/hkdf.c
  src/crypto/hrss/hrss.c
  src/crypto/lhash/lhash.c
  src/crypto/mem.c
  src/crypto/obj/obj.c
  src/crypto/obj/obj_xref.c
  src/crypto/pem/pem_all.c
  src/crypto/pem/pem_info.c
  src/crypto/pem/pem_lib.c
  src/crypto/pem/pem_oth.c
  src/crypto/pem/pem_pk8.c
  src/crypto/pem/pem_pkey.c
  src/crypto/pem/pem_x509.c
  src/crypto/pem/pem_xaux.c
  src/crypto/pkcs7/pkcs7.c
  src/crypto/pkcs7/pkcs7_x509.c
  src/crypto/pkcs8/p5_pbev2.c
  src/crypto/pkcs8/pkcs8.c
  src/crypto/pkcs8/pkcs8_x509.c
  src/crypto/poly1305/poly1305.c
  src/crypto/poly1305/poly1305_arm.c
  src/crypto/poly1305/poly1305_vec.c
  src/crypto/pool/pool.c
  src/crypto/rand_extra/deterministic.c
  src/crypto/rand_extra/forkunsafe.c
  src/crypto/rand_extra/fuchsia.c
  src/crypto/rand_extra/rand_extra.c
  src/crypto/rand_extra/windows.c
  src/crypto/rc4/rc4.c
  src/crypto/refcount_c11.c
  src/crypto/refcount_lock.c
  src/crypto/rsa_extra/rsa_asn1.c
  src/crypto/rsa_extra/rsa_print.c
  src/crypto/siphash/siphash.c
  src/crypto/stack/stack.c
  src/crypto/thread.c
  src/crypto/thread_none.c
  src/crypto/thread_pthread.c
  src/crypto/thread_win.c
  src/crypto/trust_token/pmbtoken.c
  src/crypto/trust_token/trust_token.c
  src/crypto/x509/a_digest.c
  src/crypto/x509/a_sign.c
  src/crypto/x509/a_strex.c
  src/crypto/x509/a_verify.c
  src/crypto/x509/algorithm.c
  src/crypto/x509/asn1_gen.c
  src/crypto/x509/by_dir.c
  src/crypto/x509/by_file.c
  src/crypto/x509/i2d_pr.c
  src/crypto/x509/rsa_pss.c
  src/crypto/x509/t_crl.c
  src/crypto/x509/t_req.c
  src/crypto/x509/t_x509.c
  src/crypto/x509/t_x509a.c
  src/crypto/x509/x509.c
  src/crypto/x509/x509_att.c
  src/crypto/x509/x509_cmp.c
  src/crypto/x509/x509_d2.c
  src/crypto/x509/x509_def.c
  src/crypto/x509/x509_ext.c
  src/crypto/x509/x509_lu.c
  src/crypto/x509/x509_obj.c
  src/crypto/x509/x509_r2x.c
  src/crypto/x509/x509_req.c
  src/crypto/x509/x509_set.c
  src/crypto/x509/x509_trs.c
  src/crypto/x509/x509_txt.c
  src/crypto/x509/x509_v3.c
  src/crypto/x509/x509_vfy.c
  src/crypto/x509/x509_vpm.c
  src/crypto/x509/x509cset.c
  src/crypto/x509/x509name.c
  src/crypto/x509/x509rset.c
  src/crypto/x509/x509spki.c
  src/crypto/x509/x_algor.c
  src/crypto/x509/x_all.c
  src/crypto/x509/x_attrib.c
  src/crypto/x509/x_crl.c
  src/crypto/x509/x_exten.c
  src/crypto/x509/x_info.c
  src/crypto/x509/x_name.c
  src/crypto/x509/x_pkey.c
  src/crypto/x509/x_pubkey.c
  src/crypto/x509/x_req.c
  src/crypto/x509/x_sig.c
  src/crypto/x509/x_spki.c
  src/crypto/x509/x_val.c
  src/crypto/x509/x_x509.c
  src/crypto/x509/x_x509a.c
  src/crypto/x509v3/pcy_cache.c
  src/crypto/x509v3/pcy_data.c
  src/crypto/x509v3/pcy_lib.c
  src/crypto/x509v3/pcy_map.c
  src/crypto/x509v3/pcy_node.c
  src/crypto/x509v3/pcy_tree.c
  src/crypto/x509v3/v3_akey.c
  src/crypto/x509v3/v3_akeya.c
  src/crypto/x509v3/v3_alt.c
  src/crypto/x509v3/v3_bcons.c
  src/crypto/x509v3/v3_bitst.c
  src/crypto/x509v3/v3_conf.c
  src/crypto/x509v3/v3_cpols.c
  src/crypto/x509v3/v3_crld.c
  src/crypto/x509v3/v3_enum.c
  src/crypto/x509v3/v3_extku.c
  src/crypto/x509v3/v3_genn.c
  src/crypto/x509v3/v3_ia5.c
  src/crypto/x509v3/v3_info.c
  src/crypto/x509v3/v3_int.c
  src/crypto/x509v3/v3_lib.c
  src/crypto/x509v3/v3_ncons.c
  src/crypto/x509v3/v3_ocsp.c
  src/crypto/x509v3/v3_pci.c
  src/crypto/x509v3/v3_pcia.c
  src/crypto/x509v3/v3_pcons.c
  src/crypto/x509v3/v3_pku.c
  src/crypto/x509v3/v3_pmaps.c
  src/crypto/x509v3/v3_prn.c
  src/crypto/x509v3/v3_purp.c
  src/crypto/x509v3/v3_skey.c
  src/crypto/x509v3/v3_sxnet.c
  src/crypto/x509v3/v3_utl.c
)

add_library(
  ssl

  src/ssl/bio_ssl.cc
  src/ssl/d1_both.cc
  src/ssl/d1_lib.cc
  src/ssl/d1_pkt.cc
  src/ssl/d1_srtp.cc
  src/ssl/dtls_method.cc
  src/ssl/dtls_record.cc
  src/ssl/handoff.cc
  src/ssl/handshake.cc
  src/ssl/handshake_client.cc
  src/ssl/handshake_server.cc
  src/ssl/s3_both.cc
  src/ssl/s3_lib.cc
  src/ssl/s3_pkt.cc
  src/ssl/ssl_aead_ctx.cc
  src/ssl/ssl_asn1.cc
  src/ssl/ssl_buffer.cc
  src/ssl/ssl_cert.cc
  src/ssl/ssl_cipher.cc
  src/ssl/ssl_file.cc
  src/ssl/ssl_key_share.cc
  src/ssl/ssl_lib.cc
  src/ssl/ssl_privkey.cc
  src/ssl/ssl_session.cc
  src/ssl/ssl_stat.cc
  src/ssl/ssl_transcript.cc
  src/ssl/ssl_versions.cc
  src/ssl/ssl_x509.cc
  src/ssl/t1_enc.cc
  src/ssl/t1_lib.cc
  src/ssl/tls13_both.cc
  src/ssl/tls13_client.cc
  src/ssl/tls13_enc.cc
  src/ssl/tls13_server.cc
  src/ssl/tls_method.cc
  src/ssl/tls_record.cc
)

add_executable(
  bssl

  src/tool/args.cc
  src/tool/ciphers.cc
  src/tool/client.cc
  src/tool/const.cc
  src/tool/digest.cc
  src/tool/file.cc
  src/tool/generate_ed25519.cc
  src/tool/genrsa.cc
  src/tool/pkcs12.cc
  src/tool/rand.cc
  src/tool/server.cc
  src/tool/sign.cc
  src/tool/speed.cc
  src/tool/tool.cc
  src/tool/transport_common.cc
)

target_link_libraries(bssl ssl crypto)

if(NOT MSVC AND NOT ANDROID)
  target_link_libraries(crypto pthread)
endif()
<<<<<<< HEAD
=======

if(FIPS)
  add_custom_target(
    acvp_tests
    COMMAND ${GO_EXECUTABLE} build -o ${CMAKE_BINARY_DIR}/acvptool
            boringssl.googlesource.com/boringssl/util/fipstools/acvp/acvptool
    COMMAND ${GO_EXECUTABLE} build -o ${CMAKE_BINARY_DIR}/testmodulewrapper
            boringssl.googlesource.com/boringssl/util/fipstools/acvp/acvptool/testmodulewrapper
    COMMAND cd util/fipstools/acvp/acvptool/test &&
            ${GO_EXECUTABLE} run check_expected.go
            -tool ${CMAKE_BINARY_DIR}/acvptool
            -module-wrappers modulewrapper:$<TARGET_FILE:modulewrapper>,testmodulewrapper:${CMAKE_BINARY_DIR}/testmodulewrapper
            -tests tests.json
    WORKING_DIRECTORY ${CMAKE_SOURCE_DIR}
    DEPENDS modulewrapper
    USES_TERMINAL)

  add_custom_target(
    fips_specific_tests_if_any
    DEPENDS acvp_tests
  )
else()
  add_custom_target(fips_specific_tests_if_any)
endif()

add_custom_target(
    run_tests
    COMMAND ${GO_EXECUTABLE} run util/all_tests.go -build-dir
            ${CMAKE_BINARY_DIR}
    COMMAND cd ssl/test/runner &&
            ${GO_EXECUTABLE} test -shim-path $<TARGET_FILE:bssl_shim>
              ${HANDSHAKER_ARGS} ${RUNNER_ARGS}
    WORKING_DIRECTORY ${CMAKE_SOURCE_DIR}
    DEPENDS all_tests bssl_shim handshaker fips_specific_tests_if_any
    USES_TERMINAL)
>>>>>>> 8dcdcb39
<|MERGE_RESOLUTION|>--- conflicted
+++ resolved
@@ -81,8 +81,6 @@
   set(ARCH "x86")
 elseif(${CMAKE_SYSTEM_PROCESSOR} STREQUAL "aarch64")
   set(ARCH "aarch64")
-elseif(${CMAKE_SYSTEM_PROCESSOR} STREQUAL "ARM64")
-  set(ARCH "aarch64")
 elseif(${CMAKE_SYSTEM_PROCESSOR} STREQUAL "arm64")
   set(ARCH "aarch64")
 # Apple A12 Bionic chipset which is added in iPhone XS/XS Max/XR uses arm64e architecture.
@@ -123,63 +121,11 @@
   endif()
 endif()
 
-<<<<<<< HEAD
 if(BUILD_SHARED_LIBS)
   add_definitions(-DBORINGSSL_SHARED_LIBRARY)
   # Enable position-independent code globally. This is needed because
   # some library targets are OBJECT libraries.
   set(CMAKE_POSITION_INDEPENDENT_CODE TRUE)
-=======
-# Add minimal googletest targets. The provided one has many side-effects, and
-# googletest has a very straightforward build.
-add_library(boringssl_gtest third_party/googletest/src/gtest-all.cc)
-target_include_directories(boringssl_gtest PRIVATE third_party/googletest)
-
-include_directories(third_party/googletest/include)
-
-# Declare a dummy target to build all unit tests. Test targets should inject
-# themselves as dependencies next to the target definition.
-add_custom_target(all_tests)
-
-# On Windows, CRYPTO_TEST_DATA is too long to fit in command-line limits.
-# TODO(davidben): CMake 3.12 has a list(JOIN) command. Use that when we've
-# updated the minimum version.
-set(EMBED_TEST_DATA_ARGS "")
-foreach(arg ${CRYPTO_TEST_DATA})
-  set(EMBED_TEST_DATA_ARGS "${EMBED_TEST_DATA_ARGS}${arg}\n")
-endforeach()
-file(WRITE "${CMAKE_CURRENT_BINARY_DIR}/embed_test_data_args.txt"
-     "${EMBED_TEST_DATA_ARGS}")
-
-add_custom_command(
-  OUTPUT crypto_test_data.cc
-  COMMAND ${GO_EXECUTABLE} run util/embed_test_data.go -file-list
-          "${CMAKE_CURRENT_BINARY_DIR}/embed_test_data_args.txt" >
-          "${CMAKE_CURRENT_BINARY_DIR}/crypto_test_data.cc"
-  DEPENDS util/embed_test_data.go ${CRYPTO_TEST_DATA}
-  WORKING_DIRECTORY ${CMAKE_CURRENT_SOURCE_DIR})
-
-add_library(crypto_test_data OBJECT crypto_test_data.cc)
-
-add_subdirectory(crypto)
-add_subdirectory(ssl)
-add_subdirectory(ssl/test)
-add_subdirectory(tool)
-add_subdirectory(util/fipstools/cavp)
-add_subdirectory(util/fipstools/acvp/modulewrapper)
-add_subdirectory(decrepit)
-
-if(FUZZ)
-  if(LIBFUZZER_FROM_DEPS)
-    file(GLOB LIBFUZZER_SOURCES "util/bot/libFuzzer/*.cpp")
-    add_library(Fuzzer STATIC ${LIBFUZZER_SOURCES})
-    # libFuzzer does not pass our aggressive warnings. It also must be built
-    # without -fsanitize-coverage options or clang crashes.
-    set_target_properties(Fuzzer PROPERTIES COMPILE_FLAGS "-Wno-shadow -Wno-format-nonliteral -Wno-missing-prototypes -fsanitize-coverage=0")
-  endif()
-
-  add_subdirectory(fuzz)
->>>>>>> 8dcdcb39
 endif()
 
 include_directories(src/include)
@@ -339,6 +285,21 @@
   mac-x86_64/crypto/fipsmodule/x86_64-mont.S
   mac-x86_64/crypto/fipsmodule/x86_64-mont5.S
   mac-x86_64/crypto/test/trampoline-x86_64.S
+)
+
+set(
+  CRYPTO_win_aarch64_SOURCES
+
+  win-aarch64/crypto/chacha/chacha-armv8.S
+  win-aarch64/crypto/fipsmodule/aesv8-armx64.S
+  win-aarch64/crypto/fipsmodule/armv8-mont.S
+  win-aarch64/crypto/fipsmodule/ghash-neon-armv8.S
+  win-aarch64/crypto/fipsmodule/ghashv8-armx64.S
+  win-aarch64/crypto/fipsmodule/sha1-armv8.S
+  win-aarch64/crypto/fipsmodule/sha256-armv8.S
+  win-aarch64/crypto/fipsmodule/sha512-armv8.S
+  win-aarch64/crypto/fipsmodule/vpaes-armv8.S
+  win-aarch64/crypto/test/trampoline-armv8.S
 )
 
 set(
@@ -465,6 +426,7 @@
   src/crypto/conf/conf.c
   src/crypto/cpu-aarch64-fuchsia.c
   src/crypto/cpu-aarch64-linux.c
+  src/crypto/cpu-aarch64-win.c
   src/crypto/cpu-arm-linux.c
   src/crypto/cpu-arm.c
   src/crypto/cpu-intel.c
@@ -472,10 +434,8 @@
   src/crypto/crypto.c
   src/crypto/curve25519/curve25519.c
   src/crypto/curve25519/spake25519.c
-  src/crypto/dh/check.c
-  src/crypto/dh/dh.c
-  src/crypto/dh/dh_asn1.c
-  src/crypto/dh/params.c
+  src/crypto/dh_extra/dh_asn1.c
+  src/crypto/dh_extra/params.c
   src/crypto/digest_extra/digest_extra.c
   src/crypto/dsa/dsa.c
   src/crypto/dsa/dsa_asn1.c
@@ -508,6 +468,7 @@
   src/crypto/fipsmodule/fips_shared_support.c
   src/crypto/fipsmodule/is_fips.c
   src/crypto/hkdf/hkdf.c
+  src/crypto/hpke/hpke.c
   src/crypto/hrss/hrss.c
   src/crypto/lhash/lhash.c
   src/crypto/mem.c
@@ -533,6 +494,7 @@
   src/crypto/rand_extra/deterministic.c
   src/crypto/rand_extra/forkunsafe.c
   src/crypto/rand_extra/fuchsia.c
+  src/crypto/rand_extra/passive.c
   src/crypto/rand_extra/rand_extra.c
   src/crypto/rand_extra/windows.c
   src/crypto/rc4/rc4.c
@@ -548,6 +510,7 @@
   src/crypto/thread_win.c
   src/crypto/trust_token/pmbtoken.c
   src/crypto/trust_token/trust_token.c
+  src/crypto/trust_token/voprf.c
   src/crypto/x509/a_digest.c
   src/crypto/x509/a_sign.c
   src/crypto/x509/a_strex.c
@@ -623,12 +586,10 @@
   src/crypto/x509v3/v3_pci.c
   src/crypto/x509v3/v3_pcia.c
   src/crypto/x509v3/v3_pcons.c
-  src/crypto/x509v3/v3_pku.c
   src/crypto/x509v3/v3_pmaps.c
   src/crypto/x509v3/v3_prn.c
   src/crypto/x509v3/v3_purp.c
   src/crypto/x509v3/v3_skey.c
-  src/crypto/x509v3/v3_sxnet.c
   src/crypto/x509v3/v3_utl.c
 )
 
@@ -681,6 +642,7 @@
   src/tool/client.cc
   src/tool/const.cc
   src/tool/digest.cc
+  src/tool/fd.cc
   src/tool/file.cc
   src/tool/generate_ed25519.cc
   src/tool/genrsa.cc
@@ -695,44 +657,10 @@
 
 target_link_libraries(bssl ssl crypto)
 
-if(NOT MSVC AND NOT ANDROID)
+if(NOT WIN32 AND NOT ANDROID)
   target_link_libraries(crypto pthread)
 endif()
-<<<<<<< HEAD
-=======
-
-if(FIPS)
-  add_custom_target(
-    acvp_tests
-    COMMAND ${GO_EXECUTABLE} build -o ${CMAKE_BINARY_DIR}/acvptool
-            boringssl.googlesource.com/boringssl/util/fipstools/acvp/acvptool
-    COMMAND ${GO_EXECUTABLE} build -o ${CMAKE_BINARY_DIR}/testmodulewrapper
-            boringssl.googlesource.com/boringssl/util/fipstools/acvp/acvptool/testmodulewrapper
-    COMMAND cd util/fipstools/acvp/acvptool/test &&
-            ${GO_EXECUTABLE} run check_expected.go
-            -tool ${CMAKE_BINARY_DIR}/acvptool
-            -module-wrappers modulewrapper:$<TARGET_FILE:modulewrapper>,testmodulewrapper:${CMAKE_BINARY_DIR}/testmodulewrapper
-            -tests tests.json
-    WORKING_DIRECTORY ${CMAKE_SOURCE_DIR}
-    DEPENDS modulewrapper
-    USES_TERMINAL)
-
-  add_custom_target(
-    fips_specific_tests_if_any
-    DEPENDS acvp_tests
-  )
-else()
-  add_custom_target(fips_specific_tests_if_any)
-endif()
-
-add_custom_target(
-    run_tests
-    COMMAND ${GO_EXECUTABLE} run util/all_tests.go -build-dir
-            ${CMAKE_BINARY_DIR}
-    COMMAND cd ssl/test/runner &&
-            ${GO_EXECUTABLE} test -shim-path $<TARGET_FILE:bssl_shim>
-              ${HANDSHAKER_ARGS} ${RUNNER_ARGS}
-    WORKING_DIRECTORY ${CMAKE_SOURCE_DIR}
-    DEPENDS all_tests bssl_shim handshaker fips_specific_tests_if_any
-    USES_TERMINAL)
->>>>>>> 8dcdcb39
+
+if(WIN32)
+  target_link_libraries(bssl ws2_32)
+endif()
