<<<<<<< HEAD
# Copyright (c) 2015, Google Inc.
#
# Permission to use, copy, modify, and/or distribute this software for any
# purpose with or without fee is hereby granted, provided that the above
# copyright notice and this permission notice appear in all copies.
#
# THE SOFTWARE IS PROVIDED "AS IS" AND THE AUTHOR DISCLAIMS ALL WARRANTIES
# WITH REGARD TO THIS SOFTWARE INCLUDING ALL IMPLIED WARRANTIES OF
# MERCHANTABILITY AND FITNESS. IN NO EVENT SHALL THE AUTHOR BE LIABLE FOR ANY
# SPECIAL, DIRECT, INDIRECT, OR CONSEQUENTIAL DAMAGES OR ANY DAMAGES
# WHATSOEVER RESULTING FROM LOSS OF USE, DATA OR PROFITS, WHETHER IN AN ACTION
# OF CONTRACT, NEGLIGENCE OR OTHER TORTIOUS ACTION, ARISING OUT OF OR IN
# CONNECTION WITH THE USE OR PERFORMANCE OF THIS SOFTWARE.

# This file is created by generate_build_files.py. Do not edit manually.
=======
cmake_minimum_required(VERSION 3.10)

# Defer enabling C and CXX languages.
project(BoringSSL NONE)

# Don't install BoringSSL to system directories by default; it has no stable
# ABI. Instead, default to an "install" directory under the source.
if(CMAKE_INSTALL_PREFIX_INITIALIZED_TO_DEFAULT)
  set(CMAKE_INSTALL_PREFIX ${CMAKE_SOURCE_DIR}/install CACHE PATH "" FORCE)
endif()

if(WIN32)
  # On Windows, prefer cl over gcc if both are available. By default most of
  # the CMake generators prefer gcc, even on Windows.
  set(CMAKE_GENERATOR_CC cl)
endif()

include(sources.cmake)
include(cmake/go.cmake)
include(cmake/paths.cmake)
include(cmake/perlasm.cmake)

enable_language(C)
enable_language(CXX)

include(GNUInstallDirs)

# CMake versions before 3.14 do not have default destination values. Executable
# and library targets that use a default destination should include this
# variable.
if(CMAKE_VERSION VERSION_LESS "3.14")
  set(INSTALL_DESTINATION_DEFAULT
      ARCHIVE DESTINATION ${CMAKE_INSTALL_LIBDIR}
      LIBRARY DESTINATION ${CMAKE_INSTALL_LIBDIR}
      RUNTIME DESTINATION ${CMAKE_INSTALL_BINDIR})
endif()

# Wrap the CMake install function so we can disable it.
set(INSTALL_ENABLED 1)
function(install_if_enabled)
  if(INSTALL_ENABLED)
    install(${ARGV})
  endif()
endfunction()

if(ANDROID)
  # Android-NDK CMake files reconfigure the path and so Perl won't be found.
  # However, ninja will still find them in $PATH if we just name them.
  if(NOT PERL_EXECUTABLE)
    set(PERL_EXECUTABLE "perl")
  endif()
else()
  find_package(Perl REQUIRED)
endif()

if(CMAKE_SYSTEM_NAME STREQUAL "Linux" AND NOT CMAKE_CROSSCOMPILING)
  find_package(PkgConfig QUIET)
  if (PkgConfig_FOUND)
    pkg_check_modules(LIBUNWIND libunwind-generic)
    if(LIBUNWIND_FOUND)
      add_definitions(-DBORINGSSL_HAVE_LIBUNWIND)
    else()
      message("libunwind not found. Disabling unwind tests.")
    endif()
  else()
    message("pkgconfig not found. Disabling unwind tests.")
  endif()
endif()

if(USE_CUSTOM_LIBCXX)
  set(BORINGSSL_ALLOW_CXX_RUNTIME 1)
endif()

if(BORINGSSL_ALLOW_CXX_RUNTIME)
  add_definitions(-DBORINGSSL_ALLOW_CXX_RUNTIME)
endif()

string(TOLOWER "${CMAKE_BUILD_TYPE}" CMAKE_BUILD_TYPE_LOWER)
if(NOT FIPS)
  if(CMAKE_BUILD_TYPE_LOWER STREQUAL "relwithassert" OR
     NOT CMAKE_BUILD_TYPE_LOWER MATCHES "rel")
    add_definitions(-DBORINGSSL_DISPATCH_TEST)
    # CMake automatically connects include_directories to the NASM
    # command-line, but not add_definitions.
    set(CMAKE_ASM_NASM_FLAGS "${CMAKE_ASM_NASM_FLAGS} -DBORINGSSL_DISPATCH_TEST")
  endif()
endif()
>>>>>>> d5f3a9e8

cmake_minimum_required(VERSION 3.10)

project(BoringSSL LANGUAGES C CXX)

set(CMAKE_CXX_STANDARD 14)
set(CMAKE_CXX_STANDARD_REQUIRED ON)
set(CMAKE_C_STANDARD 11)
set(CMAKE_C_STANDARD_REQUIRED ON)
if(CMAKE_COMPILER_IS_GNUCXX OR CMAKE_CXX_COMPILER_ID MATCHES "Clang")
  set(CMAKE_CXX_FLAGS "${CMAKE_CXX_FLAGS} -fvisibility=hidden -fno-common -fno-exceptions -fno-rtti")
  set(CMAKE_C_FLAGS "${CMAKE_C_FLAGS} -fvisibility=hidden -fno-common")
endif()

# pthread_rwlock_t requires a feature flag on glibc.
if(CMAKE_SYSTEM_NAME STREQUAL "Linux")
  set(CMAKE_C_FLAGS "${CMAKE_C_FLAGS} -D_XOPEN_SOURCE=700")
endif()

if(WIN32)
  add_definitions(-D_HAS_EXCEPTIONS=0)
  add_definitions(-DWIN32_LEAN_AND_MEAN)
  add_definitions(-DNOMINMAX)
  # Allow use of fopen.
  add_definitions(-D_CRT_SECURE_NO_WARNINGS)
endif()

add_definitions(-DBORINGSSL_IMPLEMENTATION)

if(OPENSSL_NO_ASM)
  add_definitions(-DOPENSSL_NO_ASM)
else()
  # On x86 and x86_64 Windows, we use the NASM output.
  if(WIN32 AND CMAKE_SYSTEM_PROCESSOR MATCHES "AMD64|x86_64|amd64|x86|i[3-6]86")
    enable_language(ASM_NASM)
    set(OPENSSL_NASM TRUE)
    set(CMAKE_ASM_NASM_FLAGS "${CMAKE_ASM_NASM_FLAGS} -gcv8")
  else()
    enable_language(ASM)
    set(OPENSSL_ASM TRUE)
    # Work around https://gitlab.kitware.com/cmake/cmake/-/issues/20771 in older
    # CMake versions.
    if(APPLE AND CMAKE_VERSION VERSION_LESS 3.19)
      if(CMAKE_OSX_SYSROOT)
        set(CMAKE_ASM_FLAGS "${CMAKE_ASM_FLAGS} -isysroot \"${CMAKE_OSX_SYSROOT}\"")
      endif()
      foreach(arch ${CMAKE_OSX_ARCHITECTURES})
        set(CMAKE_ASM_FLAGS "${CMAKE_ASM_FLAGS} -arch ${arch}")
      endforeach()
    endif()
    if(NOT WIN32)
      set(CMAKE_ASM_FLAGS "${CMAKE_ASM_FLAGS} -Wa,--noexecstack")
    endif()
    # Clang's integerated assembler does not support debug symbols.
    if(NOT CMAKE_ASM_COMPILER_ID MATCHES "Clang")
      set(CMAKE_ASM_FLAGS "${CMAKE_ASM_FLAGS} -Wa,-g")
    endif()
  endif()
endif()

if(BUILD_SHARED_LIBS)
  add_definitions(-DBORINGSSL_SHARED_LIBRARY)
  # Enable position-independent code globally. This is needed because
  # some library targets are OBJECT libraries.
  set(CMAKE_POSITION_INDEPENDENT_CODE TRUE)
endif()

set(
  CRYPTO_SOURCES_ASM

  apple-aarch64/crypto/chacha/chacha-armv8-apple.S
  apple-aarch64/crypto/cipher_extra/chacha20_poly1305_armv8-apple.S
  apple-aarch64/crypto/fipsmodule/aesv8-armv8-apple.S
  apple-aarch64/crypto/fipsmodule/aesv8-gcm-armv8-apple.S
  apple-aarch64/crypto/fipsmodule/armv8-mont-apple.S
  apple-aarch64/crypto/fipsmodule/bn-armv8-apple.S
  apple-aarch64/crypto/fipsmodule/ghash-neon-armv8-apple.S
  apple-aarch64/crypto/fipsmodule/ghashv8-armv8-apple.S
  apple-aarch64/crypto/fipsmodule/p256-armv8-asm-apple.S
  apple-aarch64/crypto/fipsmodule/p256_beeu-armv8-asm-apple.S
  apple-aarch64/crypto/fipsmodule/sha1-armv8-apple.S
  apple-aarch64/crypto/fipsmodule/sha256-armv8-apple.S
  apple-aarch64/crypto/fipsmodule/sha512-armv8-apple.S
  apple-aarch64/crypto/fipsmodule/vpaes-armv8-apple.S
  apple-aarch64/crypto/test/trampoline-armv8-apple.S
  apple-arm/crypto/chacha/chacha-armv4-apple.S
  apple-arm/crypto/fipsmodule/aesv8-armv7-apple.S
  apple-arm/crypto/fipsmodule/armv4-mont-apple.S
  apple-arm/crypto/fipsmodule/bsaes-armv7-apple.S
  apple-arm/crypto/fipsmodule/ghash-armv4-apple.S
  apple-arm/crypto/fipsmodule/ghashv8-armv7-apple.S
  apple-arm/crypto/fipsmodule/sha1-armv4-large-apple.S
  apple-arm/crypto/fipsmodule/sha256-armv4-apple.S
  apple-arm/crypto/fipsmodule/sha512-armv4-apple.S
  apple-arm/crypto/fipsmodule/vpaes-armv7-apple.S
  apple-arm/crypto/test/trampoline-armv4-apple.S
  apple-x86/crypto/chacha/chacha-x86-apple.S
  apple-x86/crypto/fipsmodule/aesni-x86-apple.S
  apple-x86/crypto/fipsmodule/bn-586-apple.S
  apple-x86/crypto/fipsmodule/co-586-apple.S
  apple-x86/crypto/fipsmodule/ghash-ssse3-x86-apple.S
  apple-x86/crypto/fipsmodule/ghash-x86-apple.S
  apple-x86/crypto/fipsmodule/md5-586-apple.S
  apple-x86/crypto/fipsmodule/sha1-586-apple.S
  apple-x86/crypto/fipsmodule/sha256-586-apple.S
  apple-x86/crypto/fipsmodule/sha512-586-apple.S
  apple-x86/crypto/fipsmodule/vpaes-x86-apple.S
  apple-x86/crypto/fipsmodule/x86-mont-apple.S
  apple-x86/crypto/test/trampoline-x86-apple.S
  apple-x86_64/crypto/chacha/chacha-x86_64-apple.S
  apple-x86_64/crypto/cipher_extra/aes128gcmsiv-x86_64-apple.S
  apple-x86_64/crypto/cipher_extra/chacha20_poly1305_x86_64-apple.S
  apple-x86_64/crypto/fipsmodule/aesni-gcm-x86_64-apple.S
  apple-x86_64/crypto/fipsmodule/aesni-x86_64-apple.S
  apple-x86_64/crypto/fipsmodule/ghash-ssse3-x86_64-apple.S
  apple-x86_64/crypto/fipsmodule/ghash-x86_64-apple.S
  apple-x86_64/crypto/fipsmodule/md5-x86_64-apple.S
  apple-x86_64/crypto/fipsmodule/p256-x86_64-asm-apple.S
  apple-x86_64/crypto/fipsmodule/p256_beeu-x86_64-asm-apple.S
  apple-x86_64/crypto/fipsmodule/rdrand-x86_64-apple.S
  apple-x86_64/crypto/fipsmodule/rsaz-avx2-apple.S
  apple-x86_64/crypto/fipsmodule/sha1-x86_64-apple.S
  apple-x86_64/crypto/fipsmodule/sha256-x86_64-apple.S
  apple-x86_64/crypto/fipsmodule/sha512-x86_64-apple.S
  apple-x86_64/crypto/fipsmodule/vpaes-x86_64-apple.S
  apple-x86_64/crypto/fipsmodule/x86_64-mont-apple.S
  apple-x86_64/crypto/fipsmodule/x86_64-mont5-apple.S
  apple-x86_64/crypto/test/trampoline-x86_64-apple.S
  linux-aarch64/crypto/chacha/chacha-armv8-linux.S
  linux-aarch64/crypto/cipher_extra/chacha20_poly1305_armv8-linux.S
  linux-aarch64/crypto/fipsmodule/aesv8-armv8-linux.S
  linux-aarch64/crypto/fipsmodule/aesv8-gcm-armv8-linux.S
  linux-aarch64/crypto/fipsmodule/armv8-mont-linux.S
  linux-aarch64/crypto/fipsmodule/bn-armv8-linux.S
  linux-aarch64/crypto/fipsmodule/ghash-neon-armv8-linux.S
  linux-aarch64/crypto/fipsmodule/ghashv8-armv8-linux.S
  linux-aarch64/crypto/fipsmodule/p256-armv8-asm-linux.S
  linux-aarch64/crypto/fipsmodule/p256_beeu-armv8-asm-linux.S
  linux-aarch64/crypto/fipsmodule/sha1-armv8-linux.S
  linux-aarch64/crypto/fipsmodule/sha256-armv8-linux.S
  linux-aarch64/crypto/fipsmodule/sha512-armv8-linux.S
  linux-aarch64/crypto/fipsmodule/vpaes-armv8-linux.S
  linux-aarch64/crypto/test/trampoline-armv8-linux.S
  linux-arm/crypto/chacha/chacha-armv4-linux.S
  linux-arm/crypto/fipsmodule/aesv8-armv7-linux.S
  linux-arm/crypto/fipsmodule/armv4-mont-linux.S
  linux-arm/crypto/fipsmodule/bsaes-armv7-linux.S
  linux-arm/crypto/fipsmodule/ghash-armv4-linux.S
  linux-arm/crypto/fipsmodule/ghashv8-armv7-linux.S
  linux-arm/crypto/fipsmodule/sha1-armv4-large-linux.S
  linux-arm/crypto/fipsmodule/sha256-armv4-linux.S
  linux-arm/crypto/fipsmodule/sha512-armv4-linux.S
  linux-arm/crypto/fipsmodule/vpaes-armv7-linux.S
  linux-arm/crypto/test/trampoline-armv4-linux.S
  linux-x86/crypto/chacha/chacha-x86-linux.S
  linux-x86/crypto/fipsmodule/aesni-x86-linux.S
  linux-x86/crypto/fipsmodule/bn-586-linux.S
  linux-x86/crypto/fipsmodule/co-586-linux.S
  linux-x86/crypto/fipsmodule/ghash-ssse3-x86-linux.S
  linux-x86/crypto/fipsmodule/ghash-x86-linux.S
  linux-x86/crypto/fipsmodule/md5-586-linux.S
  linux-x86/crypto/fipsmodule/sha1-586-linux.S
  linux-x86/crypto/fipsmodule/sha256-586-linux.S
  linux-x86/crypto/fipsmodule/sha512-586-linux.S
  linux-x86/crypto/fipsmodule/vpaes-x86-linux.S
  linux-x86/crypto/fipsmodule/x86-mont-linux.S
  linux-x86/crypto/test/trampoline-x86-linux.S
  linux-x86_64/crypto/chacha/chacha-x86_64-linux.S
  linux-x86_64/crypto/cipher_extra/aes128gcmsiv-x86_64-linux.S
  linux-x86_64/crypto/cipher_extra/chacha20_poly1305_x86_64-linux.S
  linux-x86_64/crypto/fipsmodule/aesni-gcm-x86_64-linux.S
  linux-x86_64/crypto/fipsmodule/aesni-x86_64-linux.S
  linux-x86_64/crypto/fipsmodule/ghash-ssse3-x86_64-linux.S
  linux-x86_64/crypto/fipsmodule/ghash-x86_64-linux.S
  linux-x86_64/crypto/fipsmodule/md5-x86_64-linux.S
  linux-x86_64/crypto/fipsmodule/p256-x86_64-asm-linux.S
  linux-x86_64/crypto/fipsmodule/p256_beeu-x86_64-asm-linux.S
  linux-x86_64/crypto/fipsmodule/rdrand-x86_64-linux.S
  linux-x86_64/crypto/fipsmodule/rsaz-avx2-linux.S
  linux-x86_64/crypto/fipsmodule/sha1-x86_64-linux.S
  linux-x86_64/crypto/fipsmodule/sha256-x86_64-linux.S
  linux-x86_64/crypto/fipsmodule/sha512-x86_64-linux.S
  linux-x86_64/crypto/fipsmodule/vpaes-x86_64-linux.S
  linux-x86_64/crypto/fipsmodule/x86_64-mont-linux.S
  linux-x86_64/crypto/fipsmodule/x86_64-mont5-linux.S
  linux-x86_64/crypto/test/trampoline-x86_64-linux.S
  src/crypto/curve25519/asm/x25519-asm-arm.S
  src/crypto/hrss/asm/poly_rq_mul.S
  src/crypto/poly1305/poly1305_arm_asm.S
  win-aarch64/crypto/chacha/chacha-armv8-win.S
  win-aarch64/crypto/cipher_extra/chacha20_poly1305_armv8-win.S
  win-aarch64/crypto/fipsmodule/aesv8-armv8-win.S
  win-aarch64/crypto/fipsmodule/aesv8-gcm-armv8-win.S
  win-aarch64/crypto/fipsmodule/armv8-mont-win.S
  win-aarch64/crypto/fipsmodule/bn-armv8-win.S
  win-aarch64/crypto/fipsmodule/ghash-neon-armv8-win.S
  win-aarch64/crypto/fipsmodule/ghashv8-armv8-win.S
  win-aarch64/crypto/fipsmodule/p256-armv8-asm-win.S
  win-aarch64/crypto/fipsmodule/p256_beeu-armv8-asm-win.S
  win-aarch64/crypto/fipsmodule/sha1-armv8-win.S
  win-aarch64/crypto/fipsmodule/sha256-armv8-win.S
  win-aarch64/crypto/fipsmodule/sha512-armv8-win.S
  win-aarch64/crypto/fipsmodule/vpaes-armv8-win.S
  win-aarch64/crypto/test/trampoline-armv8-win.S
)

set(
  CRYPTO_SOURCES_NASM

  win-x86/crypto/chacha/chacha-x86-win.asm
  win-x86/crypto/fipsmodule/aesni-x86-win.asm
  win-x86/crypto/fipsmodule/bn-586-win.asm
  win-x86/crypto/fipsmodule/co-586-win.asm
  win-x86/crypto/fipsmodule/ghash-ssse3-x86-win.asm
  win-x86/crypto/fipsmodule/ghash-x86-win.asm
  win-x86/crypto/fipsmodule/md5-586-win.asm
  win-x86/crypto/fipsmodule/sha1-586-win.asm
  win-x86/crypto/fipsmodule/sha256-586-win.asm
  win-x86/crypto/fipsmodule/sha512-586-win.asm
  win-x86/crypto/fipsmodule/vpaes-x86-win.asm
  win-x86/crypto/fipsmodule/x86-mont-win.asm
  win-x86/crypto/test/trampoline-x86-win.asm
  win-x86_64/crypto/chacha/chacha-x86_64-win.asm
  win-x86_64/crypto/cipher_extra/aes128gcmsiv-x86_64-win.asm
  win-x86_64/crypto/cipher_extra/chacha20_poly1305_x86_64-win.asm
  win-x86_64/crypto/fipsmodule/aesni-gcm-x86_64-win.asm
  win-x86_64/crypto/fipsmodule/aesni-x86_64-win.asm
  win-x86_64/crypto/fipsmodule/ghash-ssse3-x86_64-win.asm
  win-x86_64/crypto/fipsmodule/ghash-x86_64-win.asm
  win-x86_64/crypto/fipsmodule/md5-x86_64-win.asm
  win-x86_64/crypto/fipsmodule/p256-x86_64-asm-win.asm
  win-x86_64/crypto/fipsmodule/p256_beeu-x86_64-asm-win.asm
  win-x86_64/crypto/fipsmodule/rdrand-x86_64-win.asm
  win-x86_64/crypto/fipsmodule/rsaz-avx2-win.asm
  win-x86_64/crypto/fipsmodule/sha1-x86_64-win.asm
  win-x86_64/crypto/fipsmodule/sha256-x86_64-win.asm
  win-x86_64/crypto/fipsmodule/sha512-x86_64-win.asm
  win-x86_64/crypto/fipsmodule/vpaes-x86_64-win.asm
  win-x86_64/crypto/fipsmodule/x86_64-mont-win.asm
  win-x86_64/crypto/fipsmodule/x86_64-mont5-win.asm
  win-x86_64/crypto/test/trampoline-x86_64-win.asm
)

if(OPENSSL_ASM)
  list(APPEND CRYPTO_SOURCES_ASM_USED ${CRYPTO_SOURCES_ASM})
endif()
if(OPENSSL_NASM)
  list(APPEND CRYPTO_SOURCES_ASM_USED ${CRYPTO_SOURCES_NASM})
endif()

add_library(
  crypto

  ${CRYPTO_SOURCES_ASM_USED}
  err_data.c
  src/crypto/asn1/a_bitstr.c
  src/crypto/asn1/a_bool.c
  src/crypto/asn1/a_d2i_fp.c
  src/crypto/asn1/a_dup.c
  src/crypto/asn1/a_gentm.c
  src/crypto/asn1/a_i2d_fp.c
  src/crypto/asn1/a_int.c
  src/crypto/asn1/a_mbstr.c
  src/crypto/asn1/a_object.c
  src/crypto/asn1/a_octet.c
  src/crypto/asn1/a_strex.c
  src/crypto/asn1/a_strnid.c
  src/crypto/asn1/a_time.c
  src/crypto/asn1/a_type.c
  src/crypto/asn1/a_utctm.c
  src/crypto/asn1/asn1_lib.c
  src/crypto/asn1/asn1_par.c
  src/crypto/asn1/asn_pack.c
  src/crypto/asn1/f_int.c
  src/crypto/asn1/f_string.c
  src/crypto/asn1/posix_time.c
  src/crypto/asn1/tasn_dec.c
  src/crypto/asn1/tasn_enc.c
  src/crypto/asn1/tasn_fre.c
  src/crypto/asn1/tasn_new.c
  src/crypto/asn1/tasn_typ.c
  src/crypto/asn1/tasn_utl.c
  src/crypto/base64/base64.c
  src/crypto/bio/bio.c
  src/crypto/bio/bio_mem.c
  src/crypto/bio/connect.c
  src/crypto/bio/fd.c
  src/crypto/bio/file.c
  src/crypto/bio/hexdump.c
  src/crypto/bio/pair.c
  src/crypto/bio/printf.c
  src/crypto/bio/socket.c
  src/crypto/bio/socket_helper.c
  src/crypto/blake2/blake2.c
  src/crypto/bn_extra/bn_asn1.c
  src/crypto/bn_extra/convert.c
  src/crypto/buf/buf.c
  src/crypto/bytestring/asn1_compat.c
  src/crypto/bytestring/ber.c
  src/crypto/bytestring/cbb.c
  src/crypto/bytestring/cbs.c
  src/crypto/bytestring/unicode.c
  src/crypto/chacha/chacha.c
  src/crypto/cipher_extra/cipher_extra.c
  src/crypto/cipher_extra/derive_key.c
  src/crypto/cipher_extra/e_aesctrhmac.c
  src/crypto/cipher_extra/e_aesgcmsiv.c
  src/crypto/cipher_extra/e_chacha20poly1305.c
  src/crypto/cipher_extra/e_des.c
  src/crypto/cipher_extra/e_null.c
  src/crypto/cipher_extra/e_rc2.c
  src/crypto/cipher_extra/e_rc4.c
  src/crypto/cipher_extra/e_tls.c
  src/crypto/cipher_extra/tls_cbc.c
  src/crypto/conf/conf.c
  src/crypto/cpu_aarch64_apple.c
  src/crypto/cpu_aarch64_freebsd.c
  src/crypto/cpu_aarch64_fuchsia.c
  src/crypto/cpu_aarch64_linux.c
  src/crypto/cpu_aarch64_win.c
  src/crypto/cpu_arm.c
  src/crypto/cpu_arm_freebsd.c
  src/crypto/cpu_arm_linux.c
  src/crypto/cpu_intel.c
  src/crypto/crypto.c
  src/crypto/curve25519/curve25519.c
  src/crypto/curve25519/spake25519.c
  src/crypto/des/des.c
  src/crypto/dh_extra/dh_asn1.c
  src/crypto/dh_extra/params.c
  src/crypto/digest_extra/digest_extra.c
  src/crypto/dsa/dsa.c
  src/crypto/dsa/dsa_asn1.c
  src/crypto/ec_extra/ec_asn1.c
  src/crypto/ec_extra/ec_derive.c
  src/crypto/ec_extra/hash_to_curve.c
  src/crypto/ecdh_extra/ecdh_extra.c
  src/crypto/ecdsa_extra/ecdsa_asn1.c
  src/crypto/engine/engine.c
  src/crypto/err/err.c
  src/crypto/evp/evp.c
  src/crypto/evp/evp_asn1.c
  src/crypto/evp/evp_ctx.c
  src/crypto/evp/p_dsa_asn1.c
  src/crypto/evp/p_ec.c
  src/crypto/evp/p_ec_asn1.c
  src/crypto/evp/p_ed25519.c
  src/crypto/evp/p_ed25519_asn1.c
  src/crypto/evp/p_hkdf.c
  src/crypto/evp/p_rsa.c
  src/crypto/evp/p_rsa_asn1.c
  src/crypto/evp/p_x25519.c
  src/crypto/evp/p_x25519_asn1.c
  src/crypto/evp/pbkdf.c
  src/crypto/evp/print.c
  src/crypto/evp/scrypt.c
  src/crypto/evp/sign.c
  src/crypto/ex_data.c
  src/crypto/fipsmodule/bcm.c
  src/crypto/fipsmodule/fips_shared_support.c
  src/crypto/hkdf/hkdf.c
  src/crypto/hpke/hpke.c
  src/crypto/hrss/hrss.c
  src/crypto/kyber/keccak.c
  src/crypto/kyber/kyber.c
  src/crypto/lhash/lhash.c
  src/crypto/mem.c
  src/crypto/obj/obj.c
  src/crypto/obj/obj_xref.c
  src/crypto/pem/pem_all.c
  src/crypto/pem/pem_info.c
  src/crypto/pem/pem_lib.c
  src/crypto/pem/pem_oth.c
  src/crypto/pem/pem_pk8.c
  src/crypto/pem/pem_pkey.c
  src/crypto/pem/pem_x509.c
  src/crypto/pem/pem_xaux.c
  src/crypto/pkcs7/pkcs7.c
  src/crypto/pkcs7/pkcs7_x509.c
  src/crypto/pkcs8/p5_pbev2.c
  src/crypto/pkcs8/pkcs8.c
  src/crypto/pkcs8/pkcs8_x509.c
  src/crypto/poly1305/poly1305.c
  src/crypto/poly1305/poly1305_arm.c
  src/crypto/poly1305/poly1305_vec.c
  src/crypto/pool/pool.c
  src/crypto/rand_extra/deterministic.c
  src/crypto/rand_extra/forkunsafe.c
  src/crypto/rand_extra/fuchsia.c
  src/crypto/rand_extra/passive.c
  src/crypto/rand_extra/rand_extra.c
  src/crypto/rand_extra/windows.c
  src/crypto/rc4/rc4.c
  src/crypto/refcount_c11.c
  src/crypto/refcount_lock.c
  src/crypto/rsa_extra/rsa_asn1.c
  src/crypto/rsa_extra/rsa_print.c
  src/crypto/siphash/siphash.c
  src/crypto/stack/stack.c
  src/crypto/thread.c
  src/crypto/thread_none.c
  src/crypto/thread_pthread.c
  src/crypto/thread_win.c
  src/crypto/trust_token/pmbtoken.c
  src/crypto/trust_token/trust_token.c
  src/crypto/trust_token/voprf.c
  src/crypto/x509/a_digest.c
  src/crypto/x509/a_sign.c
  src/crypto/x509/a_verify.c
  src/crypto/x509/algorithm.c
  src/crypto/x509/asn1_gen.c
  src/crypto/x509/by_dir.c
  src/crypto/x509/by_file.c
  src/crypto/x509/i2d_pr.c
  src/crypto/x509/name_print.c
  src/crypto/x509/policy.c
  src/crypto/x509/rsa_pss.c
  src/crypto/x509/t_crl.c
  src/crypto/x509/t_req.c
  src/crypto/x509/t_x509.c
  src/crypto/x509/t_x509a.c
  src/crypto/x509/x509.c
  src/crypto/x509/x509_att.c
  src/crypto/x509/x509_cmp.c
  src/crypto/x509/x509_d2.c
  src/crypto/x509/x509_def.c
  src/crypto/x509/x509_ext.c
  src/crypto/x509/x509_lu.c
  src/crypto/x509/x509_obj.c
  src/crypto/x509/x509_req.c
  src/crypto/x509/x509_set.c
  src/crypto/x509/x509_trs.c
  src/crypto/x509/x509_txt.c
  src/crypto/x509/x509_v3.c
  src/crypto/x509/x509_vfy.c
  src/crypto/x509/x509_vpm.c
  src/crypto/x509/x509cset.c
  src/crypto/x509/x509name.c
  src/crypto/x509/x509rset.c
  src/crypto/x509/x509spki.c
  src/crypto/x509/x_algor.c
  src/crypto/x509/x_all.c
  src/crypto/x509/x_attrib.c
  src/crypto/x509/x_crl.c
  src/crypto/x509/x_exten.c
  src/crypto/x509/x_info.c
  src/crypto/x509/x_name.c
  src/crypto/x509/x_pkey.c
  src/crypto/x509/x_pubkey.c
  src/crypto/x509/x_req.c
  src/crypto/x509/x_sig.c
  src/crypto/x509/x_spki.c
  src/crypto/x509/x_val.c
  src/crypto/x509/x_x509.c
  src/crypto/x509/x_x509a.c
  src/crypto/x509v3/v3_akey.c
  src/crypto/x509v3/v3_akeya.c
  src/crypto/x509v3/v3_alt.c
  src/crypto/x509v3/v3_bcons.c
  src/crypto/x509v3/v3_bitst.c
  src/crypto/x509v3/v3_conf.c
  src/crypto/x509v3/v3_cpols.c
  src/crypto/x509v3/v3_crld.c
  src/crypto/x509v3/v3_enum.c
  src/crypto/x509v3/v3_extku.c
  src/crypto/x509v3/v3_genn.c
  src/crypto/x509v3/v3_ia5.c
  src/crypto/x509v3/v3_info.c
  src/crypto/x509v3/v3_int.c
  src/crypto/x509v3/v3_lib.c
  src/crypto/x509v3/v3_ncons.c
  src/crypto/x509v3/v3_ocsp.c
  src/crypto/x509v3/v3_pcons.c
  src/crypto/x509v3/v3_pmaps.c
  src/crypto/x509v3/v3_prn.c
  src/crypto/x509v3/v3_purp.c
  src/crypto/x509v3/v3_skey.c
  src/crypto/x509v3/v3_utl.c
)

target_include_directories(crypto PUBLIC $<BUILD_INTERFACE:${CMAKE_CURRENT_SOURCE_DIR}/src/include>)

add_library(
  ssl

  src/ssl/bio_ssl.cc
  src/ssl/d1_both.cc
  src/ssl/d1_lib.cc
  src/ssl/d1_pkt.cc
  src/ssl/d1_srtp.cc
  src/ssl/dtls_method.cc
  src/ssl/dtls_record.cc
  src/ssl/encrypted_client_hello.cc
  src/ssl/extensions.cc
  src/ssl/handoff.cc
  src/ssl/handshake.cc
  src/ssl/handshake_client.cc
  src/ssl/handshake_server.cc
  src/ssl/s3_both.cc
  src/ssl/s3_lib.cc
  src/ssl/s3_pkt.cc
  src/ssl/ssl_aead_ctx.cc
  src/ssl/ssl_asn1.cc
  src/ssl/ssl_buffer.cc
  src/ssl/ssl_cert.cc
  src/ssl/ssl_cipher.cc
  src/ssl/ssl_file.cc
  src/ssl/ssl_key_share.cc
  src/ssl/ssl_lib.cc
  src/ssl/ssl_privkey.cc
  src/ssl/ssl_session.cc
  src/ssl/ssl_stat.cc
  src/ssl/ssl_transcript.cc
  src/ssl/ssl_versions.cc
  src/ssl/ssl_x509.cc
  src/ssl/t1_enc.cc
  src/ssl/tls13_both.cc
  src/ssl/tls13_client.cc
  src/ssl/tls13_enc.cc
  src/ssl/tls13_server.cc
  src/ssl/tls_method.cc
  src/ssl/tls_record.cc
)

target_link_libraries(ssl crypto)

add_executable(
  bssl

  src/tool/args.cc
  src/tool/ciphers.cc
  src/tool/client.cc
  src/tool/const.cc
  src/tool/digest.cc
  src/tool/fd.cc
  src/tool/file.cc
  src/tool/generate_ech.cc
  src/tool/generate_ed25519.cc
  src/tool/genrsa.cc
  src/tool/pkcs12.cc
  src/tool/rand.cc
  src/tool/server.cc
  src/tool/sign.cc
  src/tool/speed.cc
  src/tool/tool.cc
  src/tool/transport_common.cc
)

target_link_libraries(bssl ssl crypto)

if(NOT ANDROID)
  find_package(Threads REQUIRED)
  target_link_libraries(crypto Threads::Threads)
endif()

if(WIN32)
  target_link_libraries(crypto ws2_32)
endif()
<|MERGE_RESOLUTION|>--- conflicted
+++ resolved
@@ -1,4 +1,3 @@
-<<<<<<< HEAD
 # Copyright (c) 2015, Google Inc.
 #
 # Permission to use, copy, modify, and/or distribute this software for any
@@ -14,95 +13,6 @@
 # CONNECTION WITH THE USE OR PERFORMANCE OF THIS SOFTWARE.
 
 # This file is created by generate_build_files.py. Do not edit manually.
-=======
-cmake_minimum_required(VERSION 3.10)
-
-# Defer enabling C and CXX languages.
-project(BoringSSL NONE)
-
-# Don't install BoringSSL to system directories by default; it has no stable
-# ABI. Instead, default to an "install" directory under the source.
-if(CMAKE_INSTALL_PREFIX_INITIALIZED_TO_DEFAULT)
-  set(CMAKE_INSTALL_PREFIX ${CMAKE_SOURCE_DIR}/install CACHE PATH "" FORCE)
-endif()
-
-if(WIN32)
-  # On Windows, prefer cl over gcc if both are available. By default most of
-  # the CMake generators prefer gcc, even on Windows.
-  set(CMAKE_GENERATOR_CC cl)
-endif()
-
-include(sources.cmake)
-include(cmake/go.cmake)
-include(cmake/paths.cmake)
-include(cmake/perlasm.cmake)
-
-enable_language(C)
-enable_language(CXX)
-
-include(GNUInstallDirs)
-
-# CMake versions before 3.14 do not have default destination values. Executable
-# and library targets that use a default destination should include this
-# variable.
-if(CMAKE_VERSION VERSION_LESS "3.14")
-  set(INSTALL_DESTINATION_DEFAULT
-      ARCHIVE DESTINATION ${CMAKE_INSTALL_LIBDIR}
-      LIBRARY DESTINATION ${CMAKE_INSTALL_LIBDIR}
-      RUNTIME DESTINATION ${CMAKE_INSTALL_BINDIR})
-endif()
-
-# Wrap the CMake install function so we can disable it.
-set(INSTALL_ENABLED 1)
-function(install_if_enabled)
-  if(INSTALL_ENABLED)
-    install(${ARGV})
-  endif()
-endfunction()
-
-if(ANDROID)
-  # Android-NDK CMake files reconfigure the path and so Perl won't be found.
-  # However, ninja will still find them in $PATH if we just name them.
-  if(NOT PERL_EXECUTABLE)
-    set(PERL_EXECUTABLE "perl")
-  endif()
-else()
-  find_package(Perl REQUIRED)
-endif()
-
-if(CMAKE_SYSTEM_NAME STREQUAL "Linux" AND NOT CMAKE_CROSSCOMPILING)
-  find_package(PkgConfig QUIET)
-  if (PkgConfig_FOUND)
-    pkg_check_modules(LIBUNWIND libunwind-generic)
-    if(LIBUNWIND_FOUND)
-      add_definitions(-DBORINGSSL_HAVE_LIBUNWIND)
-    else()
-      message("libunwind not found. Disabling unwind tests.")
-    endif()
-  else()
-    message("pkgconfig not found. Disabling unwind tests.")
-  endif()
-endif()
-
-if(USE_CUSTOM_LIBCXX)
-  set(BORINGSSL_ALLOW_CXX_RUNTIME 1)
-endif()
-
-if(BORINGSSL_ALLOW_CXX_RUNTIME)
-  add_definitions(-DBORINGSSL_ALLOW_CXX_RUNTIME)
-endif()
-
-string(TOLOWER "${CMAKE_BUILD_TYPE}" CMAKE_BUILD_TYPE_LOWER)
-if(NOT FIPS)
-  if(CMAKE_BUILD_TYPE_LOWER STREQUAL "relwithassert" OR
-     NOT CMAKE_BUILD_TYPE_LOWER MATCHES "rel")
-    add_definitions(-DBORINGSSL_DISPATCH_TEST)
-    # CMake automatically connects include_directories to the NASM
-    # command-line, but not add_definitions.
-    set(CMAKE_ASM_NASM_FLAGS "${CMAKE_ASM_NASM_FLAGS} -DBORINGSSL_DISPATCH_TEST")
-  endif()
-endif()
->>>>>>> d5f3a9e8
 
 cmake_minimum_required(VERSION 3.10)
 
@@ -463,7 +373,6 @@
   src/crypto/ex_data.c
   src/crypto/fipsmodule/bcm.c
   src/crypto/fipsmodule/fips_shared_support.c
-  src/crypto/hkdf/hkdf.c
   src/crypto/hpke/hpke.c
   src/crypto/hrss/hrss.c
   src/crypto/kyber/keccak.c
@@ -499,6 +408,7 @@
   src/crypto/refcount_c11.c
   src/crypto/refcount_lock.c
   src/crypto/rsa_extra/rsa_asn1.c
+  src/crypto/rsa_extra/rsa_crypt.c
   src/crypto/rsa_extra/rsa_print.c
   src/crypto/siphash/siphash.c
   src/crypto/stack/stack.c
