--- conflicted
+++ resolved
@@ -1,67 +1,8 @@
-<<<<<<< HEAD
 # Copyright (c) 2019 The Chromium Authors. All rights reserved.
 # Use of this source code is governed by a BSD-style license that can be
 # found in the LICENSE file.
 
 # This file is created by generate_build_files.py. Do not edit manually.
-=======
-cmake_minimum_required(VERSION 3.10)
-
-# Defer enabling C and CXX languages.
-project(BoringSSL NONE)
-
-# Don't install BoringSSL to system directories by default; it has no stable
-# ABI. Instead, default to an "install" directory under the source.
-if(CMAKE_INSTALL_PREFIX_INITIALIZED_TO_DEFAULT)
-  set(CMAKE_INSTALL_PREFIX ${CMAKE_SOURCE_DIR}/install CACHE PATH "" FORCE)
-endif()
-
-if(WIN32)
-  # On Windows, prefer cl over gcc if both are available. By default most of
-  # the CMake generators prefer gcc, even on Windows.
-  set(CMAKE_GENERATOR_CC cl)
-endif()
-
-include(sources.cmake)
-
-enable_language(C)
-enable_language(CXX)
-
-include(GNUInstallDirs)
-
-# This is a dummy target which all other targets depend on (manually - see other
-# CMakeLists.txt files). This gives us a hook to add any targets which need to
-# run before all other targets.
-add_custom_target(global_target)
-
-if(ANDROID)
-  # Android-NDK CMake files reconfigure the path and so Go and Perl won't be
-  # found. However, ninja will still find them in $PATH if we just name them.
-  if(NOT PERL_EXECUTABLE)
-    set(PERL_EXECUTABLE "perl")
-  endif()
-  if(NOT GO_EXECUTABLE)
-    set(GO_EXECUTABLE "go")
-  endif()
-else()
-  find_package(Perl REQUIRED)
-  find_program(GO_EXECUTABLE go)
-endif()
-
-if(CMAKE_SYSTEM_NAME STREQUAL "Linux" AND NOT CMAKE_CROSSCOMPILING)
-  find_package(PkgConfig QUIET)
-  if (PkgConfig_FOUND)
-    pkg_check_modules(LIBUNWIND libunwind-generic)
-    if(LIBUNWIND_FOUND)
-      add_definitions(-DBORINGSSL_HAVE_LIBUNWIND)
-    else()
-      message("libunwind not found. Disabling unwind tests.")
-    endif()
-  else()
-    message("pkgconfig not found. Disabling unwind tests.")
-  endif()
-endif()
->>>>>>> f8a10eee
 
 cmake_minimum_required(VERSION 3.5)
 
@@ -71,83 +12,10 @@
   set(CLANG 1)
 endif()
 
-<<<<<<< HEAD
 if(CMAKE_COMPILER_IS_GNUCXX OR CLANG)
-  set(CMAKE_CXX_FLAGS "${CMAKE_CXX_FLAGS} -std=c++11 -fvisibility=hidden -fno-common -fno-exceptions -fno-rtti")
-  if(APPLE)
-    set(CMAKE_CXX_FLAGS "${CMAKE_CXX_FLAGS} -stdlib=libc++")
-  endif()
-
+  set(CMAKE_CXX_FLAGS "${CMAKE_CXX_FLAGS} -std=c++14 -fvisibility=hidden -fno-common -fno-exceptions -fno-rtti")
   set(CMAKE_C_FLAGS "${CMAKE_C_FLAGS} -fvisibility=hidden -fno-common -std=c11")
 endif()
-=======
-if(CMAKE_SYSTEM_NAME STREQUAL "Emscripten")
-  set(EMSCRIPTEN 1)
-endif()
-
-set(CMAKE_CXX_STANDARD 14)
-set(CMAKE_CXX_STANDARD_REQUIRED ON)
-if(MSVC AND NOT CLANG)
-  set(CMAKE_C_STANDARD 11)
-  set(CMAKE_C_STANDARD_REQUIRED ON)
-endif()
-
-if(CMAKE_COMPILER_IS_GNUCXX OR CLANG)
-  # Note clang-cl is odd and sets both CLANG and MSVC. We base our configuration
-  # primarily on our normal Clang one.
-  set(C_CXX_FLAGS "-Werror -Wformat=2 -Wsign-compare -Wmissing-field-initializers -Wwrite-strings -Wvla -Wshadow -Wtype-limits")
-  if(MSVC)
-    # clang-cl sets different default warnings than clang. It also treats -Wall
-    # as -Weverything, to match MSVC. Instead -W3 is the alias for -Wall.
-    # See http://llvm.org/viewvc/llvm-project?view=revision&revision=319116
-    set(C_CXX_FLAGS "${C_CXX_FLAGS} -W3 -Wno-unused-parameter -fmsc-version=1900")
-    # googletest suppresses warning C4996 via a pragma, but clang-cl does not
-    # honor it. Suppress it here to compensate. See https://crbug.com/772117.
-    set(C_CXX_FLAGS "${C_CXX_FLAGS} -Wno-deprecated-declarations")
-  else()
-    if(EMSCRIPTEN)
-      # emscripten's emcc/clang does not accept the "-ggdb" flag.
-      set(C_CXX_FLAGS "${C_CXX_FLAGS} -g")
-    else()
-      set(C_CXX_FLAGS "${C_CXX_FLAGS} -ggdb")
-    endif()
-
-    set(C_CXX_FLAGS "${C_CXX_FLAGS} -Wall -fvisibility=hidden -fno-common")
-  endif()
-
-  if(CLANG)
-    set(C_CXX_FLAGS "${C_CXX_FLAGS} -Wnewline-eof -fcolor-diagnostics")
-  else()
-    # GCC (at least 4.8.4) has a bug where it'll find unreachable free() calls
-    # and declare that the code is trying to free a stack pointer.
-    set(C_CXX_FLAGS "${C_CXX_FLAGS} -Wno-free-nonheap-object")
-  endif()
-
-  # -Wstring-concatenation was added in Clang 12.0.0, which corresponds to
-  # AppleClang 13.0.0 per the table in
-  # https://en.wikipedia.org/wiki/Xcode#Toolchain_versions
-  if((CMAKE_C_COMPILER_ID STREQUAL "Clang" AND
-      CMAKE_C_COMPILER_VERSION VERSION_GREATER_EQUAL "12.0.0") OR
-     (CMAKE_C_COMPILER_ID STREQUAL "AppleClang" AND
-      CMAKE_C_COMPILER_VERSION VERSION_GREATER_EQUAL "13.0.0"))
-    set(C_CXX_FLAGS "${C_CXX_FLAGS} -Wstring-concatenation")
-  endif()
-
-  if(CLANG OR CMAKE_C_COMPILER_VERSION VERSION_GREATER_EQUAL "7.0.0")
-    set(C_CXX_FLAGS "${C_CXX_FLAGS} -Wimplicit-fallthrough")
-  endif()
-
-  if(CMAKE_COMPILER_IS_GNUCXX)
-    set(C_CXX_FLAGS "${C_CXX_FLAGS} -Wformat-signedness")
-  endif()
-
-  set(CMAKE_C_FLAGS "${CMAKE_C_FLAGS} ${C_CXX_FLAGS} -Wmissing-prototypes -Wold-style-definition -Wstrict-prototypes")
-  set(CMAKE_CXX_FLAGS "${CMAKE_CXX_FLAGS} ${C_CXX_FLAGS} -Wmissing-declarations")
-
-  if(NOT MSVC AND NOT BORINGSSL_ALLOW_CXX_RUNTIME)
-    set(CMAKE_CXX_FLAGS "${CMAKE_CXX_FLAGS} -fno-exceptions -fno-rtti")
-  endif()
->>>>>>> f8a10eee
 
 # pthread_rwlock_t requires a feature flag.
 if(NOT WIN32)
@@ -166,192 +34,8 @@
   add_definitions("-D_STL_EXTRA_DISABLED_WARNINGS=4774 4987")
 endif()
 
-<<<<<<< HEAD
 add_definitions(-DBORINGSSL_IMPLEMENTATION)
 
-=======
-# pthread_rwlock_t on Linux requires a feature flag. We limit this to Linux
-# because, on Apple platforms, it instead disables APIs we use. See compat(5)
-# and sys/cdefs.h. Reportedly, FreeBSD also breaks when this is set. See
-# https://crbug.com/boringssl/471.
-if(CMAKE_SYSTEM_NAME STREQUAL "Linux")
-  set(CMAKE_C_FLAGS "${CMAKE_C_FLAGS} -D_XOPEN_SOURCE=700")
-endif()
-
-if(FUZZ)
-  if(NOT CLANG)
-    message(FATAL_ERROR "You need to build with Clang for fuzzing to work")
-  endif()
-
-  if(CMAKE_C_COMPILER_VERSION VERSION_LESS "6.0.0")
-    message(FATAL_ERROR "You need Clang ≥ 6.0.0")
-  endif()
-
-  add_definitions(-DBORINGSSL_UNSAFE_DETERMINISTIC_MODE)
-  set(RUNNER_ARGS "-deterministic")
-
-  if(NOT NO_FUZZER_MODE)
-    add_definitions(-DBORINGSSL_UNSAFE_FUZZER_MODE)
-    set(RUNNER_ARGS ${RUNNER_ARGS} "-fuzzer" "-shim-config" "fuzzer_mode.json")
-  endif()
-
-  set(CMAKE_C_FLAGS "${CMAKE_C_FLAGS} -fsanitize=address,fuzzer-no-link -fsanitize-coverage=edge,indirect-calls")
-  set(CMAKE_CXX_FLAGS "${CMAKE_CXX_FLAGS} -fsanitize=address,fuzzer-no-link -fsanitize-coverage=edge,indirect-calls")
-endif()
-
-add_definitions(-DBORINGSSL_IMPLEMENTATION)
-
-if(BUILD_SHARED_LIBS)
-  add_definitions(-DBORINGSSL_SHARED_LIBRARY)
-  # Enable position-independent code globally. This is needed because
-  # some library targets are OBJECT libraries.
-  set(CMAKE_POSITION_INDEPENDENT_CODE TRUE)
-endif()
-
-if(MSAN)
-  if(NOT CLANG)
-    message(FATAL_ERROR "Cannot enable MSAN unless using Clang")
-  endif()
-
-  if(ASAN)
-    message(FATAL_ERROR "ASAN and MSAN are mutually exclusive")
-  endif()
-
-  set(CMAKE_C_FLAGS "${CMAKE_C_FLAGS} -fsanitize=memory -fsanitize-memory-track-origins -fno-omit-frame-pointer")
-  set(CMAKE_CXX_FLAGS "${CMAKE_CXX_FLAGS} -fsanitize=memory -fsanitize-memory-track-origins -fno-omit-frame-pointer")
-  set(CMAKE_ASM_FLAGS "${CMAKE_ASM_FLAGS} -fsanitize=memory -fsanitize-memory-track-origins -fno-omit-frame-pointer")
-endif()
-
-if(ASAN)
-  if(NOT CLANG)
-    message(FATAL_ERROR "Cannot enable ASAN unless using Clang")
-  endif()
-
-  set(CMAKE_C_FLAGS "${CMAKE_C_FLAGS} -fsanitize=address -fsanitize-address-use-after-scope -fno-omit-frame-pointer")
-  set(CMAKE_CXX_FLAGS "${CMAKE_CXX_FLAGS} -fsanitize=address -fsanitize-address-use-after-scope -fno-omit-frame-pointer")
-endif()
-
-if(CFI)
-  if(NOT CLANG)
-    message(FATAL_ERROR "Cannot enable CFI unless using Clang")
-  endif()
-
-  set(CMAKE_C_FLAGS "${CMAKE_C_FLAGS} -fsanitize=cfi -fno-sanitize-trap=cfi -flto=thin")
-  set(CMAKE_CXX_FLAGS "${CMAKE_CXX_FLAGS} -fsanitize=cfi -fno-sanitize-trap=cfi -flto=thin")
-  # We use Chromium's copy of clang, which requires -fuse-ld=lld if building
-  # with -flto. That, in turn, can't handle -ggdb.
-  set(CMAKE_EXE_LINKER_FLAGS "${CMAKE_EXE_LINKER_FLAGS} -fuse-ld=lld")
-  string(REPLACE "-ggdb" "-g" CMAKE_C_FLAGS "${CMAKE_C_FLAGS}")
-  string(REPLACE "-ggdb" "-g" CMAKE_CXX_FLAGS "${CMAKE_CXX_FLAGS}")
-  # -flto causes object files to contain LLVM bitcode. Mixing those with
-  # assembly output in the same static library breaks the linker.
-  set(OPENSSL_NO_ASM "1")
-endif()
-
-if(TSAN)
-  if(NOT CLANG)
-    message(FATAL_ERROR "Cannot enable TSAN unless using Clang")
-  endif()
-
-  set(CMAKE_C_FLAGS "${CMAKE_C_FLAGS} -fsanitize=thread")
-  set(CMAKE_CXX_FLAGS "${CMAKE_CXX_FLAGS} -fsanitize=thread")
-  set(CMAKE_EXE_LINKER_FLAGS "${CMAKE_EXE_LINKER_FLAGS} -fsanitize=thread")
-endif()
-
-if(UBSAN)
-  if(NOT CLANG)
-    message(FATAL_ERROR "Cannot enable UBSAN unless using Clang")
-  endif()
-
-  set(CMAKE_C_FLAGS "${CMAKE_C_FLAGS} -fsanitize=undefined")
-  set(CMAKE_CXX_FLAGS "${CMAKE_CXX_FLAGS} -fsanitize=undefined")
-  set(CMAKE_EXE_LINKER_FLAGS "${CMAKE_EXE_LINKER_FLAGS} -fsanitize=undefined")
-
-  if(NOT UBSAN_RECOVER)
-    set(CMAKE_C_FLAGS "${CMAKE_C_FLAGS} -fno-sanitize-recover=undefined")
-    set(CMAKE_CXX_FLAGS "${CMAKE_CXX_FLAGS} -fno-sanitize-recover=undefined")
-    set(CMAKE_EXE_LINKER_FLAGS "${CMAKE_EXE_LINKER_FLAGS} -fno-sanitize-recover=undefined")
-  endif()
-endif()
-
-if(GCOV)
-  set(CMAKE_C_FLAGS "${CMAKE_C_FLAGS} -fprofile-arcs -ftest-coverage")
-  set(CMAKE_CXX_FLAGS "${CMAKE_CXX_FLAGS} -fprofile-arcs -ftest-coverage")
-endif()
-
-if(FIPS)
-  add_definitions(-DBORINGSSL_FIPS)
-  if(FIPS_BREAK_TEST)
-    add_definitions("-DBORINGSSL_FIPS_BREAK_${FIPS_BREAK_TEST}=1")
-  endif()
-  # The FIPS integrity check does not work for ASan and MSan builds.
-  if(NOT ASAN AND NOT MSAN)
-    if(BUILD_SHARED_LIBS)
-      set(FIPS_SHARED "1")
-    else()
-      set(FIPS_DELOCATE "1")
-    endif()
-  endif()
-  if(FIPS_SHARED)
-    # The Android CMake files set -ffunction-sections and -fdata-sections,
-    # which is incompatible with FIPS_SHARED.
-    set(CMAKE_C_FLAGS
-        "${CMAKE_C_FLAGS} -fno-function-sections -fno-data-sections")
-    set(CMAKE_CXX_FLAGS
-        "${CMAKE_CXX_FLAGS} -fno-function-sections -fno-data-sections")
-  endif()
-endif()
-
-if(OPENSSL_SMALL)
-  add_definitions(-DOPENSSL_SMALL)
-endif()
-
-if(CONSTANT_TIME_VALIDATION)
-  add_definitions(-DBORINGSSL_CONSTANT_TIME_VALIDATION)
-  # Asserts will often test secret data.
-  add_definitions(-DNDEBUG)
-endif()
-
-function(go_executable dest package)
-  set(godeps "${CMAKE_SOURCE_DIR}/util/godeps.go")
-  if(NOT CMAKE_GENERATOR STREQUAL "Ninja")
-    # The DEPFILE parameter to add_custom_command only works with Ninja. Query
-    # the sources at configure time. Additionally, everything depends on go.mod.
-    # That affects what external packages to use.
-    #
-    # TODO(davidben): Starting CMake 3.20, it also works with Make. Starting
-    # 3.21, it works with Visual Studio and Xcode too.
-    execute_process(COMMAND ${GO_EXECUTABLE} run ${godeps} -format cmake
-                            -pkg ${package}
-                    WORKING_DIRECTORY ${CMAKE_CURRENT_SOURCE_DIR}
-                    OUTPUT_VARIABLE sources
-                    RESULT_VARIABLE godeps_result)
-    add_custom_command(OUTPUT ${dest}
-                       COMMAND ${GO_EXECUTABLE} build
-                               -o ${CMAKE_CURRENT_BINARY_DIR}/${dest} ${package}
-                       WORKING_DIRECTORY ${CMAKE_CURRENT_SOURCE_DIR}
-                       DEPENDS ${sources} ${CMAKE_SOURCE_DIR}/go.mod)
-  else()
-    # Ninja expects the target in the depfile to match the output. This is a
-    # relative path from the build directory.
-    string(LENGTH "${CMAKE_BINARY_DIR}" root_dir_length)
-    math(EXPR root_dir_length "${root_dir_length} + 1")
-    string(SUBSTRING "${CMAKE_CURRENT_BINARY_DIR}" ${root_dir_length} -1 target)
-    set(target "${target}/${dest}")
-
-    set(depfile "${CMAKE_CURRENT_BINARY_DIR}/${dest}.d")
-    add_custom_command(OUTPUT ${dest}
-                       COMMAND ${GO_EXECUTABLE} build
-                               -o ${CMAKE_CURRENT_BINARY_DIR}/${dest} ${package}
-                       COMMAND ${GO_EXECUTABLE} run ${godeps} -format depfile
-                               -target ${target} -pkg ${package} -out ${depfile}
-                       WORKING_DIRECTORY ${CMAKE_CURRENT_SOURCE_DIR}
-                       DEPENDS ${godeps} ${CMAKE_SOURCE_DIR}/go.mod
-                       DEPFILE ${depfile})
-  endif()
-endfunction()
-
->>>>>>> f8a10eee
 # CMake's iOS support uses Apple's multiple-architecture toolchain. It takes an
 # architecture list from CMAKE_OSX_ARCHITECTURES, leaves CMAKE_SYSTEM_PROCESSOR
 # alone, and expects all architecture-specific logic to be conditioned within
@@ -400,29 +84,19 @@
   set(ARCH "generic")
 elseif(CMAKE_SYSTEM_PROCESSOR STREQUAL "ppc64le")
   set(ARCH "ppc64le")
-elseif (${CMAKE_SYSTEM_PROCESSOR} STREQUAL "riscv64")
-  set(ARCH "riscv64")
 else()
   message(FATAL_ERROR "Unknown processor:" ${CMAKE_SYSTEM_PROCESSOR})
 endif()
 
-<<<<<<< HEAD
 if(NOT OPENSSL_NO_ASM)
   if(UNIX)
     enable_language(ASM)
-=======
-if(USE_CUSTOM_LIBCXX)
-  if(NOT CLANG)
-    message(FATAL_ERROR "USE_CUSTOM_LIBCXX only supported with Clang")
-  endif()
->>>>>>> f8a10eee
 
     # Clang's integerated assembler does not support debug symbols.
     if(NOT CMAKE_ASM_COMPILER_ID MATCHES "Clang")
       set(CMAKE_ASM_FLAGS "${CMAKE_ASM_FLAGS} -Wa,-g")
     endif()
 
-<<<<<<< HEAD
     # CMake does not add -isysroot and -arch flags to assembly.
     if(APPLE)
       if(CMAKE_OSX_SYSROOT)
@@ -448,44 +122,92 @@
 include_directories(src/include)
 
 set(
-  CRYPTO_ios_aarch64_SOURCES
-
-  ios-aarch64/crypto/chacha/chacha-armv8.S
-  ios-aarch64/crypto/fipsmodule/aesv8-armx64.S
-  ios-aarch64/crypto/fipsmodule/armv8-mont.S
-  ios-aarch64/crypto/fipsmodule/ghash-neon-armv8.S
-  ios-aarch64/crypto/fipsmodule/ghashv8-armx64.S
-  ios-aarch64/crypto/fipsmodule/sha1-armv8.S
-  ios-aarch64/crypto/fipsmodule/sha256-armv8.S
-  ios-aarch64/crypto/fipsmodule/sha512-armv8.S
-  ios-aarch64/crypto/fipsmodule/vpaes-armv8.S
-  ios-aarch64/crypto/test/trampoline-armv8.S
-)
-
-set(
-  CRYPTO_ios_arm_SOURCES
-
-  ios-arm/crypto/chacha/chacha-armv4.S
-  ios-arm/crypto/fipsmodule/aesv8-armx32.S
-  ios-arm/crypto/fipsmodule/armv4-mont.S
-  ios-arm/crypto/fipsmodule/bsaes-armv7.S
-  ios-arm/crypto/fipsmodule/ghash-armv4.S
-  ios-arm/crypto/fipsmodule/ghashv8-armx32.S
-  ios-arm/crypto/fipsmodule/sha1-armv4-large.S
-  ios-arm/crypto/fipsmodule/sha256-armv4.S
-  ios-arm/crypto/fipsmodule/sha512-armv4.S
-  ios-arm/crypto/fipsmodule/vpaes-armv7.S
-  ios-arm/crypto/test/trampoline-armv4.S
+  CRYPTO_apple_aarch64_SOURCES
+
+  apple-aarch64/crypto/chacha/chacha-armv8.S
+  apple-aarch64/crypto/cipher_extra/chacha20_poly1305_armv8.S
+  apple-aarch64/crypto/fipsmodule/aesv8-armx64.S
+  apple-aarch64/crypto/fipsmodule/armv8-mont.S
+  apple-aarch64/crypto/fipsmodule/ghash-neon-armv8.S
+  apple-aarch64/crypto/fipsmodule/ghashv8-armx64.S
+  apple-aarch64/crypto/fipsmodule/p256-armv8-asm.S
+  apple-aarch64/crypto/fipsmodule/p256_beeu-armv8-asm.S
+  apple-aarch64/crypto/fipsmodule/sha1-armv8.S
+  apple-aarch64/crypto/fipsmodule/sha256-armv8.S
+  apple-aarch64/crypto/fipsmodule/sha512-armv8.S
+  apple-aarch64/crypto/fipsmodule/vpaes-armv8.S
+  apple-aarch64/crypto/test/trampoline-armv8.S
+)
+
+set(
+  CRYPTO_apple_arm_SOURCES
+
+  apple-arm/crypto/chacha/chacha-armv4.S
+  apple-arm/crypto/fipsmodule/aesv8-armx32.S
+  apple-arm/crypto/fipsmodule/armv4-mont.S
+  apple-arm/crypto/fipsmodule/bsaes-armv7.S
+  apple-arm/crypto/fipsmodule/ghash-armv4.S
+  apple-arm/crypto/fipsmodule/ghashv8-armx32.S
+  apple-arm/crypto/fipsmodule/sha1-armv4-large.S
+  apple-arm/crypto/fipsmodule/sha256-armv4.S
+  apple-arm/crypto/fipsmodule/sha512-armv4.S
+  apple-arm/crypto/fipsmodule/vpaes-armv7.S
+  apple-arm/crypto/test/trampoline-armv4.S
+)
+
+set(
+  CRYPTO_apple_x86_SOURCES
+
+  apple-x86/crypto/chacha/chacha-x86.S
+  apple-x86/crypto/fipsmodule/aesni-x86.S
+  apple-x86/crypto/fipsmodule/bn-586.S
+  apple-x86/crypto/fipsmodule/co-586.S
+  apple-x86/crypto/fipsmodule/ghash-ssse3-x86.S
+  apple-x86/crypto/fipsmodule/ghash-x86.S
+  apple-x86/crypto/fipsmodule/md5-586.S
+  apple-x86/crypto/fipsmodule/sha1-586.S
+  apple-x86/crypto/fipsmodule/sha256-586.S
+  apple-x86/crypto/fipsmodule/sha512-586.S
+  apple-x86/crypto/fipsmodule/vpaes-x86.S
+  apple-x86/crypto/fipsmodule/x86-mont.S
+  apple-x86/crypto/test/trampoline-x86.S
+)
+
+set(
+  CRYPTO_apple_x86_64_SOURCES
+
+  apple-x86_64/crypto/chacha/chacha-x86_64.S
+  apple-x86_64/crypto/cipher_extra/aes128gcmsiv-x86_64.S
+  apple-x86_64/crypto/cipher_extra/chacha20_poly1305_x86_64.S
+  apple-x86_64/crypto/fipsmodule/aesni-gcm-x86_64.S
+  apple-x86_64/crypto/fipsmodule/aesni-x86_64.S
+  apple-x86_64/crypto/fipsmodule/ghash-ssse3-x86_64.S
+  apple-x86_64/crypto/fipsmodule/ghash-x86_64.S
+  apple-x86_64/crypto/fipsmodule/md5-x86_64.S
+  apple-x86_64/crypto/fipsmodule/p256-x86_64-asm.S
+  apple-x86_64/crypto/fipsmodule/p256_beeu-x86_64-asm.S
+  apple-x86_64/crypto/fipsmodule/rdrand-x86_64.S
+  apple-x86_64/crypto/fipsmodule/rsaz-avx2.S
+  apple-x86_64/crypto/fipsmodule/sha1-x86_64.S
+  apple-x86_64/crypto/fipsmodule/sha256-x86_64.S
+  apple-x86_64/crypto/fipsmodule/sha512-x86_64.S
+  apple-x86_64/crypto/fipsmodule/vpaes-x86_64.S
+  apple-x86_64/crypto/fipsmodule/x86_64-mont.S
+  apple-x86_64/crypto/fipsmodule/x86_64-mont5.S
+  apple-x86_64/crypto/test/trampoline-x86_64.S
 )
 
 set(
   CRYPTO_linux_aarch64_SOURCES
 
   linux-aarch64/crypto/chacha/chacha-armv8.S
+  linux-aarch64/crypto/cipher_extra/chacha20_poly1305_armv8.S
   linux-aarch64/crypto/fipsmodule/aesv8-armx64.S
   linux-aarch64/crypto/fipsmodule/armv8-mont.S
   linux-aarch64/crypto/fipsmodule/ghash-neon-armv8.S
   linux-aarch64/crypto/fipsmodule/ghashv8-armx64.S
+  linux-aarch64/crypto/fipsmodule/p256-armv8-asm.S
+  linux-aarch64/crypto/fipsmodule/p256_beeu-armv8-asm.S
   linux-aarch64/crypto/fipsmodule/sha1-armv8.S
   linux-aarch64/crypto/fipsmodule/sha256-armv8.S
   linux-aarch64/crypto/fipsmodule/sha512-armv8.S
@@ -563,55 +285,16 @@
 )
 
 set(
-  CRYPTO_mac_x86_SOURCES
-
-  mac-x86/crypto/chacha/chacha-x86.S
-  mac-x86/crypto/fipsmodule/aesni-x86.S
-  mac-x86/crypto/fipsmodule/bn-586.S
-  mac-x86/crypto/fipsmodule/co-586.S
-  mac-x86/crypto/fipsmodule/ghash-ssse3-x86.S
-  mac-x86/crypto/fipsmodule/ghash-x86.S
-  mac-x86/crypto/fipsmodule/md5-586.S
-  mac-x86/crypto/fipsmodule/sha1-586.S
-  mac-x86/crypto/fipsmodule/sha256-586.S
-  mac-x86/crypto/fipsmodule/sha512-586.S
-  mac-x86/crypto/fipsmodule/vpaes-x86.S
-  mac-x86/crypto/fipsmodule/x86-mont.S
-  mac-x86/crypto/test/trampoline-x86.S
-)
-
-set(
-  CRYPTO_mac_x86_64_SOURCES
-
-  mac-x86_64/crypto/chacha/chacha-x86_64.S
-  mac-x86_64/crypto/cipher_extra/aes128gcmsiv-x86_64.S
-  mac-x86_64/crypto/cipher_extra/chacha20_poly1305_x86_64.S
-  mac-x86_64/crypto/fipsmodule/aesni-gcm-x86_64.S
-  mac-x86_64/crypto/fipsmodule/aesni-x86_64.S
-  mac-x86_64/crypto/fipsmodule/ghash-ssse3-x86_64.S
-  mac-x86_64/crypto/fipsmodule/ghash-x86_64.S
-  mac-x86_64/crypto/fipsmodule/md5-x86_64.S
-  mac-x86_64/crypto/fipsmodule/p256-x86_64-asm.S
-  mac-x86_64/crypto/fipsmodule/p256_beeu-x86_64-asm.S
-  mac-x86_64/crypto/fipsmodule/rdrand-x86_64.S
-  mac-x86_64/crypto/fipsmodule/rsaz-avx2.S
-  mac-x86_64/crypto/fipsmodule/sha1-x86_64.S
-  mac-x86_64/crypto/fipsmodule/sha256-x86_64.S
-  mac-x86_64/crypto/fipsmodule/sha512-x86_64.S
-  mac-x86_64/crypto/fipsmodule/vpaes-x86_64.S
-  mac-x86_64/crypto/fipsmodule/x86_64-mont.S
-  mac-x86_64/crypto/fipsmodule/x86_64-mont5.S
-  mac-x86_64/crypto/test/trampoline-x86_64.S
-)
-
-set(
   CRYPTO_win_aarch64_SOURCES
 
   win-aarch64/crypto/chacha/chacha-armv8.S
+  win-aarch64/crypto/cipher_extra/chacha20_poly1305_armv8.S
   win-aarch64/crypto/fipsmodule/aesv8-armx64.S
   win-aarch64/crypto/fipsmodule/armv8-mont.S
   win-aarch64/crypto/fipsmodule/ghash-neon-armv8.S
   win-aarch64/crypto/fipsmodule/ghashv8-armx64.S
+  win-aarch64/crypto/fipsmodule/p256-armv8-asm.S
+  win-aarch64/crypto/fipsmodule/p256_beeu-armv8-asm.S
   win-aarch64/crypto/fipsmodule/sha1-armv8.S
   win-aarch64/crypto/fipsmodule/sha256-armv8.S
   win-aarch64/crypto/fipsmodule/sha512-armv8.S
@@ -661,12 +344,8 @@
   win-x86_64/crypto/test/trampoline-x86_64.asm
 )
 
-if(APPLE AND ARCH STREQUAL "aarch64")
-  set(CRYPTO_ARCH_SOURCES ${CRYPTO_ios_aarch64_SOURCES})
-elseif(APPLE AND ARCH STREQUAL "arm")
-  set(CRYPTO_ARCH_SOURCES ${CRYPTO_ios_arm_SOURCES})
-elseif(APPLE)
-  set(CRYPTO_ARCH_SOURCES ${CRYPTO_mac_${ARCH}_SOURCES})
+if(APPLE)
+  set(CRYPTO_ARCH_SOURCES ${CRYPTO_apple_${ARCH}_SOURCES})
 elseif(UNIX)
   set(CRYPTO_ARCH_SOURCES ${CRYPTO_linux_${ARCH}_SOURCES})
 elseif(WIN32)
@@ -682,32 +361,29 @@
   src/crypto/asn1/a_bool.c
   src/crypto/asn1/a_d2i_fp.c
   src/crypto/asn1/a_dup.c
-  src/crypto/asn1/a_enum.c
   src/crypto/asn1/a_gentm.c
   src/crypto/asn1/a_i2d_fp.c
   src/crypto/asn1/a_int.c
   src/crypto/asn1/a_mbstr.c
   src/crypto/asn1/a_object.c
   src/crypto/asn1/a_octet.c
-  src/crypto/asn1/a_print.c
   src/crypto/asn1/a_strex.c
   src/crypto/asn1/a_strnid.c
   src/crypto/asn1/a_time.c
   src/crypto/asn1/a_type.c
   src/crypto/asn1/a_utctm.c
-  src/crypto/asn1/a_utf8.c
   src/crypto/asn1/asn1_lib.c
   src/crypto/asn1/asn1_par.c
   src/crypto/asn1/asn_pack.c
   src/crypto/asn1/f_int.c
   src/crypto/asn1/f_string.c
+  src/crypto/asn1/posix_time.c
   src/crypto/asn1/tasn_dec.c
   src/crypto/asn1/tasn_enc.c
   src/crypto/asn1/tasn_fre.c
   src/crypto/asn1/tasn_new.c
   src/crypto/asn1/tasn_typ.c
   src/crypto/asn1/tasn_utl.c
-  src/crypto/asn1/time_support.c
   src/crypto/base64/base64.c
   src/crypto/bio/bio.c
   src/crypto/bio/bio_mem.c
@@ -731,27 +407,30 @@
   src/crypto/chacha/chacha.c
   src/crypto/cipher_extra/cipher_extra.c
   src/crypto/cipher_extra/derive_key.c
-  src/crypto/cipher_extra/e_aesccm.c
   src/crypto/cipher_extra/e_aesctrhmac.c
   src/crypto/cipher_extra/e_aesgcmsiv.c
   src/crypto/cipher_extra/e_chacha20poly1305.c
+  src/crypto/cipher_extra/e_des.c
   src/crypto/cipher_extra/e_null.c
   src/crypto/cipher_extra/e_rc2.c
   src/crypto/cipher_extra/e_rc4.c
   src/crypto/cipher_extra/e_tls.c
   src/crypto/cipher_extra/tls_cbc.c
-  src/crypto/cmac/cmac.c
   src/crypto/conf/conf.c
-  src/crypto/cpu-aarch64-fuchsia.c
-  src/crypto/cpu-aarch64-linux.c
-  src/crypto/cpu-aarch64-win.c
-  src/crypto/cpu-arm-linux.c
-  src/crypto/cpu-arm.c
-  src/crypto/cpu-intel.c
-  src/crypto/cpu-ppc64le.c
+  src/crypto/cpu_aarch64_apple.c
+  src/crypto/cpu_aarch64_freebsd.c
+  src/crypto/cpu_aarch64_fuchsia.c
+  src/crypto/cpu_aarch64_linux.c
+  src/crypto/cpu_aarch64_win.c
+  src/crypto/cpu_arm.c
+  src/crypto/cpu_arm_freebsd.c
+  src/crypto/cpu_arm_linux.c
+  src/crypto/cpu_intel.c
+  src/crypto/cpu_ppc64le.c
   src/crypto/crypto.c
   src/crypto/curve25519/curve25519.c
   src/crypto/curve25519/spake25519.c
+  src/crypto/des/des.c
   src/crypto/dh_extra/dh_asn1.c
   src/crypto/dh_extra/params.c
   src/crypto/digest_extra/digest_extra.c
@@ -764,7 +443,6 @@
   src/crypto/ecdsa_extra/ecdsa_asn1.c
   src/crypto/engine/engine.c
   src/crypto/err/err.c
-  src/crypto/evp/digestsign.c
   src/crypto/evp/evp.c
   src/crypto/evp/evp_asn1.c
   src/crypto/evp/evp_ctx.c
@@ -773,6 +451,7 @@
   src/crypto/evp/p_ec_asn1.c
   src/crypto/evp/p_ed25519.c
   src/crypto/evp/p_ed25519_asn1.c
+  src/crypto/evp/p_hkdf.c
   src/crypto/evp/p_rsa.c
   src/crypto/evp/p_rsa_asn1.c
   src/crypto/evp/p_x25519.c
@@ -878,7 +557,6 @@
   src/crypto/x509/x_x509a.c
   src/crypto/x509v3/pcy_cache.c
   src/crypto/x509v3/pcy_data.c
-  src/crypto/x509v3/pcy_lib.c
   src/crypto/x509v3/pcy_map.c
   src/crypto/x509v3/pcy_node.c
   src/crypto/x509v3/pcy_tree.c
@@ -977,128 +655,8 @@
 
 if(NOT WIN32 AND NOT ANDROID)
   target_link_libraries(crypto pthread)
-=======
-  add_library(libcxxabi ${LIBCXXABI_SOURCES})
-  target_compile_definitions(
-    libcxxabi PRIVATE
-    -D_LIBCPP_ENABLE_CXX17_REMOVED_UNEXPECTED_FUNCTIONS
-  )
-  install(TARGETS libcxxabi EXPORT OpenSSLTargets)
-
-  add_library(libcxx ${LIBCXX_SOURCES})
-  if(ASAN OR MSAN OR TSAN)
-    # Sanitizers try to intercept new and delete.
-    target_compile_definitions(
-      libcxx PRIVATE
-      -D_LIBCPP_DISABLE_NEW_DELETE_DEFINITIONS
-    )
-  endif()
-  target_compile_definitions(
-    libcxx PRIVATE
-    -D_LIBCPP_BUILDING_LIBRARY
-    -DLIBCXX_BUILDING_LIBCXXABI
-  )
-  set_target_properties(
-    libcxx libcxxabi PROPERTIES
-    COMPILE_FLAGS "-Wno-missing-prototypes -Wno-implicit-fallthrough"
-    # libc++ and libc++abi must be built in C++20 mode.
-    CXX_STANDARD 20
-    CXX_STANDARD_REQUIRED TRUE
-  )
-  # libc++abi depends on libc++ internal headers.
-  set_property(TARGET libcxx libcxxabi APPEND PROPERTY INCLUDE_DIRECTORIES "${CMAKE_SOURCE_DIR}/util/bot/libcxx/src")
-  target_link_libraries(libcxx libcxxabi)
-  install(TARGETS libcxx EXPORT OpenSSLTargets DESTINATION ${CMAKE_INSTALL_LIBDIR})
-endif()
-
-# Add minimal googletest targets. The provided one has many side-effects, and
-# googletest has a very straightforward build.
-add_library(boringssl_gtest third_party/googletest/src/gtest-all.cc)
-target_include_directories(boringssl_gtest PRIVATE third_party/googletest)
-
-include_directories(third_party/googletest/include)
-
-# Declare a dummy target to build all unit tests. Test targets should inject
-# themselves as dependencies next to the target definition.
-add_custom_target(all_tests)
-
-# On Windows, CRYPTO_TEST_DATA is too long to fit in command-line limits.
-# TODO(davidben): CMake 3.12 has a list(JOIN) command. Use that when we've
-# updated the minimum version.
-set(EMBED_TEST_DATA_ARGS "")
-foreach(arg ${CRYPTO_TEST_DATA})
-  set(EMBED_TEST_DATA_ARGS "${EMBED_TEST_DATA_ARGS}${arg}\n")
-endforeach()
-file(WRITE "${CMAKE_CURRENT_BINARY_DIR}/embed_test_data_args.txt"
-     "${EMBED_TEST_DATA_ARGS}")
-
-add_custom_command(
-  OUTPUT crypto_test_data.cc
-  COMMAND ${GO_EXECUTABLE} run util/embed_test_data.go -file-list
-          "${CMAKE_CURRENT_BINARY_DIR}/embed_test_data_args.txt" >
-          "${CMAKE_CURRENT_BINARY_DIR}/crypto_test_data.cc"
-  DEPENDS util/embed_test_data.go ${CRYPTO_TEST_DATA}
-  WORKING_DIRECTORY ${CMAKE_CURRENT_SOURCE_DIR})
-
-add_library(crypto_test_data OBJECT crypto_test_data.cc)
-
-add_subdirectory(crypto)
-add_subdirectory(ssl)
-add_subdirectory(ssl/test)
-add_subdirectory(tool)
-add_subdirectory(util/fipstools)
-add_subdirectory(util/fipstools/acvp/modulewrapper)
-add_subdirectory(decrepit)
-
-if(FUZZ)
-  if(LIBFUZZER_FROM_DEPS)
-    file(GLOB LIBFUZZER_SOURCES "util/bot/libFuzzer/*.cpp")
-    add_library(Fuzzer STATIC ${LIBFUZZER_SOURCES})
-    # libFuzzer does not pass our aggressive warnings. It also must be built
-    # without -fsanitize-coverage options or clang crashes.
-    set_target_properties(Fuzzer PROPERTIES COMPILE_FLAGS "-Wno-shadow -Wno-format-nonliteral -Wno-missing-prototypes -fsanitize-coverage=0")
-  endif()
-
-  add_subdirectory(fuzz)
-endif()
-
-if(RUST_BINDINGS)
-  find_program(BINDGEN_EXECUTABLE bindgen)
-  if(NOT BINDGEN_EXECUTABLE)
-    message(FATAL_ERROR "Could not find bindgen but was asked to generate Rust bindings.")
-  else()
-    add_subdirectory(rust)
-  endif()
-endif()
-
-if(CMAKE_SYSTEM_NAME STREQUAL "Linux")
-  set(HANDSHAKER_ARGS "-handshaker-path" $<TARGET_FILE:handshaker>)
->>>>>>> f8a10eee
 endif()
 
 if(WIN32)
   target_link_libraries(bssl ws2_32)
 endif()
-<<<<<<< HEAD
-=======
-
-add_custom_target(
-    run_tests
-    COMMAND ${GO_EXECUTABLE} run util/all_tests.go -build-dir
-            ${CMAKE_BINARY_DIR}
-    COMMAND cd ssl/test/runner &&
-            ${GO_EXECUTABLE} test -shim-path $<TARGET_FILE:bssl_shim>
-              ${HANDSHAKER_ARGS} ${RUNNER_ARGS}
-    WORKING_DIRECTORY ${CMAKE_SOURCE_DIR}
-    DEPENDS all_tests bssl_shim handshaker fips_specific_tests_if_any
-    USES_TERMINAL)
-
-install(DIRECTORY include/ DESTINATION ${CMAKE_INSTALL_INCLUDEDIR})
-
-install(EXPORT OpenSSLTargets
-  FILE OpenSSLTargets.cmake
-  NAMESPACE OpenSSL::
-  DESTINATION lib/cmake/OpenSSL
-)
-install(FILES OpenSSLConfig.cmake DESTINATION lib/cmake/OpenSSL)
->>>>>>> f8a10eee
