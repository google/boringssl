--- conflicted
+++ resolved
@@ -80,7 +80,6 @@
   set(CMAKE_POSITION_INDEPENDENT_CODE TRUE)
 endif()
 
-<<<<<<< HEAD
 include_directories(src/include)
 
 set(
@@ -220,38 +219,6 @@
   win-aarch64/crypto/fipsmodule/vpaes-armv8-win.S
   win-aarch64/crypto/test/trampoline-armv8-win.S
 )
-=======
-# Add minimal googletest targets. The provided one has many side-effects, and
-# googletest has a very straightforward build.
-add_library(boringssl_gtest third_party/googletest/src/gtest-all.cc)
-target_include_directories(
-    boringssl_gtest
-    PUBLIC third_party/googletest/include
-    PRIVATE third_party/googletest
-)
-
-# Declare a dummy target to build all unit tests. Test targets should inject
-# themselves as dependencies next to the target definition.
-add_custom_target(all_tests)
-
-# On Windows, CRYPTO_TEST_DATA is too long to fit in command-line limits.
-# TODO(davidben): CMake 3.12 has a list(JOIN) command. Use that when we've
-# updated the minimum version.
-set(EMBED_TEST_DATA_ARGS "")
-foreach(arg ${CRYPTO_TEST_DATA})
-  set(EMBED_TEST_DATA_ARGS "${EMBED_TEST_DATA_ARGS}${arg}\n")
-endforeach()
-file(WRITE "${CMAKE_CURRENT_BINARY_DIR}/embed_test_data_args.txt"
-     "${EMBED_TEST_DATA_ARGS}")
-
-add_custom_command(
-  OUTPUT crypto_test_data.cc
-  COMMAND ${GO_EXECUTABLE} run util/embed_test_data.go -file-list
-          "${CMAKE_CURRENT_BINARY_DIR}/embed_test_data_args.txt" >
-          "${CMAKE_CURRENT_BINARY_DIR}/crypto_test_data.cc"
-  DEPENDS util/embed_test_data.go ${CRYPTO_TEST_DATA}
-  WORKING_DIRECTORY ${CMAKE_CURRENT_SOURCE_DIR})
->>>>>>> 61266e46
 
 set(
   CRYPTO_SOURCES_NASM
