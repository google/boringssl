<<<<<<< HEAD
# Copyright (c) 2019 The Chromium Authors. All rights reserved.
# Use of this source code is governed by a BSD-style license that can be
# found in the LICENSE file.
=======
cmake_minimum_required(VERSION 3.5)
>>>>>>> 49f03291

# This file is created by generate_build_files.py. Do not edit manually.

cmake_minimum_required(VERSION 3.0)

project(BoringSSL LANGUAGES C CXX)

if(CMAKE_CXX_COMPILER_ID MATCHES "Clang")
  set(CLANG 1)
endif()

if(CMAKE_COMPILER_IS_GNUCXX OR CLANG)
  set(CMAKE_CXX_FLAGS "${CMAKE_CXX_FLAGS} -std=c++11 -fvisibility=hidden -fno-common -fno-exceptions -fno-rtti")
  if(APPLE)
    set(CMAKE_CXX_FLAGS "${CMAKE_CXX_FLAGS} -stdlib=libc++")
  endif()

  set(CMAKE_C_FLAGS "${CMAKE_C_FLAGS} -fvisibility=hidden -fno-common")
  if((CMAKE_C_COMPILER_VERSION VERSION_GREATER "4.8.99") OR CLANG)
    set(CMAKE_C_FLAGS "${CMAKE_C_FLAGS} -std=c11")
  else()
    set(CMAKE_C_FLAGS "${CMAKE_C_FLAGS} -std=c99")
  endif()
endif()

# pthread_rwlock_t requires a feature flag.
if(NOT WIN32)
  set(CMAKE_C_FLAGS "${CMAKE_C_FLAGS} -D_XOPEN_SOURCE=700")
endif()

if(WIN32)
  add_definitions(-D_HAS_EXCEPTIONS=0)
  add_definitions(-DWIN32_LEAN_AND_MEAN)
  add_definitions(-DNOMINMAX)
  # Allow use of fopen.
  add_definitions(-D_CRT_SECURE_NO_WARNINGS)
  # VS 2017 and higher supports STL-only warning suppressions.
  # A bug in CMake < 3.13.0 may cause the space in this value to
  # cause issues when building with NASM. In that case, update CMake.
  add_definitions("-D_STL_EXTRA_DISABLED_WARNINGS=4774 4987")
endif()

<<<<<<< HEAD
=======
if((CMAKE_COMPILER_IS_GNUCXX AND CMAKE_C_COMPILER_VERSION VERSION_GREATER "4.7.99") OR
   CLANG)
  set(CMAKE_C_FLAGS "${CMAKE_C_FLAGS} -Wshadow")
  set(CMAKE_CXX_FLAGS "${CMAKE_CXX_FLAGS} -Wshadow")
endif()

if(CMAKE_COMPILER_IS_GNUCXX)
  set(CMAKE_C_FLAGS "${CMAKE_C_FLAGS} -std=c11")
endif()

# pthread_rwlock_t requires a feature flag.
if(NOT WIN32)
  set(CMAKE_C_FLAGS "${CMAKE_C_FLAGS} -D_XOPEN_SOURCE=700")
endif()

if(FUZZ)
  if(NOT CLANG)
    message(FATAL_ERROR "You need to build with Clang for fuzzing to work")
  endif()

  if(CMAKE_C_COMPILER_VERSION VERSION_LESS "6.0.0")
    message(FATAL_ERROR "You need Clang ≥ 6.0.0")
  endif()

  add_definitions(-DBORINGSSL_UNSAFE_DETERMINISTIC_MODE)
  set(RUNNER_ARGS "-deterministic")

  if(NOT NO_FUZZER_MODE)
    add_definitions(-DBORINGSSL_UNSAFE_FUZZER_MODE)
    set(RUNNER_ARGS ${RUNNER_ARGS} "-fuzzer" "-shim-config" "fuzzer_mode.json")
  endif()

  set(CMAKE_C_FLAGS "${CMAKE_C_FLAGS} -fsanitize=address,fuzzer-no-link -fsanitize-coverage=edge,indirect-calls")
  set(CMAKE_CXX_FLAGS "${CMAKE_CXX_FLAGS} -fsanitize=address,fuzzer-no-link -fsanitize-coverage=edge,indirect-calls")
endif()

>>>>>>> 49f03291
add_definitions(-DBORINGSSL_IMPLEMENTATION)

# CMake's iOS support uses Apple's multiple-architecture toolchain. It takes an
# architecture list from CMAKE_OSX_ARCHITECTURES, leaves CMAKE_SYSTEM_PROCESSOR
# alone, and expects all architecture-specific logic to be conditioned within
# the source files rather than the build. This does not work for our assembly
# files, so we fix CMAKE_SYSTEM_PROCESSOR and only support single-architecture
# builds.
if(NOT OPENSSL_NO_ASM AND CMAKE_OSX_ARCHITECTURES)
  list(LENGTH CMAKE_OSX_ARCHITECTURES NUM_ARCHES)
  if(NOT ${NUM_ARCHES} EQUAL 1)
    message(FATAL_ERROR "Universal binaries not supported.")
  endif()
  list(GET CMAKE_OSX_ARCHITECTURES 0 CMAKE_SYSTEM_PROCESSOR)
endif()

if(OPENSSL_NO_ASM)
  add_definitions(-DOPENSSL_NO_ASM)
  set(ARCH "generic")
elseif(${CMAKE_SYSTEM_PROCESSOR} STREQUAL "x86_64")
  set(ARCH "x86_64")
elseif(${CMAKE_SYSTEM_PROCESSOR} STREQUAL "amd64")
  set(ARCH "x86_64")
elseif(${CMAKE_SYSTEM_PROCESSOR} STREQUAL "AMD64")
  # cmake reports AMD64 on Windows, but we might be building for 32-bit.
  if(CMAKE_SIZEOF_VOID_P EQUAL 8)
    set(ARCH "x86_64")
  else()
    set(ARCH "x86")
  endif()
elseif(${CMAKE_SYSTEM_PROCESSOR} STREQUAL "x86")
  set(ARCH "x86")
elseif(${CMAKE_SYSTEM_PROCESSOR} STREQUAL "i386")
  set(ARCH "x86")
elseif(${CMAKE_SYSTEM_PROCESSOR} STREQUAL "i686")
  set(ARCH "x86")
elseif(${CMAKE_SYSTEM_PROCESSOR} STREQUAL "aarch64")
  set(ARCH "aarch64")
elseif(${CMAKE_SYSTEM_PROCESSOR} STREQUAL "arm64")
  set(ARCH "aarch64")
# Apple A12 Bionic chipset which is added in iPhone XS/XS Max/XR uses arm64e architecture.
elseif(${CMAKE_SYSTEM_PROCESSOR} STREQUAL "arm64e")
  set(ARCH "aarch64")
elseif(${CMAKE_SYSTEM_PROCESSOR} MATCHES "^arm*")
  set(ARCH "arm")
elseif(${CMAKE_SYSTEM_PROCESSOR} STREQUAL "mips")
  # Just to avoid the “unknown processor” error.
  set(ARCH "generic")
elseif(${CMAKE_SYSTEM_PROCESSOR} STREQUAL "ppc64le")
  set(ARCH "ppc64le")
else()
  message(FATAL_ERROR "Unknown processor:" ${CMAKE_SYSTEM_PROCESSOR})
endif()

if(NOT OPENSSL_NO_ASM)
  if(UNIX)
    enable_language(ASM)

    # Clang's integerated assembler does not support debug symbols.
    if(NOT CMAKE_ASM_COMPILER_ID MATCHES "Clang")
      set(CMAKE_ASM_FLAGS "${CMAKE_ASM_FLAGS} -Wa,-g")
    endif()

    # CMake does not add -isysroot and -arch flags to assembly.
    if(APPLE)
      if(CMAKE_OSX_SYSROOT)
        set(CMAKE_ASM_FLAGS "${CMAKE_ASM_FLAGS} -isysroot \"${CMAKE_OSX_SYSROOT}\"")
      endif()
      foreach(arch ${CMAKE_OSX_ARCHITECTURES})
        set(CMAKE_ASM_FLAGS "${CMAKE_ASM_FLAGS} -arch ${arch}")
      endforeach()
    endif()
  else()
    set(CMAKE_ASM_NASM_FLAGS "${CMAKE_ASM_NASM_FLAGS} -gcv8")
    enable_language(ASM_NASM)
  endif()
endif()

if(BUILD_SHARED_LIBS)
  add_definitions(-DBORINGSSL_SHARED_LIBRARY)
  # Enable position-independent code globally. This is needed because
  # some library targets are OBJECT libraries.
  set(CMAKE_POSITION_INDEPENDENT_CODE TRUE)
endif()

include_directories(src/include)

set(
  CRYPTO_ios_aarch64_SOURCES

  ios-aarch64/crypto/chacha/chacha-armv8.S
  ios-aarch64/crypto/fipsmodule/aesv8-armx64.S
  ios-aarch64/crypto/fipsmodule/armv8-mont.S
  ios-aarch64/crypto/fipsmodule/ghash-neon-armv8.S
  ios-aarch64/crypto/fipsmodule/ghashv8-armx64.S
  ios-aarch64/crypto/fipsmodule/sha1-armv8.S
  ios-aarch64/crypto/fipsmodule/sha256-armv8.S
  ios-aarch64/crypto/fipsmodule/sha512-armv8.S
  ios-aarch64/crypto/fipsmodule/vpaes-armv8.S
  ios-aarch64/crypto/test/trampoline-armv8.S
)

set(
  CRYPTO_ios_arm_SOURCES

  ios-arm/crypto/chacha/chacha-armv4.S
  ios-arm/crypto/fipsmodule/aesv8-armx32.S
  ios-arm/crypto/fipsmodule/armv4-mont.S
  ios-arm/crypto/fipsmodule/bsaes-armv7.S
  ios-arm/crypto/fipsmodule/ghash-armv4.S
  ios-arm/crypto/fipsmodule/ghashv8-armx32.S
  ios-arm/crypto/fipsmodule/sha1-armv4-large.S
  ios-arm/crypto/fipsmodule/sha256-armv4.S
  ios-arm/crypto/fipsmodule/sha512-armv4.S
  ios-arm/crypto/fipsmodule/vpaes-armv7.S
  ios-arm/crypto/test/trampoline-armv4.S
)

set(
  CRYPTO_linux_aarch64_SOURCES

  linux-aarch64/crypto/chacha/chacha-armv8.S
  linux-aarch64/crypto/fipsmodule/aesv8-armx64.S
  linux-aarch64/crypto/fipsmodule/armv8-mont.S
  linux-aarch64/crypto/fipsmodule/ghash-neon-armv8.S
  linux-aarch64/crypto/fipsmodule/ghashv8-armx64.S
  linux-aarch64/crypto/fipsmodule/sha1-armv8.S
  linux-aarch64/crypto/fipsmodule/sha256-armv8.S
  linux-aarch64/crypto/fipsmodule/sha512-armv8.S
  linux-aarch64/crypto/fipsmodule/vpaes-armv8.S
  linux-aarch64/crypto/test/trampoline-armv8.S
)

set(
  CRYPTO_linux_arm_SOURCES

  linux-arm/crypto/chacha/chacha-armv4.S
  linux-arm/crypto/fipsmodule/aesv8-armx32.S
  linux-arm/crypto/fipsmodule/armv4-mont.S
  linux-arm/crypto/fipsmodule/bsaes-armv7.S
  linux-arm/crypto/fipsmodule/ghash-armv4.S
  linux-arm/crypto/fipsmodule/ghashv8-armx32.S
  linux-arm/crypto/fipsmodule/sha1-armv4-large.S
  linux-arm/crypto/fipsmodule/sha256-armv4.S
  linux-arm/crypto/fipsmodule/sha512-armv4.S
  linux-arm/crypto/fipsmodule/vpaes-armv7.S
  linux-arm/crypto/test/trampoline-armv4.S
  src/crypto/curve25519/asm/x25519-asm-arm.S
  src/crypto/poly1305/poly1305_arm_asm.S
)

set(
  CRYPTO_linux_ppc64le_SOURCES

  linux-ppc64le/crypto/fipsmodule/aesp8-ppc.S
  linux-ppc64le/crypto/fipsmodule/ghashp8-ppc.S
  linux-ppc64le/crypto/test/trampoline-ppc.S
)

set(
  CRYPTO_linux_x86_SOURCES

  linux-x86/crypto/chacha/chacha-x86.S
  linux-x86/crypto/fipsmodule/aesni-x86.S
  linux-x86/crypto/fipsmodule/bn-586.S
  linux-x86/crypto/fipsmodule/co-586.S
  linux-x86/crypto/fipsmodule/ghash-ssse3-x86.S
  linux-x86/crypto/fipsmodule/ghash-x86.S
  linux-x86/crypto/fipsmodule/md5-586.S
  linux-x86/crypto/fipsmodule/sha1-586.S
  linux-x86/crypto/fipsmodule/sha256-586.S
  linux-x86/crypto/fipsmodule/sha512-586.S
  linux-x86/crypto/fipsmodule/vpaes-x86.S
  linux-x86/crypto/fipsmodule/x86-mont.S
  linux-x86/crypto/test/trampoline-x86.S
)

set(
  CRYPTO_linux_x86_64_SOURCES

  linux-x86_64/crypto/chacha/chacha-x86_64.S
  linux-x86_64/crypto/cipher_extra/aes128gcmsiv-x86_64.S
  linux-x86_64/crypto/cipher_extra/chacha20_poly1305_x86_64.S
  linux-x86_64/crypto/fipsmodule/aesni-gcm-x86_64.S
  linux-x86_64/crypto/fipsmodule/aesni-x86_64.S
  linux-x86_64/crypto/fipsmodule/ghash-ssse3-x86_64.S
  linux-x86_64/crypto/fipsmodule/ghash-x86_64.S
  linux-x86_64/crypto/fipsmodule/md5-x86_64.S
  linux-x86_64/crypto/fipsmodule/p256-x86_64-asm.S
  linux-x86_64/crypto/fipsmodule/p256_beeu-x86_64-asm.S
  linux-x86_64/crypto/fipsmodule/rdrand-x86_64.S
  linux-x86_64/crypto/fipsmodule/rsaz-avx2.S
  linux-x86_64/crypto/fipsmodule/sha1-x86_64.S
  linux-x86_64/crypto/fipsmodule/sha256-x86_64.S
  linux-x86_64/crypto/fipsmodule/sha512-x86_64.S
  linux-x86_64/crypto/fipsmodule/vpaes-x86_64.S
  linux-x86_64/crypto/fipsmodule/x86_64-mont.S
  linux-x86_64/crypto/fipsmodule/x86_64-mont5.S
  linux-x86_64/crypto/test/trampoline-x86_64.S
  src/crypto/hrss/asm/poly_rq_mul.S
)

set(
  CRYPTO_mac_x86_SOURCES

  mac-x86/crypto/chacha/chacha-x86.S
  mac-x86/crypto/fipsmodule/aesni-x86.S
  mac-x86/crypto/fipsmodule/bn-586.S
  mac-x86/crypto/fipsmodule/co-586.S
  mac-x86/crypto/fipsmodule/ghash-ssse3-x86.S
  mac-x86/crypto/fipsmodule/ghash-x86.S
  mac-x86/crypto/fipsmodule/md5-586.S
  mac-x86/crypto/fipsmodule/sha1-586.S
  mac-x86/crypto/fipsmodule/sha256-586.S
  mac-x86/crypto/fipsmodule/sha512-586.S
  mac-x86/crypto/fipsmodule/vpaes-x86.S
  mac-x86/crypto/fipsmodule/x86-mont.S
  mac-x86/crypto/test/trampoline-x86.S
)

set(
  CRYPTO_mac_x86_64_SOURCES

  mac-x86_64/crypto/chacha/chacha-x86_64.S
  mac-x86_64/crypto/cipher_extra/aes128gcmsiv-x86_64.S
  mac-x86_64/crypto/cipher_extra/chacha20_poly1305_x86_64.S
  mac-x86_64/crypto/fipsmodule/aesni-gcm-x86_64.S
  mac-x86_64/crypto/fipsmodule/aesni-x86_64.S
  mac-x86_64/crypto/fipsmodule/ghash-ssse3-x86_64.S
  mac-x86_64/crypto/fipsmodule/ghash-x86_64.S
  mac-x86_64/crypto/fipsmodule/md5-x86_64.S
  mac-x86_64/crypto/fipsmodule/p256-x86_64-asm.S
  mac-x86_64/crypto/fipsmodule/p256_beeu-x86_64-asm.S
  mac-x86_64/crypto/fipsmodule/rdrand-x86_64.S
  mac-x86_64/crypto/fipsmodule/rsaz-avx2.S
  mac-x86_64/crypto/fipsmodule/sha1-x86_64.S
  mac-x86_64/crypto/fipsmodule/sha256-x86_64.S
  mac-x86_64/crypto/fipsmodule/sha512-x86_64.S
  mac-x86_64/crypto/fipsmodule/vpaes-x86_64.S
  mac-x86_64/crypto/fipsmodule/x86_64-mont.S
  mac-x86_64/crypto/fipsmodule/x86_64-mont5.S
  mac-x86_64/crypto/test/trampoline-x86_64.S
)

set(
  CRYPTO_win_aarch64_SOURCES

  win-aarch64/crypto/chacha/chacha-armv8.S
  win-aarch64/crypto/fipsmodule/aesv8-armx64.S
  win-aarch64/crypto/fipsmodule/armv8-mont.S
  win-aarch64/crypto/fipsmodule/ghash-neon-armv8.S
  win-aarch64/crypto/fipsmodule/ghashv8-armx64.S
  win-aarch64/crypto/fipsmodule/sha1-armv8.S
  win-aarch64/crypto/fipsmodule/sha256-armv8.S
  win-aarch64/crypto/fipsmodule/sha512-armv8.S
  win-aarch64/crypto/fipsmodule/vpaes-armv8.S
  win-aarch64/crypto/test/trampoline-armv8.S
)

set(
  CRYPTO_win_x86_SOURCES

  win-x86/crypto/chacha/chacha-x86.asm
  win-x86/crypto/fipsmodule/aesni-x86.asm
  win-x86/crypto/fipsmodule/bn-586.asm
  win-x86/crypto/fipsmodule/co-586.asm
  win-x86/crypto/fipsmodule/ghash-ssse3-x86.asm
  win-x86/crypto/fipsmodule/ghash-x86.asm
  win-x86/crypto/fipsmodule/md5-586.asm
  win-x86/crypto/fipsmodule/sha1-586.asm
  win-x86/crypto/fipsmodule/sha256-586.asm
  win-x86/crypto/fipsmodule/sha512-586.asm
  win-x86/crypto/fipsmodule/vpaes-x86.asm
  win-x86/crypto/fipsmodule/x86-mont.asm
  win-x86/crypto/test/trampoline-x86.asm
)

set(
  CRYPTO_win_x86_64_SOURCES

  win-x86_64/crypto/chacha/chacha-x86_64.asm
  win-x86_64/crypto/cipher_extra/aes128gcmsiv-x86_64.asm
  win-x86_64/crypto/cipher_extra/chacha20_poly1305_x86_64.asm
  win-x86_64/crypto/fipsmodule/aesni-gcm-x86_64.asm
  win-x86_64/crypto/fipsmodule/aesni-x86_64.asm
  win-x86_64/crypto/fipsmodule/ghash-ssse3-x86_64.asm
  win-x86_64/crypto/fipsmodule/ghash-x86_64.asm
  win-x86_64/crypto/fipsmodule/md5-x86_64.asm
  win-x86_64/crypto/fipsmodule/p256-x86_64-asm.asm
  win-x86_64/crypto/fipsmodule/p256_beeu-x86_64-asm.asm
  win-x86_64/crypto/fipsmodule/rdrand-x86_64.asm
  win-x86_64/crypto/fipsmodule/rsaz-avx2.asm
  win-x86_64/crypto/fipsmodule/sha1-x86_64.asm
  win-x86_64/crypto/fipsmodule/sha256-x86_64.asm
  win-x86_64/crypto/fipsmodule/sha512-x86_64.asm
  win-x86_64/crypto/fipsmodule/vpaes-x86_64.asm
  win-x86_64/crypto/fipsmodule/x86_64-mont.asm
  win-x86_64/crypto/fipsmodule/x86_64-mont5.asm
  win-x86_64/crypto/test/trampoline-x86_64.asm
)

if(APPLE AND ${ARCH} STREQUAL "aarch64")
  set(CRYPTO_ARCH_SOURCES ${CRYPTO_ios_aarch64_SOURCES})
elseif(APPLE AND ${ARCH} STREQUAL "arm")
  set(CRYPTO_ARCH_SOURCES ${CRYPTO_ios_arm_SOURCES})
elseif(APPLE)
  set(CRYPTO_ARCH_SOURCES ${CRYPTO_mac_${ARCH}_SOURCES})
elseif(UNIX)
  set(CRYPTO_ARCH_SOURCES ${CRYPTO_linux_${ARCH}_SOURCES})
elseif(WIN32)
  set(CRYPTO_ARCH_SOURCES ${CRYPTO_win_${ARCH}_SOURCES})
endif()

add_library(
  crypto

  ${CRYPTO_ARCH_SOURCES}
  err_data.c
  src/crypto/asn1/a_bitstr.c
  src/crypto/asn1/a_bool.c
  src/crypto/asn1/a_d2i_fp.c
  src/crypto/asn1/a_dup.c
  src/crypto/asn1/a_enum.c
  src/crypto/asn1/a_gentm.c
  src/crypto/asn1/a_i2d_fp.c
  src/crypto/asn1/a_int.c
  src/crypto/asn1/a_mbstr.c
  src/crypto/asn1/a_object.c
  src/crypto/asn1/a_octet.c
  src/crypto/asn1/a_print.c
  src/crypto/asn1/a_strnid.c
  src/crypto/asn1/a_time.c
  src/crypto/asn1/a_type.c
  src/crypto/asn1/a_utctm.c
  src/crypto/asn1/a_utf8.c
  src/crypto/asn1/asn1_lib.c
  src/crypto/asn1/asn1_par.c
  src/crypto/asn1/asn_pack.c
  src/crypto/asn1/f_enum.c
  src/crypto/asn1/f_int.c
  src/crypto/asn1/f_string.c
  src/crypto/asn1/tasn_dec.c
  src/crypto/asn1/tasn_enc.c
  src/crypto/asn1/tasn_fre.c
  src/crypto/asn1/tasn_new.c
  src/crypto/asn1/tasn_typ.c
  src/crypto/asn1/tasn_utl.c
  src/crypto/asn1/time_support.c
  src/crypto/base64/base64.c
  src/crypto/bio/bio.c
  src/crypto/bio/bio_mem.c
  src/crypto/bio/connect.c
  src/crypto/bio/fd.c
  src/crypto/bio/file.c
  src/crypto/bio/hexdump.c
  src/crypto/bio/pair.c
  src/crypto/bio/printf.c
  src/crypto/bio/socket.c
  src/crypto/bio/socket_helper.c
  src/crypto/blake2/blake2.c
  src/crypto/bn_extra/bn_asn1.c
  src/crypto/bn_extra/convert.c
  src/crypto/buf/buf.c
  src/crypto/bytestring/asn1_compat.c
  src/crypto/bytestring/ber.c
  src/crypto/bytestring/cbb.c
  src/crypto/bytestring/cbs.c
  src/crypto/bytestring/unicode.c
  src/crypto/chacha/chacha.c
  src/crypto/cipher_extra/cipher_extra.c
  src/crypto/cipher_extra/derive_key.c
  src/crypto/cipher_extra/e_aesccm.c
  src/crypto/cipher_extra/e_aesctrhmac.c
  src/crypto/cipher_extra/e_aesgcmsiv.c
  src/crypto/cipher_extra/e_chacha20poly1305.c
  src/crypto/cipher_extra/e_null.c
  src/crypto/cipher_extra/e_rc2.c
  src/crypto/cipher_extra/e_rc4.c
  src/crypto/cipher_extra/e_tls.c
  src/crypto/cipher_extra/tls_cbc.c
  src/crypto/cmac/cmac.c
  src/crypto/conf/conf.c
  src/crypto/cpu-aarch64-fuchsia.c
  src/crypto/cpu-aarch64-linux.c
  src/crypto/cpu-aarch64-win.c
  src/crypto/cpu-arm-linux.c
  src/crypto/cpu-arm.c
  src/crypto/cpu-intel.c
  src/crypto/cpu-ppc64le.c
  src/crypto/crypto.c
  src/crypto/curve25519/curve25519.c
  src/crypto/curve25519/spake25519.c
  src/crypto/dh_extra/dh_asn1.c
  src/crypto/dh_extra/params.c
  src/crypto/digest_extra/digest_extra.c
  src/crypto/dsa/dsa.c
  src/crypto/dsa/dsa_asn1.c
  src/crypto/ec_extra/ec_asn1.c
  src/crypto/ec_extra/ec_derive.c
  src/crypto/ec_extra/hash_to_curve.c
  src/crypto/ecdh_extra/ecdh_extra.c
  src/crypto/ecdsa_extra/ecdsa_asn1.c
  src/crypto/engine/engine.c
  src/crypto/err/err.c
  src/crypto/evp/digestsign.c
  src/crypto/evp/evp.c
  src/crypto/evp/evp_asn1.c
  src/crypto/evp/evp_ctx.c
  src/crypto/evp/p_dsa_asn1.c
  src/crypto/evp/p_ec.c
  src/crypto/evp/p_ec_asn1.c
  src/crypto/evp/p_ed25519.c
  src/crypto/evp/p_ed25519_asn1.c
  src/crypto/evp/p_rsa.c
  src/crypto/evp/p_rsa_asn1.c
  src/crypto/evp/p_x25519.c
  src/crypto/evp/p_x25519_asn1.c
  src/crypto/evp/pbkdf.c
  src/crypto/evp/print.c
  src/crypto/evp/scrypt.c
  src/crypto/evp/sign.c
  src/crypto/ex_data.c
  src/crypto/fipsmodule/bcm.c
  src/crypto/fipsmodule/fips_shared_support.c
  src/crypto/hkdf/hkdf.c
  src/crypto/hpke/hpke.c
  src/crypto/hrss/hrss.c
  src/crypto/lhash/lhash.c
  src/crypto/mem.c
  src/crypto/obj/obj.c
  src/crypto/obj/obj_xref.c
  src/crypto/pem/pem_all.c
  src/crypto/pem/pem_info.c
  src/crypto/pem/pem_lib.c
  src/crypto/pem/pem_oth.c
  src/crypto/pem/pem_pk8.c
  src/crypto/pem/pem_pkey.c
  src/crypto/pem/pem_x509.c
  src/crypto/pem/pem_xaux.c
  src/crypto/pkcs7/pkcs7.c
  src/crypto/pkcs7/pkcs7_x509.c
  src/crypto/pkcs8/p5_pbev2.c
  src/crypto/pkcs8/pkcs8.c
  src/crypto/pkcs8/pkcs8_x509.c
  src/crypto/poly1305/poly1305.c
  src/crypto/poly1305/poly1305_arm.c
  src/crypto/poly1305/poly1305_vec.c
  src/crypto/pool/pool.c
  src/crypto/rand_extra/deterministic.c
  src/crypto/rand_extra/forkunsafe.c
  src/crypto/rand_extra/fuchsia.c
  src/crypto/rand_extra/passive.c
  src/crypto/rand_extra/rand_extra.c
  src/crypto/rand_extra/windows.c
  src/crypto/rc4/rc4.c
  src/crypto/refcount_c11.c
  src/crypto/refcount_lock.c
  src/crypto/rsa_extra/rsa_asn1.c
  src/crypto/rsa_extra/rsa_print.c
  src/crypto/siphash/siphash.c
  src/crypto/stack/stack.c
  src/crypto/thread.c
  src/crypto/thread_none.c
  src/crypto/thread_pthread.c
  src/crypto/thread_win.c
  src/crypto/trust_token/pmbtoken.c
  src/crypto/trust_token/trust_token.c
  src/crypto/trust_token/voprf.c
  src/crypto/x509/a_digest.c
  src/crypto/x509/a_sign.c
  src/crypto/x509/a_strex.c
  src/crypto/x509/a_verify.c
  src/crypto/x509/algorithm.c
  src/crypto/x509/asn1_gen.c
  src/crypto/x509/by_dir.c
  src/crypto/x509/by_file.c
  src/crypto/x509/i2d_pr.c
  src/crypto/x509/rsa_pss.c
  src/crypto/x509/t_crl.c
  src/crypto/x509/t_req.c
  src/crypto/x509/t_x509.c
  src/crypto/x509/t_x509a.c
  src/crypto/x509/x509.c
  src/crypto/x509/x509_att.c
  src/crypto/x509/x509_cmp.c
  src/crypto/x509/x509_d2.c
  src/crypto/x509/x509_def.c
  src/crypto/x509/x509_ext.c
  src/crypto/x509/x509_lu.c
  src/crypto/x509/x509_obj.c
  src/crypto/x509/x509_req.c
  src/crypto/x509/x509_set.c
  src/crypto/x509/x509_trs.c
  src/crypto/x509/x509_txt.c
  src/crypto/x509/x509_v3.c
  src/crypto/x509/x509_vfy.c
  src/crypto/x509/x509_vpm.c
  src/crypto/x509/x509cset.c
  src/crypto/x509/x509name.c
  src/crypto/x509/x509rset.c
  src/crypto/x509/x509spki.c
  src/crypto/x509/x_algor.c
  src/crypto/x509/x_all.c
  src/crypto/x509/x_attrib.c
  src/crypto/x509/x_crl.c
  src/crypto/x509/x_exten.c
  src/crypto/x509/x_info.c
  src/crypto/x509/x_name.c
  src/crypto/x509/x_pkey.c
  src/crypto/x509/x_pubkey.c
  src/crypto/x509/x_req.c
  src/crypto/x509/x_sig.c
  src/crypto/x509/x_spki.c
  src/crypto/x509/x_val.c
  src/crypto/x509/x_x509.c
  src/crypto/x509/x_x509a.c
  src/crypto/x509v3/pcy_cache.c
  src/crypto/x509v3/pcy_data.c
  src/crypto/x509v3/pcy_lib.c
  src/crypto/x509v3/pcy_map.c
  src/crypto/x509v3/pcy_node.c
  src/crypto/x509v3/pcy_tree.c
  src/crypto/x509v3/v3_akey.c
  src/crypto/x509v3/v3_akeya.c
  src/crypto/x509v3/v3_alt.c
  src/crypto/x509v3/v3_bcons.c
  src/crypto/x509v3/v3_bitst.c
  src/crypto/x509v3/v3_conf.c
  src/crypto/x509v3/v3_cpols.c
  src/crypto/x509v3/v3_crld.c
  src/crypto/x509v3/v3_enum.c
  src/crypto/x509v3/v3_extku.c
  src/crypto/x509v3/v3_genn.c
  src/crypto/x509v3/v3_ia5.c
  src/crypto/x509v3/v3_info.c
  src/crypto/x509v3/v3_int.c
  src/crypto/x509v3/v3_lib.c
  src/crypto/x509v3/v3_ncons.c
  src/crypto/x509v3/v3_ocsp.c
  src/crypto/x509v3/v3_pci.c
  src/crypto/x509v3/v3_pcia.c
  src/crypto/x509v3/v3_pcons.c
  src/crypto/x509v3/v3_pmaps.c
  src/crypto/x509v3/v3_prn.c
  src/crypto/x509v3/v3_purp.c
  src/crypto/x509v3/v3_skey.c
  src/crypto/x509v3/v3_utl.c
)

add_library(
  ssl

  src/ssl/bio_ssl.cc
  src/ssl/d1_both.cc
  src/ssl/d1_lib.cc
  src/ssl/d1_pkt.cc
  src/ssl/d1_srtp.cc
  src/ssl/dtls_method.cc
  src/ssl/dtls_record.cc
  src/ssl/handoff.cc
  src/ssl/handshake.cc
  src/ssl/handshake_client.cc
  src/ssl/handshake_server.cc
  src/ssl/s3_both.cc
  src/ssl/s3_lib.cc
  src/ssl/s3_pkt.cc
  src/ssl/ssl_aead_ctx.cc
  src/ssl/ssl_asn1.cc
  src/ssl/ssl_buffer.cc
  src/ssl/ssl_cert.cc
  src/ssl/ssl_cipher.cc
  src/ssl/ssl_file.cc
  src/ssl/ssl_key_share.cc
  src/ssl/ssl_lib.cc
  src/ssl/ssl_privkey.cc
  src/ssl/ssl_session.cc
  src/ssl/ssl_stat.cc
  src/ssl/ssl_transcript.cc
  src/ssl/ssl_versions.cc
  src/ssl/ssl_x509.cc
  src/ssl/t1_enc.cc
  src/ssl/t1_lib.cc
  src/ssl/tls13_both.cc
  src/ssl/tls13_client.cc
  src/ssl/tls13_enc.cc
  src/ssl/tls13_server.cc
  src/ssl/tls_method.cc
  src/ssl/tls_record.cc
)

add_executable(
  bssl

  src/tool/args.cc
  src/tool/ciphers.cc
  src/tool/client.cc
  src/tool/const.cc
  src/tool/digest.cc
  src/tool/fd.cc
  src/tool/file.cc
  src/tool/generate_ed25519.cc
  src/tool/genrsa.cc
  src/tool/pkcs12.cc
  src/tool/rand.cc
  src/tool/server.cc
  src/tool/sign.cc
  src/tool/speed.cc
  src/tool/tool.cc
  src/tool/transport_common.cc
)

target_link_libraries(bssl ssl crypto)

if(NOT WIN32 AND NOT ANDROID)
  target_link_libraries(crypto pthread)
endif()

if(WIN32)
  target_link_libraries(bssl ws2_32)
endif()
<|MERGE_RESOLUTION|>--- conflicted
+++ resolved
@@ -1,14 +1,10 @@
-<<<<<<< HEAD
 # Copyright (c) 2019 The Chromium Authors. All rights reserved.
 # Use of this source code is governed by a BSD-style license that can be
 # found in the LICENSE file.
-=======
+
+# This file is created by generate_build_files.py. Do not edit manually.
+
 cmake_minimum_required(VERSION 3.5)
->>>>>>> 49f03291
-
-# This file is created by generate_build_files.py. Do not edit manually.
-
-cmake_minimum_required(VERSION 3.0)
 
 project(BoringSSL LANGUAGES C CXX)
 
@@ -22,12 +18,7 @@
     set(CMAKE_CXX_FLAGS "${CMAKE_CXX_FLAGS} -stdlib=libc++")
   endif()
 
-  set(CMAKE_C_FLAGS "${CMAKE_C_FLAGS} -fvisibility=hidden -fno-common")
-  if((CMAKE_C_COMPILER_VERSION VERSION_GREATER "4.8.99") OR CLANG)
-    set(CMAKE_C_FLAGS "${CMAKE_C_FLAGS} -std=c11")
-  else()
-    set(CMAKE_C_FLAGS "${CMAKE_C_FLAGS} -std=c99")
-  endif()
+  set(CMAKE_C_FLAGS "${CMAKE_C_FLAGS} -fvisibility=hidden -fno-common -std=c11")
 endif()
 
 # pthread_rwlock_t requires a feature flag.
@@ -47,45 +38,6 @@
   add_definitions("-D_STL_EXTRA_DISABLED_WARNINGS=4774 4987")
 endif()
 
-<<<<<<< HEAD
-=======
-if((CMAKE_COMPILER_IS_GNUCXX AND CMAKE_C_COMPILER_VERSION VERSION_GREATER "4.7.99") OR
-   CLANG)
-  set(CMAKE_C_FLAGS "${CMAKE_C_FLAGS} -Wshadow")
-  set(CMAKE_CXX_FLAGS "${CMAKE_CXX_FLAGS} -Wshadow")
-endif()
-
-if(CMAKE_COMPILER_IS_GNUCXX)
-  set(CMAKE_C_FLAGS "${CMAKE_C_FLAGS} -std=c11")
-endif()
-
-# pthread_rwlock_t requires a feature flag.
-if(NOT WIN32)
-  set(CMAKE_C_FLAGS "${CMAKE_C_FLAGS} -D_XOPEN_SOURCE=700")
-endif()
-
-if(FUZZ)
-  if(NOT CLANG)
-    message(FATAL_ERROR "You need to build with Clang for fuzzing to work")
-  endif()
-
-  if(CMAKE_C_COMPILER_VERSION VERSION_LESS "6.0.0")
-    message(FATAL_ERROR "You need Clang ≥ 6.0.0")
-  endif()
-
-  add_definitions(-DBORINGSSL_UNSAFE_DETERMINISTIC_MODE)
-  set(RUNNER_ARGS "-deterministic")
-
-  if(NOT NO_FUZZER_MODE)
-    add_definitions(-DBORINGSSL_UNSAFE_FUZZER_MODE)
-    set(RUNNER_ARGS ${RUNNER_ARGS} "-fuzzer" "-shim-config" "fuzzer_mode.json")
-  endif()
-
-  set(CMAKE_C_FLAGS "${CMAKE_C_FLAGS} -fsanitize=address,fuzzer-no-link -fsanitize-coverage=edge,indirect-calls")
-  set(CMAKE_CXX_FLAGS "${CMAKE_CXX_FLAGS} -fsanitize=address,fuzzer-no-link -fsanitize-coverage=edge,indirect-calls")
-endif()
-
->>>>>>> 49f03291
 add_definitions(-DBORINGSSL_IMPLEMENTATION)
 
 # CMake's iOS support uses Apple's multiple-architecture toolchain. It takes an
